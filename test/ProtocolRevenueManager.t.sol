--- conflicted
+++ resolved
@@ -76,31 +76,16 @@
         );
     }
 
-    function test_Receive() public {
+        function test_Receive() public {
+        vm.expectRevert("No Active Validator");
         startHoax(alice);
         (bool sent, ) = address(protocolRevenueManagerInstance).call{value: 1 ether}("");
-<<<<<<< HEAD
-        require(!sent, "Expected send to revert because No Active Validator");
-
-=======
-        assertTrue(sent);
->>>>>>> 4d5cdc5c
+        assertTrue(sent);
         uint256[] memory bidIds = auctionInstance.createBid{value: 1 ether}(
             1,
             1 ether
         );
 
-<<<<<<< HEAD
-        (sent, ) = address(protocolRevenueManagerInstance).call{value: 1 ether}("");
-        require(!sent, "Expected send to revert because No Active Validator");
-
-
-        stakingManagerInstance.batchDepositWithBidIds{value: 32 ether}(bidIds, aliceProof);
-
-        (sent, ) = address(protocolRevenueManagerInstance).call{value: 1 ether}("");
-        require(!sent, "Expected send to revert because No Active Validator");
-
-=======
         vm.expectRevert("No Active Validator");
         (sent, ) = address(protocolRevenueManagerInstance).call{value: 1 ether}("");
         assertTrue(sent);
@@ -109,7 +94,6 @@
         vm.expectRevert("No Active Validator");
         (sent, ) = address(protocolRevenueManagerInstance).call{value: 1 ether}("");
         assertTrue(sent);
->>>>>>> 4d5cdc5c
         assertEq(protocolRevenueManagerInstance.globalRevenueIndex(), 1);
         address etherFiNode = managerInstance.etherfiNodeAddress(1);
         bytes32 root = depGen.generateDepositRoot(
@@ -138,12 +122,7 @@
         );
 
         (sent, ) = address(protocolRevenueManagerInstance).call{value: 1 ether}("");
-<<<<<<< HEAD
-        require(sent, "Failed to send ether");
-
-=======
-        assertTrue(sent);
->>>>>>> 4d5cdc5c
+        assertTrue(sent);
         assertEq(
             protocolRevenueManagerInstance.globalRevenueIndex(),
             1500000000000000001
@@ -184,11 +163,7 @@
         );
 
         (sent, ) = address(protocolRevenueManagerInstance).call{value: 1 ether}("");
-<<<<<<< HEAD
-        require(sent, "Failed to send ether");
-=======
-        assertTrue(sent);
->>>>>>> 4d5cdc5c
+        assertTrue(sent);
         vm.stopPrank();
 
         assertEq(
