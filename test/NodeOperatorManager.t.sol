// SPDX-License-Identifier: UNLICENSED
pragma solidity ^0.8.13;

import "./TestSetup.sol";

contract NodeOperatorManagerTest is TestSetup {
    event OperatorRegistered(uint64 totalKeys, uint64 keysUsed, bytes ipfsHash);
    event MerkleUpdated(bytes32 oldMerkle, bytes32 indexed newMerkle);

    bytes aliceIPFS_Hash = "QmYsfDjQZfnSQkNyA4eVwswhakCusAx4Z6bzF89FZ91om3";

    function setUp() public {
        setUpTests();
    }

    function test_RegisterNodeOperator() public {
        vm.startPrank(owner);
        nodeOperatorManagerInstance.pauseContract();

        vm.expectRevert("Pausable: paused");
        nodeOperatorManagerInstance.registerNodeOperator(
            aliceIPFS_Hash,
            uint64(10)
        );
        nodeOperatorManagerInstance.unPauseContract();
        vm.stopPrank();

        vm.startPrank(alice);

        nodeOperatorManagerInstance.registerNodeOperator(
            aliceIPFS_Hash,
            uint64(10)
        );
        (
            uint64 totalKeys,
            uint64 keysUsed,
            bytes memory aliceHash
        ) = nodeOperatorManagerInstance.addressToOperatorData(alice);

        assertEq(aliceHash, abi.encodePacked(aliceIPFS_Hash));
        assertEq(totalKeys, 10);
        assertEq(keysUsed, 0);

        assertEq(nodeOperatorManagerInstance.registered(alice), true);
        assertEq(nodeOperatorManagerInstance.isWhitelisted(alice), true);

        vm.expectRevert("Already registered");
        nodeOperatorManagerInstance.registerNodeOperator(
            aliceIPFS_Hash,
            uint64(10)
        );
    }

    function test_CanAddAddressToWhitelist() public {
        vm.startPrank(alice);
        nodeOperatorManagerInstance.registerNodeOperator(
            aliceIPFS_Hash,
            uint64(10)
        );
        
        assertEq(nodeOperatorManagerInstance.isWhitelisted(henry), false);

        vm.expectRevert("Ownable: caller is not the owner");
        nodeOperatorManagerInstance.addToWhitelist(henry);

        vm.stopPrank();

        vm.prank(owner);
        nodeOperatorManagerInstance.addToWhitelist(henry);
        assertEq(nodeOperatorManagerInstance.isWhitelisted(henry), true);
    }

    function test_CanRemoveAddressFromWhitelist() public {
        vm.startPrank(alice);
        nodeOperatorManagerInstance.registerNodeOperator(
            aliceIPFS_Hash,
            uint64(10)
        );

        vm.expectRevert("Ownable: caller is not the owner");
        nodeOperatorManagerInstance.removeFromWhitelist(alice);
        vm.stopPrank();

        vm.prank(owner);
        nodeOperatorManagerInstance.removeFromWhitelist(alice);
        assertEq(nodeOperatorManagerInstance.isWhitelisted(alice), false);
    }

    function test_EventOperatorRegistered() public {
        vm.expectEmit(false, false, false, true);
        emit OperatorRegistered(10, 0, aliceIPFS_Hash);
        vm.prank(alice);
        nodeOperatorManagerInstance.registerNodeOperator(
            aliceIPFS_Hash,
            10
        );
    }

    function test_FetchNextKeyIndex() public {
        vm.prank(alice);
        nodeOperatorManagerInstance.registerNodeOperator(
            aliceIPFS_Hash,
            uint64(10)
        );

        (, uint64 keysUsed, ) = nodeOperatorManagerInstance
            .addressToOperatorData(alice);

        assertEq(keysUsed, 0);

        hoax(alice);
        auctionInstance.createBid{value: 0.1 ether}(1, 0.1 ether);

        (, keysUsed, ) = nodeOperatorManagerInstance.addressToOperatorData(
            alice
        );

        assertEq(keysUsed, 1);

        startHoax(0xCd5EBC2dD4Cb3dc52ac66CEEcc72c838B40A5931);
        nodeOperatorManagerInstance.registerNodeOperator(
            aliceIPFS_Hash,
            1
        );
        vm.expectRevert("Insufficient public keys");
        auctionInstance.createBid{value: 0.2 ether}(2, 0.1 ether);
        vm.stopPrank();

        vm.expectRevert("Only auction manager contract function");
        vm.prank(alice);
        nodeOperatorManagerInstance.fetchNextKeyIndex(alice);
    }

<<<<<<< HEAD
    function test_UpdatingMerkle() public {
        assertEq(nodeOperatorManagerInstance.merkleRoot(), root);

        whiteListedAddresses.push(
            keccak256(
                abi.encodePacked(0x48809A2e8D921790C0B8b977Bbb58c5DbfC7f098)
            )
        );

        bytes32 newRoot = merkle.getRoot(whiteListedAddresses);
        
        vm.prank(owner);
        nodeOperatorManagerInstance.updateMerkleRoot(newRoot);

        bytes32[] memory proofForAddress4 = merkle.getProof(
            whiteListedAddresses,
            11
        );

        assertEq(nodeOperatorManagerInstance.merkleRoot(), newRoot);

        vm.prank(0x48809A2e8D921790C0B8b977Bbb58c5DbfC7f098);
        nodeOperatorManagerInstance.registerNodeOperator(
            proofForAddress4,
            _ipfsHash,
            5
        );

        hoax(0x48809A2e8D921790C0B8b977Bbb58c5DbfC7f098);
        auctionInstance.createBid{value: 0.01 ether}(1, 0.01 ether);
        assertEq(auctionInstance.numberOfActiveBids(), 1);
    }

    function test_UpdatingMerkleFailsIfNotOwner() public {
        assertEq(nodeOperatorManagerInstance.merkleRoot(), root);

        whiteListedAddresses.push(
            keccak256(
                abi.encodePacked(0x48809A2e8D921790C0B8b977Bbb58c5DbfC7f098)
            )
        );

        bytes32 newRoot = merkle.getRoot(whiteListedAddresses);
        vm.prank(alice);
        vm.expectRevert("Ownable: caller is not the owner");
        nodeOperatorManagerInstance.updateMerkleRoot(newRoot);
    }

=======
>>>>>>> b2cf7a6f
    function test_CanOnlySetAddressesOnce() public {
         vm.startPrank(owner);
         vm.expectRevert("Address already set");
         nodeOperatorManagerInstance.setAuctionContractAddress(
             address(0)
         );
     }
}<|MERGE_RESOLUTION|>--- conflicted
+++ resolved
@@ -131,57 +131,6 @@
         nodeOperatorManagerInstance.fetchNextKeyIndex(alice);
     }
 
-<<<<<<< HEAD
-    function test_UpdatingMerkle() public {
-        assertEq(nodeOperatorManagerInstance.merkleRoot(), root);
-
-        whiteListedAddresses.push(
-            keccak256(
-                abi.encodePacked(0x48809A2e8D921790C0B8b977Bbb58c5DbfC7f098)
-            )
-        );
-
-        bytes32 newRoot = merkle.getRoot(whiteListedAddresses);
-        
-        vm.prank(owner);
-        nodeOperatorManagerInstance.updateMerkleRoot(newRoot);
-
-        bytes32[] memory proofForAddress4 = merkle.getProof(
-            whiteListedAddresses,
-            11
-        );
-
-        assertEq(nodeOperatorManagerInstance.merkleRoot(), newRoot);
-
-        vm.prank(0x48809A2e8D921790C0B8b977Bbb58c5DbfC7f098);
-        nodeOperatorManagerInstance.registerNodeOperator(
-            proofForAddress4,
-            _ipfsHash,
-            5
-        );
-
-        hoax(0x48809A2e8D921790C0B8b977Bbb58c5DbfC7f098);
-        auctionInstance.createBid{value: 0.01 ether}(1, 0.01 ether);
-        assertEq(auctionInstance.numberOfActiveBids(), 1);
-    }
-
-    function test_UpdatingMerkleFailsIfNotOwner() public {
-        assertEq(nodeOperatorManagerInstance.merkleRoot(), root);
-
-        whiteListedAddresses.push(
-            keccak256(
-                abi.encodePacked(0x48809A2e8D921790C0B8b977Bbb58c5DbfC7f098)
-            )
-        );
-
-        bytes32 newRoot = merkle.getRoot(whiteListedAddresses);
-        vm.prank(alice);
-        vm.expectRevert("Ownable: caller is not the owner");
-        nodeOperatorManagerInstance.updateMerkleRoot(newRoot);
-    }
-
-=======
->>>>>>> b2cf7a6f
     function test_CanOnlySetAddressesOnce() public {
          vm.startPrank(owner);
          vm.expectRevert("Address already set");
