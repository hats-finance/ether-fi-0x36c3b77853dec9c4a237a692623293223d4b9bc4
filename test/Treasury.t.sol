// SPDX-License-Identifier: UNLICENSED
pragma solidity ^0.8.13;

import "./TestSetup.sol";

contract TreasuryTest is TestSetup {

    function setUp() public {
        setUpTests();
    }

    function test_TreasuryCanReceiveFunds() public {
        assertEq(address(treasuryInstance).balance, 0);
        startHoax(0xCd5EBC2dD4Cb3dc52ac66CEEcc72c838B40A5931);
        (bool sent, ) = address(treasuryInstance).call{value: 0.5 ether}("");
        require(sent, "Failed to send Ether");

        assertEq(address(treasuryInstance).balance, 0.5 ether);
    }

    function test_WithdrawFailsIfNotOwner() public {
        hoax(0xCd5EBC2dD4Cb3dc52ac66CEEcc72c838B40A5931);
        (bool sent, ) = address(treasuryInstance).call{value: 0.5 ether}("");
        require(sent, "Failed to send Ether");

        vm.prank(alice);
        vm.expectRevert("Ownable: caller is not the owner");
        treasuryInstance.withdraw(0, alice);
    }

    function test_WithdrawWorks() public {
        assertEq(address(treasuryInstance).balance, 0);
        uint256 ownerbalanceBeforeWithdrawal = address(owner).balance;

        hoax(0xCd5EBC2dD4Cb3dc52ac66CEEcc72c838B40A5931);
        (bool sent, ) = address(treasuryInstance).call{value: 0.5 ether}("");
        require(sent, "Failed to send Ether");
        assertEq(address(treasuryInstance).balance, 0.5 ether);
        vm.prank(owner);
        vm.expectRevert("the balance is lower than the requested amount");
        treasuryInstance.withdraw(0.5 ether + 1, owner);

        uint256 ownerPrevBalance = address(owner).balance;
        vm.prank(owner);
        treasuryInstance.withdraw(0.5 ether, owner);

        assertEq(address(owner).balance, ownerbalanceBeforeWithdrawal + 0.5 ether);

        assertEq(address(treasuryInstance).balance, 0);
    }

    function test_WithdrawPartialWorks() public {
        assertEq(address(treasuryInstance).balance, 0);
        uint256 ownerbalanceBeforeWithdrawal = address(owner).balance;

        hoax(0xCd5EBC2dD4Cb3dc52ac66CEEcc72c838B40A5931);
        (bool sent, ) = address(treasuryInstance).call{value: 5 ether}("");
        require(sent, "Failed to send Ether");

        assertEq(address(treasuryInstance).balance, 5 ether);

        uint256 ownerPrevBalance = address(owner).balance;
        vm.prank(owner);
        treasuryInstance.withdraw(0.5 ether, owner);

        assertEq(address(owner).balance, ownerbalanceBeforeWithdrawal + 0.5 ether);
<<<<<<< HEAD

=======
>>>>>>> e15b5108
        assertEq(address(treasuryInstance).balance, 4.5 ether);
    }
}<|MERGE_RESOLUTION|>--- conflicted
+++ resolved
@@ -64,10 +64,6 @@
         treasuryInstance.withdraw(0.5 ether, owner);
 
         assertEq(address(owner).balance, ownerbalanceBeforeWithdrawal + 0.5 ether);
-<<<<<<< HEAD
-
-=======
->>>>>>> e15b5108
         assertEq(address(treasuryInstance).balance, 4.5 ether);
     }
 }