--- conflicted
+++ resolved
@@ -13,23 +13,15 @@
         assertEq(address(treasuryInstance).balance, 0);
         startHoax(0xCd5EBC2dD4Cb3dc52ac66CEEcc72c838B40A5931);
         (bool sent, ) = address(treasuryInstance).call{value: 0.5 ether}("");
-<<<<<<< HEAD
-        require(sent, "Failed to send ether");
-=======
         require(sent, "Failed to send Ether");
 
->>>>>>> 4d5cdc5c
         assertEq(address(treasuryInstance).balance, 0.5 ether);
     }
 
     function test_WithdrawFailsIfNotOwner() public {
         hoax(0xCd5EBC2dD4Cb3dc52ac66CEEcc72c838B40A5931);
         (bool sent, ) = address(treasuryInstance).call{value: 0.5 ether}("");
-<<<<<<< HEAD
-        require(sent, "Failed to send ether");
-=======
         require(sent, "Failed to send Ether");
->>>>>>> 4d5cdc5c
 
         vm.prank(alice);
         vm.expectRevert("Ownable: caller is not the owner");
@@ -41,12 +33,8 @@
 
         hoax(0xCd5EBC2dD4Cb3dc52ac66CEEcc72c838B40A5931);
         (bool sent, ) = address(treasuryInstance).call{value: 0.5 ether}("");
-<<<<<<< HEAD
-        require(sent, "Failed to send ether");
-=======
         require(sent, "Failed to send Ether");
 
->>>>>>> 4d5cdc5c
         assertEq(address(treasuryInstance).balance, 0.5 ether);
 
         vm.prank(owner);
@@ -65,12 +53,8 @@
 
         hoax(0xCd5EBC2dD4Cb3dc52ac66CEEcc72c838B40A5931);
         (bool sent, ) = address(treasuryInstance).call{value: 5 ether}("");
-<<<<<<< HEAD
-        require(sent, "Failed to send ether");
-=======
         require(sent, "Failed to send Ether");
 
->>>>>>> 4d5cdc5c
         assertEq(address(treasuryInstance).balance, 5 ether);
 
         vm.prank(owner);
