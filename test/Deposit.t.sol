// SPDX-License-Identifier: UNLICENSED
pragma solidity ^0.8.13;

import "forge-std/Test.sol";
import "../src/interfaces/IDeposit.sol";
import "../src/WithdrawSafe.sol";
import "../src/Deposit.sol";
import "../src/BNFT.sol";
import "../src/TNFT.sol";
import "../src/Auction.sol";
import "../src/Treasury.sol";
import "../lib/murky/src/Merkle.sol";

contract DepositTest is Test {
    IDeposit public depositInterface;
    WithdrawSafe public withdrawSafeInstance;
    Deposit public depositInstance;
    BNFT public TestBNFTInstance;
    TNFT public TestTNFTInstance;
    Auction public auctionInstance;
    Treasury public treasuryInstance;
    Merkle merkle;
    bytes32 root;
    bytes32[] public whiteListedAddresses;

    IDeposit.DepositData public test_data;
    IDeposit.DepositData public test_data_2;

    address owner = vm.addr(1);
    address alice = vm.addr(2);

    function setUp() public {
        vm.startPrank(owner);
        _merkleSetup();
        treasuryInstance = new Treasury();
        auctionInstance = new Auction(address(treasuryInstance));
        treasuryInstance.setAuctionContractAddress(address(auctionInstance));
        auctionInstance.updateMerkleRoot(root);
        depositInstance = new Deposit(address(auctionInstance), address(treasuryInstance));
        depositInterface = IDeposit(address(depositInstance));
        auctionInstance.setDepositContractAddress(address(depositInstance));
        TestBNFTInstance = BNFT(address(depositInstance.BNFTInstance()));
        TestTNFTInstance = TNFT(address(depositInstance.TNFTInstance()));
        withdrawSafeInstance = new WithdrawSafe(address(treasuryInstance), address(auctionInstance), address(depositInstance));
        depositInstance.setUpWithdrawContract(address(withdrawSafeInstance));

        test_data = IDeposit.DepositData({
            operator: 0xCd5EBC2dD4Cb3dc52ac66CEEcc72c838B40A5931,
            withdrawalCredentials: "test_credentials",
            depositDataRoot: "test_deposit_root",
            publicKey: "test_pubkey",
            signature: "test_signature"
        });

        test_data_2 = IDeposit.DepositData({
            operator: 0xCd5EBC2dD4Cb3dc52ac66CEEcc72c838B40A5931,
            withdrawalCredentials: "test_credentials_2",
            depositDataRoot: "test_deposit_root_2",
            publicKey: "test_pubkey_2",
            signature: "test_signature_2"
        });

        vm.stopPrank();
    }

    function test_DepositContractInstantiatedCorrectly() public {
        assertEq(depositInstance.stakeAmount(), 0.032 ether);
        assertEq(depositInstance.owner(), owner);
    }

    function test_DepositCorrectlyInstantiatesStakeObject() public {
        bytes32[] memory proof = merkle.getProof(whiteListedAddresses, 0);

        startHoax(0xCd5EBC2dD4Cb3dc52ac66CEEcc72c838B40A5931);
        auctionInstance.bidOnStake{value: 0.1 ether}(proof, "test_pubKey");
        depositInstance.deposit{value: 0.032 ether}();
        depositInstance.registerValidator(
            0,
            "encrypted_key",
            "encrypted_key_password",
            "test_stakerPubKey",
            test_data
        );

        (
            address staker,
            bytes memory stakerPublicKey,
            IDeposit.DepositData memory deposit_data,
            uint256 amount,
            uint256 winningBid,
            uint256 stakeId,

        ) = depositInstance.stakes(0);

        assertEq(staker, 0xCd5EBC2dD4Cb3dc52ac66CEEcc72c838B40A5931);
        assertEq(amount, 0.032 ether);
        assertEq(winningBid, 1);
        assertEq(stakeId, 0);
        assertEq(stakerPublicKey, "test_stakerPubKey");

        assertEq(
            deposit_data.operator,
            0xCd5EBC2dD4Cb3dc52ac66CEEcc72c838B40A5931
        );
        assertEq(deposit_data.withdrawalCredentials, "test_credentials");
        assertEq(deposit_data.depositDataRoot, "test_deposit_root");
        assertEq(deposit_data.publicKey, "test_pubkey");
        assertEq(deposit_data.signature, "test_signature");
    }

    function test_DepositReceivesEther() public {
        bytes32[] memory proof = merkle.getProof(whiteListedAddresses, 0);

        startHoax(0xCd5EBC2dD4Cb3dc52ac66CEEcc72c838B40A5931);
        auctionInstance.bidOnStake{value: 0.1 ether}(proof, "test_pubKey");
        depositInstance.deposit{value: 0.032 ether}();
        assertEq(address(depositInstance).balance, 0.032 ether);
    }

    function test_DepositUpdatesBalancesMapping() public {
        bytes32[] memory proof = merkle.getProof(whiteListedAddresses, 0);

        startHoax(0xCd5EBC2dD4Cb3dc52ac66CEEcc72c838B40A5931);
        auctionInstance.bidOnStake{value: 0.1 ether}(proof, "test_pubKey");
        depositInstance.deposit{value: 0.032 ether}();
        assertEq(
            depositInstance.depositorBalances(
                0xCd5EBC2dD4Cb3dc52ac66CEEcc72c838B40A5931
            ),
            0.032 ether
        );

        auctionInstance.bidOnStake{value: 0.1 ether}(proof, "test_pubKey");
        depositInstance.deposit{value: 0.032 ether}();
        assertEq(
            depositInstance.depositorBalances(
                0xCd5EBC2dD4Cb3dc52ac66CEEcc72c838B40A5931
            ),
            0.064 ether
        );
    }

    function test_DepositFailsIfIncorrectAmountSent() public {
        startHoax(0xCd5EBC2dD4Cb3dc52ac66CEEcc72c838B40A5931);
        vm.expectRevert("Insufficient staking amount");
        depositInstance.deposit{value: 0.2 ether}();
    }

    function test_DepositFailsBidDoesntExist() public {
        bytes32[] memory proof = merkle.getProof(whiteListedAddresses, 0);

        startHoax(0xCd5EBC2dD4Cb3dc52ac66CEEcc72c838B40A5931);
        auctionInstance.bidOnStake{value: 0.1 ether}(proof, "test_pubKey");
        auctionInstance.cancelBid(1);
        vm.expectRevert("No bids available at the moment");
        depositInstance.deposit{value: 0.032 ether}();
    }

    function test_DepositfailsIfContractPaused() public {
        bytes32[] memory proof = merkle.getProof(whiteListedAddresses, 0);

        vm.prank(owner);
        depositInstance.pauseContract();

        startHoax(0xCd5EBC2dD4Cb3dc52ac66CEEcc72c838B40A5931);
        auctionInstance.bidOnStake{value: 0.1 ether}(proof, "test_pubKey");
        vm.expectRevert("Pausable: paused");
        depositInstance.deposit{value: 0.032 ether}();
        assertEq(depositInstance.paused(), true);
        vm.stopPrank();

        vm.prank(owner);
        depositInstance.unPauseContract();

        hoax(0xCd5EBC2dD4Cb3dc52ac66CEEcc72c838B40A5931);
        depositInstance.deposit{value: 0.032 ether}();
        assertEq(depositInstance.paused(), false);
        assertEq(address(depositInstance).balance, 0.032 ether);
    }

    function test_EtherFailSafeWorks() public {
        bytes32[] memory proof = merkle.getProof(whiteListedAddresses, 0);

        startHoax(0xCd5EBC2dD4Cb3dc52ac66CEEcc72c838B40A5931);
        uint256 walletBalance = 0xCd5EBC2dD4Cb3dc52ac66CEEcc72c838B40A5931
            .balance;
        console2.log(walletBalance);
        auctionInstance.bidOnStake{value: 0.1 ether}(proof, "test_pubKey");
        depositInstance.deposit{value: 0.032 ether}();
        assertEq(address(depositInstance).balance, 0.032 ether);
        assertEq(
            0xCd5EBC2dD4Cb3dc52ac66CEEcc72c838B40A5931.balance,
            walletBalance - 0.132 ether
        );
        vm.stopPrank();

        vm.prank(owner);
        uint256 walletBalance2 = 0xCd5EBC2dD4Cb3dc52ac66CEEcc72c838B40A5931
            .balance;
        console2.log(walletBalance2);
        depositInstance.fetchEtherFromContract(
            0xCd5EBC2dD4Cb3dc52ac66CEEcc72c838B40A5931
        );
        assertEq(address(depositInstance).balance, 0 ether);
        assertEq(
            0xCd5EBC2dD4Cb3dc52ac66CEEcc72c838B40A5931.balance,
            walletBalance - 0.1 ether
        );
    }

    function test_RegisterValidatorFailsIfIncorrectCaller() public {
        bytes32[] memory proof = merkle.getProof(whiteListedAddresses, 0);

        startHoax(0xCd5EBC2dD4Cb3dc52ac66CEEcc72c838B40A5931);
        auctionInstance.bidOnStake{value: 0.1 ether}(proof, "test_pubKey");
        depositInstance.deposit{value: 0.032 ether}();
        vm.stopPrank();

        vm.prank(owner);
        vm.expectRevert("Incorrect caller");
        depositInstance.registerValidator(
            0,
            "validator_key",
            "encrypted_key_password",
            "test_stakerPubKey",
            test_data
        );
    }

    function test_RegisterValidatorFailsIfStakeNotInCorrectPhase() public {
        bytes32[] memory proof = merkle.getProof(whiteListedAddresses, 0);

        startHoax(0xCd5EBC2dD4Cb3dc52ac66CEEcc72c838B40A5931);
        auctionInstance.bidOnStake{value: 0.1 ether}(proof, "test_pubKey");
        depositInstance.deposit{value: 0.032 ether}();
        depositInstance.cancelStake(0);

        vm.expectRevert("Stake not in correct phase");
        depositInstance.registerValidator(
            0,
            "validator_key",
            "encrypted_key_password",
            "test_stakerPubKey",
            test_data
        );
    }

    function test_RegisterValidatorFailsIfContractPaused() public {
        bytes32[] memory proof = merkle.getProof(whiteListedAddresses, 0);

        startHoax(0xCd5EBC2dD4Cb3dc52ac66CEEcc72c838B40A5931);
        auctionInstance.bidOnStake{value: 0.1 ether}(proof, "test_pubKey");
        depositInstance.deposit{value: 0.032 ether}();
        vm.stopPrank();

        vm.prank(owner);
        depositInstance.pauseContract();

        hoax(0xCd5EBC2dD4Cb3dc52ac66CEEcc72c838B40A5931);
        vm.expectRevert("Pausable: paused");
        depositInstance.registerValidator(
            0,
            "validator_key",
            "encrypted_key_password",
            "test_stakerPubKey",
            test_data
        );
    }

    function test_RegisterValidatorWorksCorrectly() public {
        bytes32[] memory proof = merkle.getProof(whiteListedAddresses, 0);

        startHoax(0xCd5EBC2dD4Cb3dc52ac66CEEcc72c838B40A5931);
        auctionInstance.bidOnStake{value: 0.1 ether}(proof, "test_pubKey");
        depositInstance.deposit{value: 0.032 ether}();

        depositInstance.registerValidator(
            0,
            "validator_key",
            "encrypted_key_password",
            "test_stakerPubKey",
            test_data
        );

        (
            ,
            uint256 bidId,
            uint256 stakeId,
            bytes memory validatorKey,
            bytes memory encryptedValidatorKeyPassword,

        ) = depositInstance.validators(0);
        assertEq(bidId, 1);
        assertEq(stakeId, 0);
        assertEq(validatorKey, "validator_key");
        assertEq(depositInstance.numberOfValidators(), 1);
        assertEq(encryptedValidatorKeyPassword, "encrypted_key_password");
    }

    function test_AcceptValidatorFailsIfPaused() public {
        bytes32[] memory proof = merkle.getProof(whiteListedAddresses, 0);

        startHoax(0xCd5EBC2dD4Cb3dc52ac66CEEcc72c838B40A5931);
        auctionInstance.bidOnStake{value: 0.1 ether}(proof, "test_pubKey");
        depositInstance.deposit{value: 0.032 ether}();
        depositInstance.registerValidator(
            0,
            "validator_key",
            "encrypted_key_password",
            "test_stakerPubKey",
            test_data
        );
        vm.stopPrank();

        vm.prank(owner);
        depositInstance.pauseContract();

        hoax(0xCd5EBC2dD4Cb3dc52ac66CEEcc72c838B40A5931);
        vm.expectRevert("Pausable: paused");
        depositInstance.acceptValidator(0);
    }

    function test_AcceptValidatorFailsIfIncorrectCaller() public {
        bytes32[] memory proof = merkle.getProof(whiteListedAddresses, 0);

        startHoax(0xCd5EBC2dD4Cb3dc52ac66CEEcc72c838B40A5931);
        auctionInstance.bidOnStake{value: 0.1 ether}(proof, "test_pubKey");
        depositInstance.deposit{value: 0.032 ether}();
        depositInstance.registerValidator(
            0,
            "validator_key",
            "encrypted_key_password",
            "test_stakerPubKey",
            test_data
        );
        vm.stopPrank();

        vm.prank(owner);
        vm.expectRevert("Incorrect caller");
        depositInstance.acceptValidator(0);
    }

    function test_AcceptValidatorFailsIfValidatorNotInCorrectPhase() public {
        bytes32[] memory proof = merkle.getProof(whiteListedAddresses, 0);

        startHoax(0xCd5EBC2dD4Cb3dc52ac66CEEcc72c838B40A5931);
        auctionInstance.bidOnStake{value: 0.1 ether}(proof, "test_pubKey");
        depositInstance.deposit{value: 0.032 ether}();
        depositInstance.registerValidator(
            0,
            "Validator_key",
            "encrypted_key_password",
            "test_stakerPubKey",
            test_data
        );
        depositInstance.acceptValidator(0);

        vm.expectRevert("Validator not in correct phase");
        depositInstance.acceptValidator(0);
    }

    function test_AcceptValidatorWorksCorrectly() public {
        bytes32[] memory proof = merkle.getProof(whiteListedAddresses, 0);

        startHoax(0xCd5EBC2dD4Cb3dc52ac66CEEcc72c838B40A5931);
        auctionInstance.bidOnStake{value: 0.1 ether}(proof, "test_pubKey");
        depositInstance.deposit{value: 0.032 ether}();
        depositInstance.registerValidator(
            0,
            "Validator_key",
            "encrypted_key_password",
            "test_stakerPubKey",
            test_data
        );
        depositInstance.acceptValidator(0);

<<<<<<< HEAD
        (, address withdrawSafe, , , , , , ) = depositInstance.stakes(0);
        withdrawSafeInstance = WithdrawSafe(payable(withdrawSafe));
        assertEq(
            withdrawSafeInstance.owner(),
            0xCd5EBC2dD4Cb3dc52ac66CEEcc72c838B40A5931
        );

=======
>>>>>>> 2d9c0061
        assertEq(
            TestBNFTInstance.ownerOf(0),
            0xCd5EBC2dD4Cb3dc52ac66CEEcc72c838B40A5931
        );
        assertEq(
            TestTNFTInstance.ownerOf(0),
            0xCd5EBC2dD4Cb3dc52ac66CEEcc72c838B40A5931
        );
        assertEq(
            TestBNFTInstance.balanceOf(
                0xCd5EBC2dD4Cb3dc52ac66CEEcc72c838B40A5931
            ),
            1
        );
        assertEq(
            TestTNFTInstance.balanceOf(
                0xCd5EBC2dD4Cb3dc52ac66CEEcc72c838B40A5931
            ),
            1
        );
    }

    function test_RefundWorksCorrectly() public {
        startHoax(0xCd5EBC2dD4Cb3dc52ac66CEEcc72c838B40A5931);

        uint256 balanceOne = address(0xCd5EBC2dD4Cb3dc52ac66CEEcc72c838B40A5931)
            .balance;

        bytes32[] memory proof = merkle.getProof(whiteListedAddresses, 0);

        auctionInstance.bidOnStake{value: 0.1 ether}(proof, "test_pubKey");
        auctionInstance.bidOnStake{value: 0.3 ether}(proof, "test_pubKey");
        uint256 balanceTwo = address(0xCd5EBC2dD4Cb3dc52ac66CEEcc72c838B40A5931)
            .balance;

        assertEq(balanceTwo, balanceOne - 0.4 ether);

        depositInstance.deposit{value: 0.032 ether}();
        depositInstance.deposit{value: 0.032 ether}();
        uint256 balanceThree = address(
            0xCd5EBC2dD4Cb3dc52ac66CEEcc72c838B40A5931
        ).balance;

        assertEq(balanceThree, balanceTwo - 0.064 ether);
        assertEq(address(depositInstance).balance, 0.064 ether);
        assertEq(
            depositInstance.depositorBalances(
                0xCd5EBC2dD4Cb3dc52ac66CEEcc72c838B40A5931
            ),
            0.064 ether
        );

        depositInstance.cancelStake(0);
        (, , , uint256 amount, , , ) = depositInstance.stakes(0);
        uint256 balanceFour = address(
            0xCd5EBC2dD4Cb3dc52ac66CEEcc72c838B40A5931
        ).balance;

        assertEq(
            depositInstance.depositorBalances(
                0xCd5EBC2dD4Cb3dc52ac66CEEcc72c838B40A5931
            ),
            0.032 ether
        );
        assertEq(balanceFour, balanceThree + 0.032 ether);
        assertEq(address(depositInstance).balance, 0.032 ether);
        assertEq(amount, 0.032 ether);
    }

    function test_CancelStakeFailsIfNotStakeOwner() public {
        bytes32[] memory proof = merkle.getProof(whiteListedAddresses, 0);

        startHoax(0xCd5EBC2dD4Cb3dc52ac66CEEcc72c838B40A5931);
        auctionInstance.bidOnStake{value: 0.1 ether}(proof, "test_pubKey");

        depositInstance.deposit{value: 0.032 ether}();
        vm.stopPrank();
        vm.prank(owner);
        vm.expectRevert("Not bid owner");
        depositInstance.cancelStake(0);
    }

    function test_CancelStakeFailsIfCancellingAvailabilityClosed() public {
        bytes32[] memory proof = merkle.getProof(whiteListedAddresses, 0);

        startHoax(0xCd5EBC2dD4Cb3dc52ac66CEEcc72c838B40A5931);
        auctionInstance.bidOnStake{value: 0.1 ether}(proof, "test_pubKey");

        depositInstance.deposit{value: 0.032 ether}();
        depositInstance.cancelStake(0);

        vm.expectRevert("Cancelling availability closed");
        depositInstance.cancelStake(0);
    }

    function test_CancelStakeWorksCorrectly() public {
        bytes32[] memory proof = merkle.getProof(whiteListedAddresses, 0);

        startHoax(0xCd5EBC2dD4Cb3dc52ac66CEEcc72c838B40A5931);
        auctionInstance.bidOnStake{value: 0.1 ether}(proof, "test_pubKey");
        auctionInstance.bidOnStake{value: 0.3 ether}(proof, "test_pubKey");
        auctionInstance.bidOnStake{value: 0.2 ether}(proof, "test_pubKey");

        assertEq(address(auctionInstance).balance, 0.6 ether);

        depositInstance.deposit{value: 0.032 ether}();
        uint256 depositorBalance = 0xCd5EBC2dD4Cb3dc52ac66CEEcc72c838B40A5931
            .balance;
        (
            address staker,
            address withdrawSafe,
            ,
            uint256 amount,
            uint256 winningbidID,
            ,

        ) = depositInstance.stakes(0);
        assertEq(staker, 0xCd5EBC2dD4Cb3dc52ac66CEEcc72c838B40A5931);
        assertEq(amount, 0.032 ether);
        assertEq(winningbidID, 2);

        (uint256 bidAmount, , address bidder, bool isActive, ) = auctionInstance
            .bids(winningbidID);
        assertEq(bidAmount, 0.3 ether);
        assertEq(bidder, 0xCd5EBC2dD4Cb3dc52ac66CEEcc72c838B40A5931);
        assertEq(isActive, false);
        assertEq(auctionInstance.numberOfActiveBids(), 2);
        assertEq(auctionInstance.currentHighestBidId(), 3);
        assertEq(withdrawSafe.balance, 0.3 ether);
        assertEq(address(auctionInstance).balance, 0.3 ether);

        depositInstance.cancelStake(0);
        (, , , , winningbidID, , ) = depositInstance.stakes(0);
        assertEq(winningbidID, 0);

        (bidAmount, , bidder, isActive, ) = auctionInstance.bids(2);
        assertEq(bidAmount, 0.3 ether);
        assertEq(bidder, 0xCd5EBC2dD4Cb3dc52ac66CEEcc72c838B40A5931);
        assertEq(isActive, true);
        assertEq(auctionInstance.numberOfActiveBids(), 3);
        assertEq(auctionInstance.currentHighestBidId(), 2);
        assertEq(withdrawSafe.balance, 0 ether);
        assertEq(address(auctionInstance).balance, 0.6 ether);

        assertEq(
            0xCd5EBC2dD4Cb3dc52ac66CEEcc72c838B40A5931.balance,
            depositorBalance + 0.032 ether
        );
    }

    function _merkleSetup() internal {
        merkle = new Merkle();

        whiteListedAddresses.push(
            keccak256(
                abi.encodePacked(0xCd5EBC2dD4Cb3dc52ac66CEEcc72c838B40A5931)
            )
        );
        whiteListedAddresses.push(
            keccak256(
                abi.encodePacked(0x9154a74AAfF2F586FB0a884AeAb7A64521c64bCf)
            )
        );
        whiteListedAddresses.push(
            keccak256(
                abi.encodePacked(0xCDca97f61d8EE53878cf602FF6BC2f260f10240B)
            )
        );

        root = merkle.getRoot(whiteListedAddresses);
    }
}<|MERGE_RESOLUTION|>--- conflicted
+++ resolved
@@ -36,12 +36,19 @@
         auctionInstance = new Auction(address(treasuryInstance));
         treasuryInstance.setAuctionContractAddress(address(auctionInstance));
         auctionInstance.updateMerkleRoot(root);
-        depositInstance = new Deposit(address(auctionInstance), address(treasuryInstance));
+        depositInstance = new Deposit(
+            address(auctionInstance),
+            address(treasuryInstance)
+        );
         depositInterface = IDeposit(address(depositInstance));
         auctionInstance.setDepositContractAddress(address(depositInstance));
         TestBNFTInstance = BNFT(address(depositInstance.BNFTInstance()));
         TestTNFTInstance = TNFT(address(depositInstance.TNFTInstance()));
-        withdrawSafeInstance = new WithdrawSafe(address(treasuryInstance), address(auctionInstance), address(depositInstance));
+        withdrawSafeInstance = new WithdrawSafe(
+            address(treasuryInstance),
+            address(auctionInstance),
+            address(depositInstance)
+        );
         depositInstance.setUpWithdrawContract(address(withdrawSafeInstance));
 
         test_data = IDeposit.DepositData({
@@ -374,16 +381,6 @@
         );
         depositInstance.acceptValidator(0);
 
-<<<<<<< HEAD
-        (, address withdrawSafe, , , , , , ) = depositInstance.stakes(0);
-        withdrawSafeInstance = WithdrawSafe(payable(withdrawSafe));
-        assertEq(
-            withdrawSafeInstance.owner(),
-            0xCd5EBC2dD4Cb3dc52ac66CEEcc72c838B40A5931
-        );
-
-=======
->>>>>>> 2d9c0061
         assertEq(
             TestBNFTInstance.ownerOf(0),
             0xCd5EBC2dD4Cb3dc52ac66CEEcc72c838B40A5931
@@ -494,7 +491,7 @@
             .balance;
         (
             address staker,
-            address withdrawSafe,
+            ,
             ,
             uint256 amount,
             uint256 winningbidID,
