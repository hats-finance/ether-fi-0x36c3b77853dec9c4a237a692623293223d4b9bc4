--- conflicted
+++ resolved
@@ -72,17 +72,10 @@
         );
 
         test_data = IStakingManager.DepositData({
-<<<<<<< HEAD
-            publicKey: "test_pubkey",
-            signature: "test_signature",
-            depositDataRoot: "test_deposit_root",
-            ipfsHashForEncryptedValidatorKey: "validatorKey"
-=======
             depositDataRoot: "test_deposit_root",
             publicKey: "test_pubkey",
             signature: "test_signature",
             ipfsHashForEncryptedValidatorKey: "test_ipfs_hash"
->>>>>>> 28718721
         });
 
         vm.stopPrank();
