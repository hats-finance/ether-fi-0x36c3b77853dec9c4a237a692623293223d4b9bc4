// SPDX-License-Identifier: MIT
pragma solidity ^0.8.13;

import "./TestSetup.sol";

contract meEthTest is TestSetup {

    bytes32[] public aliceProof;
    bytes32[] public bobProof;
    bytes32[] public ownerProof;

    event MEETHBurnt(address indexed _recipient, uint256 _amount);

    function setUp() public {
        setUpTests();
        vm.startPrank(alice);
        regulationsManagerInstance.confirmEligibility(termsAndConditionsHash);
        eETHInstance.approve(address(meEthInstance), 1_000_000_000 ether);
        vm.stopPrank();

        vm.startPrank(bob);
        regulationsManagerInstance.confirmEligibility(termsAndConditionsHash);
        eETHInstance.approve(address(meEthInstance), 1_000_000_000 ether);
        vm.stopPrank();

        aliceProof = merkle.getProof(whiteListedAddresses, 3);
        bobProof = merkle.getProof(whiteListedAddresses, 4);
        ownerProof = merkle.getProof(whiteListedAddresses, 10);
    }

    function test_HowPointsGrow() public {
        // Note that 1 ether meETH earns 1 kwei (10 ** 6) points a day

        vm.deal(alice, 2 ether);

        vm.startPrank(alice);

        // Alice mints 2 meETH by wrapping 2 ETH starts earning points
        meEthInstance.wrapEth{value: 2 ether}(alice, aliceProof);
        assertEq(alice.balance, 0 ether);
        assertEq(address(liquidityPoolInstance).balance, 2 ether);
        assertEq(eETHInstance.balanceOf(alice), 0 ether);
        assertEq(meEthInstance.balanceOf(alice), 2 ether);

        // Alice's points start from 0
        assertEq(meEthInstance.pointsOf(alice), 0);

        // Alice's points grow...
        skip(1 days);
        assertEq(meEthInstance.pointsOf(alice), 2 * kwei);

        // Alice unwraps 1 meETH to 1 ETH
        meEthInstance.unwrapForEth(1 ether);
        assertEq(meEthInstance.pointsOf(alice), 2 * kwei);
        assertEq(meEthInstance.balanceOf(alice), 1 ether);
        assertEq(address(liquidityPoolInstance).balance, 1 ether);
        assertEq(alice.balance, 1 ether);

        // Alice keeps earnings points with the remaining 1 meETH
        skip(1 days);
        assertEq(meEthInstance.pointsOf(alice), 2 * kwei + 1 * kwei);
        skip(1 days);
        assertEq(meEthInstance.pointsOf(alice), 2 * kwei + 1 * kwei * 2);

        // Alice unwraps the whole remaining meETH, but the points remain the same
        meEthInstance.unwrapForEth(1 ether);
        assertEq(meEthInstance.pointsOf(alice), 2 * kwei + 1 * kwei * 2);
        assertEq(meEthInstance.balanceOf(alice), 0 ether);
        assertEq(address(liquidityPoolInstance).balance, 0 ether);
        assertEq(alice.balance, 2 ether);
        vm.stopPrank();
    }

    function test_MaximumPoints() public {
        // Alice is kinda big! holding 1 Million ETH
        vm.deal(alice, 1_000_000 ether);

        vm.startPrank(alice);
        meEthInstance.wrapEth{value: 1_000_000 ether}(alice, aliceProof);

        // (1 gwei = 10^9)
        // Alice earns 1 gwei points a day
        skip(1 days);
        assertEq(meEthInstance.pointsOf(alice), 1 gwei);

        // Alice earns 1000 gwei points for 1000 days (~= 3 years)
        // Note taht 1000 gwei = 10 ** 12 gwei
        skip(999 days);
        assertEq(meEthInstance.pointsOf(alice), 1000 gwei);

        // However, the points' maximum value is (2^40 - 1) and do not grow further
        // This is practically large enough, I believe
        skip(1000 days);
        assertEq(meEthInstance.pointsOf(alice), type(uint40).max);

        skip(1000 days);
        assertEq(meEthInstance.pointsOf(alice), type(uint40).max);

        skip(1000 days);
        assertEq(meEthInstance.pointsOf(alice), type(uint40).max);

        vm.stopPrank();
    }

    function test_MembershipTier() public {
        // Membership period = 28 days
        // |--------------|-------------|------------
        // 0            28 days      56 days      ...
        // Here, the starting point '0' indicates the time when the meETH contract is deployed

        vm.deal(alice, 10 ether);

        vm.startPrank(alice);
        // Alice deposits 10 ETH and mints 10 meETH.
        meEthInstance.wrapEth{value: 1 ether}(alice, aliceProof);

        assertEq(meEthInstance.pointsOf(alice), 0);
        assertEq(meEthInstance.getPointsEarningsDuringLastMembershipPeriod(alice), 0);
        assertEq(meEthInstance.claimableTier(alice), 0);

        // For the first membership period, Alice earns points
        // But, the earned points are not eligible for the membership tier during that period
        // Those points will become eligible to claim the tier during the next period
        skip(27 days);
        assertEq(meEthInstance.pointsOf(alice), 27 * kwei);
        assertEq(meEthInstance.getPointsEarningsDuringLastMembershipPeriod(alice), 0);
        assertEq(meEthInstance.claimableTier(alice), 0);
        assertEq(meEthInstance.tierOf(alice), 0);

        // <Second period begins>
        // Now, after a month (= 28 days), Alice's earned points are eligible for the membership tier
        // Alice's claimable tier is 2 while the current tier is still 0
        skip(1 days);
        assertEq(meEthInstance.pointsOf(alice), 28 * kwei);
        assertEq(meEthInstance.getPointsEarningsDuringLastMembershipPeriod(alice), 28 * kwei);
        assertEq(meEthInstance.claimableTier(alice), 2);
        assertEq(meEthInstance.tierOf(alice), 0);

        // Alice sees that she can claim her tier 2, which is higher than her current tier 0
        // By calling 'updateTier', Alice's tier gets upgraded to the tier 2
        assertEq(meEthInstance.claimableTier(alice), 2);
        meEthInstance.updateTier(alice);
        assertEq(meEthInstance.tierOf(alice), 2);

        // Alice unwraps 0.5 meETH (which is 50% of her meETH holdings)
        meEthInstance.unwrapForEth(0.5 ether);

        // The points didn't get penalized by unwrapping
        // But the tier get downgraded from Tier 2 to Tier 1
        assertEq(meEthInstance.pointsOf(alice), 28 * kwei);
        assertEq(meEthInstance.tierOf(alice), 1);
    }

    function test_StakingRewards() public {
        vm.deal(alice, 0.5 ether);

        vm.startPrank(alice);
        // Alice deposits 0.5 ETH and mints 0.5 eETH.
        meEthInstance.wrapEth{value: 0.5 ether}(alice, aliceProof);
        vm.stopPrank();

        // Check the balance
        assertEq(meEthInstance.balanceOf(alice), 0.5 ether);

        // Rebase; staking rewards 0.5 ETH into LP
        vm.startPrank(owner);
        liquidityPoolInstance.setAccruedStakingRewards(0.5 ether);
        vm.stopPrank();

        // Check the blanace of Alice updated by the rebasing
        assertEq(meEthInstance.balanceOf(alice), 0.5 ether + 0.5 ether);

        skip(28 days);
        // points earnings are based on the initial deposit; not on the rewards
        assertEq(meEthInstance.pointsOf(alice), 28 * 0.5 * kwei);
        assertEq(meEthInstance.getPointsEarningsDuringLastMembershipPeriod(alice), 28 * 0.5 * kwei);
        assertEq(meEthInstance.claimableTier(alice), 1);
        assertEq(meEthInstance.tierOf(alice), 0);

        meEthInstance.updateTier(alice);
        assertEq(meEthInstance.tierOf(alice), 1);
        assertEq(meEthInstance.balanceOf(alice), 1 ether);

        // Bob in
        vm.deal(bob, 2 ether);
        vm.startPrank(bob);
        meEthInstance.wrapEth{value: 2 ether}(bob, bobProof);
        vm.stopPrank();

        // Alice belongs to the Tier 1, Bob belongs to the Tier 0
        assertEq(meEthInstance.balanceOf(alice), 1 ether);
        assertEq(meEthInstance.balanceOf(bob), 2 ether);
        assertEq(meEthInstance.tierOf(alice), 1);
        assertEq(meEthInstance.tierOf(bob), 0);

        // More Staking rewards 1 ETH into LP
        vm.startPrank(owner);
        liquidityPoolInstance.setAccruedStakingRewards(0.5 ether + 1 ether);
        vm.stopPrank();

        // Alice belongs to the tier 1 with the weight 2
        // Bob belongs to the tier 0 with the weight 1
        uint256 aliceWeightedRewards = 2 * 1 ether * 1 / uint256(3);
        uint256 bobWeightedRewards = 1 * 1 ether * 2 / uint256(3);
        uint256 sumWeightedRewards = aliceWeightedRewards + bobWeightedRewards;
        uint256 sumRewards = 1 ether;
        uint256 aliceRescaledRewards = aliceWeightedRewards * sumRewards / sumWeightedRewards;
        uint256 bobRescaledRewards = bobWeightedRewards * sumRewards / sumWeightedRewards;
        assertEq(meEthInstance.balanceOf(alice), 1 ether + aliceRescaledRewards - 1); // some rounding errors
        assertEq(meEthInstance.balanceOf(bob), 2 ether + bobRescaledRewards - 2); // some rounding errors
    }

    function test_OwnerPermissions() public {
        vm.deal(alice, 1000 ether);
        vm.startPrank(alice);
        vm.expectRevert("Ownable: caller is not the owner");
        meEthInstance.updatePointsGrowthRate(12345);
        vm.expectRevert("Ownable: caller is not the owner");
        meEthInstance.updatePointsBoostFactor(12345);
        vm.stopPrank();

        vm.startPrank(owner);
        meEthInstance.updatePointsGrowthRate(12345);
        meEthInstance.updatePointsBoostFactor(12345);
        vm.stopPrank();
    }

    function test_SacrificeRewardsForPoints() public {
        vm.deal(alice, 2 ether);
        vm.deal(bob, 2 ether);

        // Both Alice and Bob mint 2 meETH.
        vm.startPrank(alice);
        meEthInstance.wrapEth{value: 2 ether}(alice, aliceProof);
        vm.stopPrank();
        vm.startPrank(bob);
        meEthInstance.wrapEth{value: 2 ether}(bob, bobProof);
        vm.stopPrank();

        // Alice stakes 1 meETH to earn more points by sacrificing the staking rewards
        vm.startPrank(alice);
        meEthInstance.stakeForPoints(1 ether);
        vm.stopPrank();

        // They have the same amounts of meETH and belong to the same tier
        assertEq(meEthInstance.balanceOf(alice), 2 ether);
        assertEq(meEthInstance.balanceOf(bob), 2 ether);
        assertEq(meEthInstance.tierOf(alice), meEthInstance.tierOf(bob));

        // Bob's 2 meETH earns 2 kwei points a day
        // Alice's 1 meETH earns 1 kwei points a day
        // Alice's 1 meETH staked for points earns 2 kwei points a day (which is twice larger)
        skip(1 days);
        assertEq(meEthInstance.pointsOf(alice), 1 * kwei + 2 * kwei);
        assertEq(meEthInstance.pointsOf(bob),   2 * kwei);
        
        // Now, eETH is rebased with the staking rewards 1 eETH
        startHoax(owner);
        liquidityPoolInstance.setAccruedStakingRewards(1 ether);
<<<<<<< HEAD
        regulationsManagerInstance.confirmEligibility("USA, CANADA");
=======
        regulationsManagerInstance.confirmEligibility(termsAndConditionsHash);
>>>>>>> 46664b9c
        liquidityPoolInstance.deposit{value: 1 ether}(owner, ownerProof);
        assertEq(address(liquidityPoolInstance).balance, 5 ether);
        vm.stopPrank();

        // Alice's 1 meETH does not earn any rewards
        // Alice's 1 meETH and Bob's 2 meETH earn 1/3 meETH and 2/3 meETH, respectively.
        assertEq(meEthInstance.balanceOf(alice), 1 ether + 1 ether + 1 ether * 1 / uint256(3));
        assertEq(meEthInstance.balanceOf(bob), 2 ether + (1 ether * 2) / uint256(3));

        // Alice unstakes the 1 meETH which she staked for points
        vm.startPrank(alice);
        meEthInstance.unstakeForPoints(1 ether);
        vm.stopPrank();
        
        // Alice and Bob unwrap their whole amounts of meETH to eETH
        vm.startPrank(alice);
        meEthInstance.unwrapForEth(2.333333333333333330 ether);
        vm.stopPrank();

        vm.startPrank(bob);
        meEthInstance.unwrapForEth(2.666666666666666660 ether);
        vm.stopPrank();

        assertEq(alice.balance, 2.333333333333333330 ether);
        assertEq(bob.balance, 2.666666666666666660 ether);
        assertEq(meEthInstance.balanceOf(alice), 0.000000000000000003 ether);
        assertEq(meEthInstance.balanceOf(bob), 0.000000000000000006 ether);
    }

    function test_transferFails() public {
        vm.deal(alice, 2 ether);
        vm.deal(bob, 2 ether);

        // Both Alice and Bob mint 2 meETH.
        vm.startPrank(alice);
        meEthInstance.wrapEth{value: 2 ether}(alice, aliceProof);
        vm.stopPrank();
        vm.startPrank(bob);
        meEthInstance.wrapEth{value: 2 ether}(bob, bobProof);
        vm.stopPrank();

        // Alice sends 1 meETH to Bob, which fails.
        vm.startPrank(alice);
        vm.expectRevert("Transfer of meETH is not allowed");
        meEthInstance.transfer(bob, 1 ether);

        vm.expectRevert("Transfer of meETH is not allowed");
        meEthInstance.transferFrom(alice, bob, 1 ether);
        vm.stopPrank();
    }

    function test_unwrapForEth() public {
        vm.deal(alice, 2 ether);
        assertEq(alice.balance, 2 ether);

        vm.startPrank(alice);
        // Alice mints 2 meETH by wrapping 2 ETH starts earning points
        meEthInstance.wrapEth{value: 2 ether}(alice, aliceProof);
        assertEq(eETHInstance.balanceOf(alice), 0 ether);
        assertEq(meEthInstance.balanceOf(alice), 2 ether);

        // Alice burns meETH directly for ETH
        meEthInstance.unwrapForEth(1 ether);
        assertEq(eETHInstance.balanceOf(alice), 0 ether);
        assertEq(meEthInstance.balanceOf(alice), 1 ether);
        assertEq(alice.balance, 1 ether);

        vm.expectRevert("Not enough ETH in the liquidity pool");
        meEthInstance.unwrapForEth(5 ether);

        vm.expectRevert("Not enough eETH");
        liquidityPoolInstance.withdraw(alice, 1 ether);
    }

    function test_LiquidStakingAccessControl() public {
        vm.deal(alice, 2 ether);
        vm.deal(bob, 2 ether);

        // Both Alice and Bob mint 2 meETH.
        vm.prank(alice);
        liquidityPoolInstance.deposit{value: 2 ether}(alice, aliceProof);

        vm.prank(owner);
        liquidityPoolInstance.closeLiquidStaking();

        vm.prank(alice);
        vm.expectRevert("Liquid staking functions are closed");
        meEthInstance.wrapEEth(2 ether);

        vm.prank(owner);
        liquidityPoolInstance.openLiquidStaking();

        vm.prank(alice);
        meEthInstance.wrapEEth(2 ether);

        vm.prank(owner);
        liquidityPoolInstance.closeLiquidStaking();

        vm.prank(alice);
        vm.expectRevert("Liquid staking functions are closed");
        meEthInstance.unwrapForEEth(2 ether);
    }

    function test_wrapEth() public {
        vm.deal(alice, 10 ether);

        vm.startPrank(alice);

        // Alice deposits 10 ETH and mints 10 meETH.
        meEthInstance.wrapEth{value: 10 ether}(alice, aliceProof);

        // 10 ETH to the LP
        // 10 eETH to the meEth contract
        // 10 meETH to Alice
        assertEq(address(liquidityPoolInstance).balance, 10 ether);
        assertEq(address(eETHInstance).balance, 0 ether);
        assertEq(address(meEthInstance).balance, 0 ether);
        assertEq(address(alice).balance, 0 ether);
        
        assertEq(eETHInstance.balanceOf(address(liquidityPoolInstance)), 0 ether);
        assertEq(eETHInstance.balanceOf(address(eETHInstance)), 0 ether);
        assertEq(eETHInstance.balanceOf(address(meEthInstance)), 10 ether);
        assertEq(eETHInstance.balanceOf(alice), 0 ether);

        assertEq(meEthInstance.balanceOf(address(liquidityPoolInstance)), 0 ether);
        assertEq(meEthInstance.balanceOf(address(eETHInstance)), 0 ether);
        assertEq(meEthInstance.balanceOf(address(meEthInstance)), 0 ether);
        assertEq(meEthInstance.balanceOf(alice), 10 ether);
    
        // Check the points grow properly
        assertEq(meEthInstance.pointsOf(alice), 0);
        skip(1 days);
        assertEq(meEthInstance.pointsOf(alice), 1 * 10 * kwei);
        skip(1 days);
        assertEq(meEthInstance.pointsOf(alice), 2 * 10 * kwei);
        meEthInstance.updatePoints(alice);
        assertEq(meEthInstance.pointsOf(alice), 2 * 10 * kwei);
        skip(1 days);
        assertEq(meEthInstance.pointsOf(alice), 3 * 10 * kwei);
    }

    function test_UpdatingPointsGrowthRate() public {
        vm.deal(alice, 1 ether);

        vm.startPrank(alice);
        // Alice mints 1 meETH by wrapping 1 ETH starts earning points
        meEthInstance.wrapEth{value: 1 ether}(alice, aliceProof);
        vm.stopPrank();

        // Alice earns 1 kwei per day by holding 1 meETH
        skip(1 days);
        assertEq(meEthInstance.pointsOf(alice), 1 * kwei);

        vm.startPrank(owner);
        // The points growth rate decreased to 50 from 100
        meEthInstance.updatePointsGrowthRate(50);
        vm.stopPrank();

        assertEq(meEthInstance.pointsOf(alice), 1 * kwei / 2);
    }

}<|MERGE_RESOLUTION|>--- conflicted
+++ resolved
@@ -257,11 +257,7 @@
         // Now, eETH is rebased with the staking rewards 1 eETH
         startHoax(owner);
         liquidityPoolInstance.setAccruedStakingRewards(1 ether);
-<<<<<<< HEAD
-        regulationsManagerInstance.confirmEligibility("USA, CANADA");
-=======
         regulationsManagerInstance.confirmEligibility(termsAndConditionsHash);
->>>>>>> 46664b9c
         liquidityPoolInstance.deposit{value: 1 ether}(owner, ownerProof);
         assertEq(address(liquidityPoolInstance).balance, 5 ether);
         vm.stopPrank();
