--- conflicted
+++ resolved
@@ -49,18 +49,12 @@
         skip(1 days);
         assertEq(meEthInstance.pointsOf(alice), 2 * kwei);
 
-<<<<<<< HEAD
-        // Alice unwraps 1 meETH to 1eETH
-        meEthInstance.unwrap(1 ether);
-        assertEq(meEthInstance.pointsOf(alice), 2 * kwei);
-=======
         // Alice unwraps 1 meETH to 1 ETH
         meEthInstance.unwrapForEth(1 ether);
-        assertEq(meEthInstance.pointOf(alice), 2 * kwei);
+        assertEq(meEthInstance.pointsOf(alice), 2 * kwei);
         assertEq(meEthInstance.balanceOf(alice), 1 ether);
         assertEq(address(liquidityPoolInstance).balance, 1 ether);
         assertEq(alice.balance, 1 ether);
->>>>>>> 52590955
 
         // Alice keeps earnings points with the remaining 1 meETH
         skip(1 days);
@@ -69,16 +63,11 @@
         assertEq(meEthInstance.pointsOf(alice), 2 * kwei + 1 * kwei * 2);
 
         // Alice unwraps the whole remaining meETH, but the points remain the same
-<<<<<<< HEAD
-        meEthInstance.unwrap(1 ether);
+        meEthInstance.unwrapForEth(1 ether);
         assertEq(meEthInstance.pointsOf(alice), 2 * kwei + 1 * kwei * 2);
-=======
-        meEthInstance.unwrapForEth(1 ether);
-        assertEq(meEthInstance.pointOf(alice), 2 * kwei + 1 * kwei * 2);
         assertEq(meEthInstance.balanceOf(alice), 0 ether);
         assertEq(address(liquidityPoolInstance).balance, 0 ether);
         assertEq(alice.balance, 2 ether);
->>>>>>> 52590955
         vm.stopPrank();
     }
 
@@ -368,6 +357,7 @@
         vm.expectRevert("Liquid staking functions are closed");
         meEthInstance.unwrapForEEth(2 ether);
     }
+
     function test_wrapEth() public {
         vm.deal(alice, 10 ether);
 
@@ -395,15 +385,15 @@
         assertEq(meEthInstance.balanceOf(alice), 10 ether);
     
         // Check the points grow properly
-        assertEq(meEthInstance.pointOf(alice), 0);
-        skip(1 days);
-        assertEq(meEthInstance.pointOf(alice), 1 * 10 * kwei);
-        skip(1 days);
-        assertEq(meEthInstance.pointOf(alice), 2 * 10 * kwei);
+        assertEq(meEthInstance.pointsOf(alice), 0);
+        skip(1 days);
+        assertEq(meEthInstance.pointsOf(alice), 1 * 10 * kwei);
+        skip(1 days);
+        assertEq(meEthInstance.pointsOf(alice), 2 * 10 * kwei);
         meEthInstance.updatePoints(alice);
-        assertEq(meEthInstance.pointOf(alice), 2 * 10 * kwei);
-        skip(1 days);
-        assertEq(meEthInstance.pointOf(alice), 3 * 10 * kwei);
+        assertEq(meEthInstance.pointsOf(alice), 2 * 10 * kwei);
+        skip(1 days);
+        assertEq(meEthInstance.pointsOf(alice), 3 * 10 * kwei);
     }
 
     function test_UpdatingPointsGrowthRate() public {
@@ -416,14 +406,14 @@
 
         // Alice earns 1 kwei per day by holding 1 meETH
         skip(1 days);
-        assertEq(meEthInstance.pointOf(alice), 1 * kwei);
+        assertEq(meEthInstance.pointsOf(alice), 1 * kwei);
 
         vm.startPrank(owner);
         // The points growth rate decreased to 50 from 100
         meEthInstance.updatePointsGrowthRate(50);
         vm.stopPrank();
 
-        assertEq(meEthInstance.pointOf(alice), 1 * kwei / 2);
+        assertEq(meEthInstance.pointsOf(alice), 1 * kwei / 2);
     }
 
 }