--- conflicted
+++ resolved
@@ -303,7 +303,6 @@
         vm.stopPrank();
     }
 
-<<<<<<< HEAD
     function test_BurnMeETHForETH() public {
         vm.deal(alice, 2 ether);
 
@@ -335,7 +334,6 @@
         liquidityPoolInstance.withdraw(alice, 1 ether);
     }
 
-=======
     function test_LiquadStakingAccessControl() public {
         vm.deal(alice, 2 ether);
         vm.deal(bob, 2 ether);
@@ -364,5 +362,4 @@
         vm.expectRevert("Liquid staking functions are closed");
         meEthInstance.unwrap(2 ether);
     }
->>>>>>> 517dafc2
 }