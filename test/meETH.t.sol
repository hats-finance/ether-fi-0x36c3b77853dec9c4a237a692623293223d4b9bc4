--- conflicted
+++ resolved
@@ -35,20 +35,10 @@
 
         vm.startPrank(alice);
 
-<<<<<<< HEAD
         // Alice mints 2 meETH by wrapping 2 ETH starts earning points
         meEthInstance.wrapEth{value: 2 ether}(alice, aliceProof);
         assertEq(alice.balance, 0 ether);
         assertEq(address(liquidityPoolInstance).balance, 2 ether);
-=======
-        // Alice deposits 2 ETH and mints 2 eETH.
-        liquidityPoolInstance.deposit{value: 2 ether}(alice, aliceProof);
-        assertEq(eETHInstance.balanceOf(alice), 2 ether);
-        assertEq(meEthInstance.balanceOf(alice), 0 ether);
-
-        // Alice mints 2 meETH by wrapping 2 eETH starts earning points
-        meEthInstance.wrapEEth(2 ether);
->>>>>>> 70d58034
         assertEq(eETHInstance.balanceOf(alice), 0 ether);
         assertEq(meEthInstance.balanceOf(alice), 2 ether);
 
@@ -59,13 +49,8 @@
         skip(1 days);
         assertEq(meEthInstance.pointOf(alice), 2 * kwei);
 
-<<<<<<< HEAD
         // Alice unwraps 1 meETH to 1 ETH
-        meEthInstance.burnMeETHForETH(1 ether);
-=======
-        // Alice unwraps 1 meETH to 1eETH
-        meEthInstance.unwrapForEEth(1 ether);
->>>>>>> 70d58034
+        meEthInstance.unwrapForEth(1 ether);
         assertEq(meEthInstance.pointOf(alice), 2 * kwei);
         assertEq(meEthInstance.balanceOf(alice), 1 ether);
         assertEq(address(liquidityPoolInstance).balance, 1 ether);
@@ -78,11 +63,7 @@
         assertEq(meEthInstance.pointOf(alice), 2 * kwei + 1 * kwei * 2);
 
         // Alice unwraps the whole remaining meETH, but the points remain the same
-<<<<<<< HEAD
-        meEthInstance.burnMeETHForETH(1 ether);
-=======
-        meEthInstance.unwrapForEEth(1 ether);
->>>>>>> 70d58034
+        meEthInstance.unwrapForEth(1 ether);
         assertEq(meEthInstance.pointOf(alice), 2 * kwei + 1 * kwei * 2);
         assertEq(meEthInstance.balanceOf(alice), 0 ether);
         assertEq(address(liquidityPoolInstance).balance, 0 ether);
@@ -95,12 +76,7 @@
         vm.deal(alice, 1_000_000 ether);
 
         vm.startPrank(alice);
-<<<<<<< HEAD
         meEthInstance.wrapEth{value: 1_000_000 ether}(alice, aliceProof);
-=======
-        liquidityPoolInstance.deposit{value: 1_000_000 ether}(alice, aliceProof);
-        meEthInstance.wrapEEth(1_000_000 ether);
->>>>>>> 70d58034
 
         // (1 gwei = 10^9)
         // Alice earns 1 gwei points a day
@@ -135,16 +111,8 @@
         vm.deal(alice, 10 ether);
 
         vm.startPrank(alice);
-<<<<<<< HEAD
         // Alice deposits 10 ETH and mints 10 meETH.
         meEthInstance.wrapEth{value: 1 ether}(alice, aliceProof);
-=======
-        // Alice deposits 10 ETH and mints 10 eETH.
-        liquidityPoolInstance.deposit{value: 10 ether}(alice, aliceProof);
-
-        // Alice wraps 1 eETH to 1 meEth
-        meEthInstance.wrapEEth(1 ether);
->>>>>>> 70d58034
 
         assertEq(meEthInstance.pointOf(alice), 0);
         assertEq(meEthInstance.getPointsEarningsDuringLastMembershipPeriod(alice), 0);
@@ -175,11 +143,7 @@
         assertEq(meEthInstance.tierOf(alice), 2);
 
         // Alice unwraps 0.5 meETH (which is 50% of her meETH holdings)
-<<<<<<< HEAD
-        meEthInstance.burnMeETHForETH(0.5 ether);
-=======
-        meEthInstance.unwrapForEEth(0.5 ether);
->>>>>>> 70d58034
+        meEthInstance.unwrapForEth(0.5 ether);
 
         // The points didn't get penalized by unwrapping
         // But the tier get downgraded from Tier 2 to Tier 1
@@ -192,14 +156,7 @@
 
         vm.startPrank(alice);
         // Alice deposits 0.5 ETH and mints 0.5 eETH.
-<<<<<<< HEAD
         meEthInstance.wrapEth{value: 0.5 ether}(alice, aliceProof);
-=======
-        liquidityPoolInstance.deposit{value: 0.5 ether}(alice, aliceProof);
-
-        // Alice mints 1 meETH by wrapping 0.5 eETH starts earning points
-        meEthInstance.wrapEEth(0.5 ether);
->>>>>>> 70d58034
         vm.stopPrank();
 
         // Check the balance
@@ -227,12 +184,7 @@
         // Bob in
         vm.deal(bob, 2 ether);
         vm.startPrank(bob);
-<<<<<<< HEAD
         meEthInstance.wrapEth{value: 2 ether}(bob, bobProof);
-=======
-        liquidityPoolInstance.deposit{value: 2 ether}(bob, bobProof);
-        meEthInstance.wrapEEth(2 ether);
->>>>>>> 70d58034
         vm.stopPrank();
 
         // Alice belongs to the Tier 1, Bob belongs to the Tier 0
@@ -264,19 +216,10 @@
 
         // Both Alice and Bob mint 2 meETH.
         vm.startPrank(alice);
-<<<<<<< HEAD
         meEthInstance.wrapEth{value: 2 ether}(alice, aliceProof);
         vm.stopPrank();
         vm.startPrank(bob);
         meEthInstance.wrapEth{value: 2 ether}(bob, bobProof);
-=======
-        liquidityPoolInstance.deposit{value: 2 ether}(alice, aliceProof);
-        meEthInstance.wrapEEth(2 ether);
-        vm.stopPrank();
-        vm.startPrank(bob);
-        liquidityPoolInstance.deposit{value: 2 ether}(bob, bobProof);
-        meEthInstance.wrapEEth(2 ether);
->>>>>>> 70d58034
         vm.stopPrank();
 
         // Alice stakes 1 meETH to earn more points by sacrificing the staking rewards
@@ -313,24 +256,14 @@
         vm.startPrank(alice);
         meEthInstance.unstakeForPoints(1 ether);
         vm.stopPrank();
-
-        // burnMeETHForETH WONT WORK HERE BECAUSE THERE IS NOT ENOUGH LIQUIDITY IN THE POOL TO RETURN REWARDS + PRINCIPAL
         
         // Alice and Bob unwrap their whole amounts of meETH to eETH
         vm.startPrank(alice);
-<<<<<<< HEAD
-        meEthInstance.burnMeETHForETH(2.333333333333333330 ether);
-        vm.stopPrank();
-
-        vm.startPrank(bob);
-        meEthInstance.burnMeETHForETH(2.666666666666666660 ether);
-=======
-        meEthInstance.unwrapForEEth(1 ether + 1 ether + 1 ether * 1 / uint256(3));
-        vm.stopPrank();
-
-        vm.startPrank(bob);
-        meEthInstance.unwrapForEEth(2 ether + 1 ether * 2 / uint256(3));
->>>>>>> 70d58034
+        meEthInstance.unwrapForEth(2.333333333333333330 ether);
+        vm.stopPrank();
+
+        vm.startPrank(bob);
+        meEthInstance.unwrapForEth(2.666666666666666660 ether);
         vm.stopPrank();
 
         assertEq(alice.balance, 2.333333333333333330 ether);
@@ -345,19 +278,10 @@
 
         // Both Alice and Bob mint 2 meETH.
         vm.startPrank(alice);
-<<<<<<< HEAD
         meEthInstance.wrapEth{value: 2 ether}(alice, aliceProof);
         vm.stopPrank();
         vm.startPrank(bob);
         meEthInstance.wrapEth{value: 2 ether}(bob, bobProof);
-=======
-        liquidityPoolInstance.deposit{value: 2 ether}(alice, aliceProof);
-        meEthInstance.wrapEEth(2 ether);
-        vm.stopPrank();
-        vm.startPrank(bob);
-        liquidityPoolInstance.deposit{value: 2 ether}(bob, bobProof);
-        meEthInstance.wrapEEth(2 ether);
->>>>>>> 70d58034
         vm.stopPrank();
 
         // Alice sends 1 meETH to Bob, which fails.
@@ -370,7 +294,7 @@
         vm.stopPrank();
     }
 
-    function test_BurnMeETHForETH() public {
+    function test_unwrapForEth() public {
         vm.deal(alice, 2 ether);
 
         vm.startPrank(alice);
