// SPDX-License-Identifier: UNLICENSED
pragma solidity ^0.8.13;

import "forge-std/Test.sol";
import "forge-std/console.sol";

import "../src/EarlyAdopterPool.sol";
import "@openzeppelin/contracts/token/ERC20/IERC20.sol";
import "@openzeppelin/contracts/token/ERC20/ERC20.sol";

import "./TestERC20.sol";

contract EarlyAdopterPoolTest is Test {
    event ERC20TVLUpdated(
        uint256 rETHBal,
        uint256 wstETHBal,
        uint256 sfrxETHBal,
        uint256 ETHBal,
        uint256 tvl
    );

    event EthTVLUpdated(uint256 ETHBal, uint256 tvl);

    EarlyAdopterPool earlyAdopterPoolInstance;

    TestERC20 public rETH;
    TestERC20 public wstETH;
    TestERC20 public sfrxEth;
    TestERC20 public cbEth;

    uint256 One_Day = 1 days;
    uint256 One_Month = 1 weeks * 4;

    address owner = vm.addr(1);
    address alice = vm.addr(2);
    address bob = vm.addr(3);

    function setUp() public {
        rETH = new TestERC20("Rocket Pool ETH", "rETH");
        rETH.mint(alice, 10e18);
        rETH.mint(bob, 10e18);

        cbEth = new TestERC20("Staked ETH", "wstETH");
        cbEth.mint(alice, 10e18);
        cbEth.mint(bob, 10e18);

        wstETH = new TestERC20("Coinbase ETH", "cbEth");
        wstETH.mint(alice, 10e18);
        wstETH.mint(bob, 10e18);

        sfrxEth = new TestERC20("Frax ETH", "sfrxEth");
        sfrxEth.mint(alice, 10e18);
        sfrxEth.mint(bob, 10e18);

        vm.startPrank(owner);
        earlyAdopterPoolInstance = new EarlyAdopterPool(
            address(rETH),
            address(wstETH),
            address(sfrxEth),
            address(cbEth)
        );
        vm.stopPrank();
    }

    function test_SetUp() public {
        assertEq(rETH.balanceOf(alice), 10e18);
        assertEq(wstETH.balanceOf(alice), 10e18);
        assertEq(sfrxEth.balanceOf(alice), 10e18);
    }

    function test_DepositERC20IntoEarlyAdopterPool() public {
        vm.startPrank(alice);
        rETH.approve(address(earlyAdopterPoolInstance), 0.1 ether);
        earlyAdopterPoolInstance.deposit(address(rETH), 1e17);
        vm.stopPrank();

        (
            uint256 depositTime,
            ,
            uint256 totalERC20Balance
        ) = earlyAdopterPoolInstance.depositInfo(alice);

        assertEq(totalERC20Balance, 0.1 ether);
        assertEq(
            earlyAdopterPoolInstance.userToErc20Balance(alice, address(rETH)),
            0.1 ether
        );
        assertEq(
            earlyAdopterPoolInstance.userToErc20Balance(alice, address(wstETH)),
            0
        );
        assertEq(
            earlyAdopterPoolInstance.userToErc20Balance(
                alice,
                address(sfrxEth)
            ),
            0
        );
        assertEq(depositTime, 1);

        vm.startPrank(alice);
        wstETH.approve(address(earlyAdopterPoolInstance), 0.1 ether);
        earlyAdopterPoolInstance.deposit(address(wstETH), 1e17);
        vm.stopPrank();

        (depositTime, , totalERC20Balance) = earlyAdopterPoolInstance
            .depositInfo(alice);

        assertEq(totalERC20Balance, 0.2 ether);
        assertEq(
            earlyAdopterPoolInstance.userToErc20Balance(alice, address(rETH)),
            0.1 ether
        );
        assertEq(
            earlyAdopterPoolInstance.userToErc20Balance(alice, address(wstETH)),
            0.1 ether
        );
        assertEq(
            earlyAdopterPoolInstance.userToErc20Balance(
                alice,
                address(sfrxEth)
            ),
            0
        );

        assertEq(rETH.balanceOf(address(earlyAdopterPoolInstance)), 1e17);
        assertEq(wstETH.balanceOf(address(earlyAdopterPoolInstance)), 1e17);

        vm.startPrank(alice);
        sfrxEth.approve(address(earlyAdopterPoolInstance), 0.1 ether);
        earlyAdopterPoolInstance.deposit(address(sfrxEth), 1e17);
        vm.stopPrank();

        (, , totalERC20Balance) = earlyAdopterPoolInstance.depositInfo(alice);

        assertEq(totalERC20Balance, 0.3 ether);
        assertEq(
            earlyAdopterPoolInstance.userToErc20Balance(alice, address(rETH)),
            0.1 ether
        );
        assertEq(
            earlyAdopterPoolInstance.userToErc20Balance(alice, address(wstETH)),
            0.1 ether
        );
        assertEq(
            earlyAdopterPoolInstance.userToErc20Balance(
                alice,
                address(sfrxEth)
            ),
            0.1 ether
        );

        assertEq(rETH.balanceOf(address(earlyAdopterPoolInstance)), 1e17);
        assertEq(wstETH.balanceOf(address(earlyAdopterPoolInstance)), 1e17);
        assertEq(sfrxEth.balanceOf(address(earlyAdopterPoolInstance)), 1e17);
    }

    function test_DepositETHIntoEarlyAdopterPool() public {
        startHoax(0x2Fc348E6505BA471EB21bFe7a50298fd1f02DBEA);
        earlyAdopterPoolInstance.depositEther{value: 0.1 ether}();
        vm.stopPrank();

        (uint256 depositTime, uint256 ethBalance, ) = earlyAdopterPoolInstance
            .depositInfo(0x2Fc348E6505BA471EB21bFe7a50298fd1f02DBEA);

        assertEq(ethBalance, 0.1 ether);
        assertEq(depositTime, 1);
    }

    function test_EventERC20TVLUpdated() public {
        vm.prank(alice);
        rETH.approve(address(earlyAdopterPoolInstance), 0.1 ether);

        vm.expectEmit(false, false, false, true);
        emit ERC20TVLUpdated(0.1 ether, 0, 0, 0, 0.1 ether);
        vm.prank(alice);
        earlyAdopterPoolInstance.deposit(address(rETH), 1e17);

        vm.prank(alice);
        wstETH.approve(address(earlyAdopterPoolInstance), 0.1 ether);

        vm.expectEmit(false, false, false, true);
        emit ERC20TVLUpdated(0.1 ether, 0.1 ether, 0, 0, 0.2 ether);
        vm.prank(alice);
        earlyAdopterPoolInstance.deposit(address(wstETH), 1e17);

        vm.prank(bob);
        sfrxEth.approve(address(earlyAdopterPoolInstance), 0.5 ether);

        vm.expectEmit(false, false, false, true);
        emit ERC20TVLUpdated(0.1 ether, 0.1 ether, 0.5 ether, 0, 0.7 ether);
        vm.prank(bob);
        earlyAdopterPoolInstance.deposit(address(sfrxEth), 5e17);

        vm.prank(bob);
        rETH.approve(address(earlyAdopterPoolInstance), 0.5 ether);

        vm.expectEmit(false, false, false, true);
        emit ERC20TVLUpdated(0.6 ether, 0.1 ether, 0.5 ether, 0, 1.2 ether);
        vm.prank(bob);
        earlyAdopterPoolInstance.deposit(address(rETH), 5e17);
    }

    function test_EventEthTVLUpdated() public {
        vm.expectEmit(false, false, false, true);
        emit EthTVLUpdated(0.1 ether, 0.1 ether);

        startHoax(0x2Fc348E6505BA471EB21bFe7a50298fd1f02DBEA);
        earlyAdopterPoolInstance.depositEther{value: 0.1 ether}();
        vm.stopPrank();

        vm.expectEmit(false, false, false, true);
        emit EthTVLUpdated(0.6 ether, 0.6 ether);
        hoax(alice);
        earlyAdopterPoolInstance.depositEther{value: 0.5 ether}();
    }

    function test_EventTVLUpdatedOnERC20AndEthDeposit() public {
        vm.expectEmit(false, false, false, true);
        emit EthTVLUpdated(0.1 ether, 0.1 ether);

        startHoax(0x2Fc348E6505BA471EB21bFe7a50298fd1f02DBEA);
        earlyAdopterPoolInstance.depositEther{value: 0.1 ether}();
        vm.stopPrank();

        vm.expectEmit(false, false, false, true);
        emit EthTVLUpdated(0.6 ether, 0.6 ether);
        hoax(alice);
        earlyAdopterPoolInstance.depositEther{value: 0.5 ether}();

        vm.prank(bob);
        rETH.approve(address(earlyAdopterPoolInstance), 0.1 ether);

        vm.expectEmit(false, false, false, true);
        emit ERC20TVLUpdated(0.1 ether, 0, 0, 0.6 ether, 0.7 ether);
        vm.prank(bob);
        earlyAdopterPoolInstance.deposit(address(rETH), 1e17);

        vm.prank(bob);
        wstETH.approve(address(earlyAdopterPoolInstance), 0.7 ether);

        vm.expectEmit(false, false, false, true);
        emit ERC20TVLUpdated(0.1 ether, 0.7 ether, 0, 0.6 ether, 1.4 ether);
        vm.prank(bob);
        earlyAdopterPoolInstance.deposit(address(wstETH), 7e17);

        vm.prank(alice);
        sfrxEth.approve(address(earlyAdopterPoolInstance), 0.6 ether);

        vm.expectEmit(false, false, false, true);
        emit ERC20TVLUpdated(
            0.1 ether,
            0.7 ether,
            0.6 ether,
            0.6 ether,
            2 ether
        );
        vm.prank(alice);
        earlyAdopterPoolInstance.deposit(address(sfrxEth), 6e17);

        vm.expectEmit(false, false, false, true);
        emit EthTVLUpdated(1.1 ether, 2.5 ether);
        startHoax(bob);
        earlyAdopterPoolInstance.depositEther{value: 0.5 ether}();
        vm.stopPrank();
    }

    function test_GetTVL() public {
        vm.startPrank(bob);
        wstETH.approve(address(earlyAdopterPoolInstance), 0.1 ether);
        earlyAdopterPoolInstance.deposit(address(wstETH), 0.1 ether);
        vm.stopPrank();

        uint256 tvl = earlyAdopterPoolInstance.getTVL();

        assertEq(tvl, 0.1 ether);

        vm.startPrank(alice);
        rETH.approve(address(earlyAdopterPoolInstance), 1 ether);
        earlyAdopterPoolInstance.deposit(address(rETH), 1 ether);
        vm.stopPrank();

        tvl = earlyAdopterPoolInstance.getTVL();

        assertEq(tvl, 1.1 ether);

        startHoax(bob);
        earlyAdopterPoolInstance.depositEther{value: 2 ether}();
        vm.stopPrank();

        tvl = earlyAdopterPoolInstance.getTVL();

        assertEq(tvl, 3.1 ether);
    }

    function test_WithdrawWorksCorrectly() public {
        vm.startPrank(bob);
        wstETH.approve(address(earlyAdopterPoolInstance), 0.1 ether);
        earlyAdopterPoolInstance.deposit(address(wstETH), 0.1 ether);
<<<<<<< HEAD
        (
            uint256 depositTime,
            ,
            uint256 totalERC20Balance
        ) = earlyAdopterPoolInstance.depositInfo(bob);
=======
        (uint256 depositTime,, uint256 totalERC20Balance) = earlyAdopterPoolInstance.depositInfo(bob);
        vm.stopPrank();

        vm.startPrank(alice);
        rETH.approve(address(earlyAdopterPoolInstance), 0.1 ether);
        cbEth.approve(address(earlyAdopterPoolInstance), 0.1 ether);
        earlyAdopterPoolInstance.deposit(address(cbEth), 0.1 ether);
        earlyAdopterPoolInstance.deposit(address(rETH), 0.1 ether);
        vm.stopPrank();
>>>>>>> 5bf41e4e

        assertEq(totalERC20Balance, 0.1 ether);
        assertEq(
            earlyAdopterPoolInstance.userToErc20Balance(bob, address(wstETH)),
            0.1 ether
        );
        assertEq(depositTime, 1);
        assertEq(
            wstETH.balanceOf(address(earlyAdopterPoolInstance)),
            0.1 ether
        );

        // 3 days
        vm.warp(259201);

        uint256 points = earlyAdopterPoolInstance.calculateUserPoints(bob);
        assertEq(points, 901);

        uint256 balanceBeforeBob = wstETH.balanceOf(bob);
        uint256 balanceBeforeAlice = rETH.balanceOf(alice) + cbEth.balanceOf(alice);

        vm.prank(bob);
        earlyAdopterPoolInstance.withdraw();
<<<<<<< HEAD

        (depositTime, , totalERC20Balance) = earlyAdopterPoolInstance
            .depositInfo(bob);
=======
        vm.prank(alice);
        earlyAdopterPoolInstance.withdraw();
        uint256 balanceAfterAlice = rETH.balanceOf(alice) + cbEth.balanceOf(alice);

        (depositTime,, totalERC20Balance) = earlyAdopterPoolInstance.depositInfo(bob);
>>>>>>> 5bf41e4e

        assertEq(balanceAfterAlice, balanceBeforeAlice + 0.2 ether);
        assertEq(wstETH.balanceOf(bob), balanceBeforeBob + 0.1 ether);
        assertEq(totalERC20Balance, 0 ether);
        assertEq(depositTime, 0);
        assertEq(wstETH.balanceOf(address(earlyAdopterPoolInstance)), 0);
        vm.stopPrank();
    }

    function test_RewardsPoolMinDeposit() public {
        vm.expectRevert("Incorrect Deposit Amount");
        hoax(alice);
        earlyAdopterPoolInstance.deposit(address(rETH), 0.003 ether);
    }

    function test_RewardsPoolMaxDeposit() public {
        vm.expectRevert("Incorrect Deposit Amount");
        hoax(alice);
        earlyAdopterPoolInstance.deposit(address(rETH), 101 ether);
    }

    function test_ClaimWorks() public {
        vm.startPrank(alice);
        sfrxEth.approve(address(earlyAdopterPoolInstance), 0.1 ether);
        earlyAdopterPoolInstance.deposit(address(sfrxEth), 0.1 ether);

        wstETH.approve(address(earlyAdopterPoolInstance), 0.1 ether);
        earlyAdopterPoolInstance.deposit(address(wstETH), 0.1 ether);

        rETH.approve(address(earlyAdopterPoolInstance), 0.1 ether);
        earlyAdopterPoolInstance.deposit(address(rETH), 0.1 ether);
        vm.stopPrank();

        assertEq(
            earlyAdopterPoolInstance.userToErc20Balance(alice, address(rETH)),
            0.1 ether
        );
        assertEq(
            earlyAdopterPoolInstance.userToErc20Balance(alice, address(wstETH)),
            0.1 ether
        );
        assertEq(
            earlyAdopterPoolInstance.userToErc20Balance(
                alice,
                address(sfrxEth)
            ),
            0.1 ether
        );

        (, , uint256 totalERC20Balance) = earlyAdopterPoolInstance.depositInfo(
            alice
        );

        assertEq(totalERC20Balance, 0.3 ether);

        assertEq(rETH.balanceOf(address(earlyAdopterPoolInstance)), 0.1 ether);
        assertEq(
            wstETH.balanceOf(address(earlyAdopterPoolInstance)),
            0.1 ether
        );
        assertEq(
            sfrxEth.balanceOf(address(earlyAdopterPoolInstance)),
            0.1 ether
        );

        vm.startPrank(owner);
        vm.warp(4752001);

        earlyAdopterPoolInstance.setClaimingOpen(60);
        earlyAdopterPoolInstance.setClaimReceiverContract(alice);

        uint256 aliceRethBalBefore = rETH.balanceOf(alice);
        uint256 aliceWSTethBalBefore = wstETH.balanceOf(alice);
        uint256 alicesfrxEthBalBefore = sfrxEth.balanceOf(alice);

        vm.stopPrank();
        vm.startPrank(alice);
        assertEq(earlyAdopterPoolInstance.calculateUserPoints(alice), 52055);
        earlyAdopterPoolInstance.claim();

        uint256 aliceRethBalAfter = rETH.balanceOf(alice);
        uint256 aliceWSTethBalAfter = wstETH.balanceOf(alice);
        uint256 alicesfrxEthBalAfter = sfrxEth.balanceOf(alice);

        assertEq(
            earlyAdopterPoolInstance.userToErc20Balance(alice, address(rETH)),
            0 ether
        );
        assertEq(
            earlyAdopterPoolInstance.userToErc20Balance(alice, address(wstETH)),
            0 ether
        );
        assertEq(
            earlyAdopterPoolInstance.userToErc20Balance(
                alice,
                address(sfrxEth)
            ),
            0 ether
        );

        (, , totalERC20Balance) = earlyAdopterPoolInstance.depositInfo(alice);

        assertEq(totalERC20Balance, 0 ether);

        assertEq(rETH.balanceOf(address(earlyAdopterPoolInstance)), 0);
        assertEq(wstETH.balanceOf(address(earlyAdopterPoolInstance)), 0);
        assertEq(sfrxEth.balanceOf(address(earlyAdopterPoolInstance)), 0);

        assertEq(aliceRethBalAfter, aliceRethBalBefore + 0.1 ether);
        assertEq(aliceWSTethBalAfter, aliceWSTethBalBefore + 0.1 ether);
        assertEq(alicesfrxEthBalAfter, alicesfrxEthBalBefore + 0.1 ether);
    }

    function test_ClaimFailsIfClaimingNotOpen() public {
        vm.startPrank(alice);
        sfrxEth.approve(address(earlyAdopterPoolInstance), 0.1 ether);
        earlyAdopterPoolInstance.deposit(address(sfrxEth), 0.1 ether);
        vm.stopPrank();

        vm.startPrank(owner);
        earlyAdopterPoolInstance.setClaimReceiverContract(alice);

        vm.expectRevert("Claiming not open");
        earlyAdopterPoolInstance.claim();
    }

    function test_ClaimFailsIfClaimingReceiverNotSet() public {
        vm.startPrank(alice);
        sfrxEth.approve(address(earlyAdopterPoolInstance), 0.1 ether);
        earlyAdopterPoolInstance.deposit(address(sfrxEth), 0.1 ether);
        vm.stopPrank();

        vm.startPrank(owner);
        earlyAdopterPoolInstance.setClaimingOpen(10);

        vm.expectRevert("Claiming address not set");
        earlyAdopterPoolInstance.claim();
    }

    function test_ClaimFailsIfClaimingIsComplete() public {
        vm.startPrank(alice);
        sfrxEth.approve(address(earlyAdopterPoolInstance), 0.1 ether);
        earlyAdopterPoolInstance.deposit(address(sfrxEth), 0.1 ether);
        vm.stopPrank();

        vm.startPrank(owner);
        earlyAdopterPoolInstance.setClaimingOpen(10);
        earlyAdopterPoolInstance.setClaimReceiverContract(alice);

        vm.warp(864201);
        vm.expectRevert("Claiming is complete");
        earlyAdopterPoolInstance.claim();
    }

    function test_SetClaimableStatusTrue() public {
        vm.startPrank(owner);
        assertEq(earlyAdopterPoolInstance.claimingOpen(), 0);
        earlyAdopterPoolInstance.setClaimingOpen(10);
        assertEq(earlyAdopterPoolInstance.claimingOpen(), 1);
    }

    function test_SetClaimableStatusFailsIfNotOwner() public {
        vm.startPrank(alice);
        vm.expectRevert("Ownable: caller is not the owner");
        earlyAdopterPoolInstance.setClaimingOpen(10);
    }

    function test_SetReceiverAddress() public {
        vm.startPrank(owner);
        assertEq(earlyAdopterPoolInstance.claimReceiverContract(), address(0));
        earlyAdopterPoolInstance.setClaimReceiverContract(alice);
        assertEq(earlyAdopterPoolInstance.claimReceiverContract(), alice);
    }

    function test_SetReceiverFailsIfNotOwner() public {
        vm.startPrank(alice);
        vm.expectRevert("Ownable: caller is not the owner");
        earlyAdopterPoolInstance.setClaimReceiverContract(alice);
    }

    function test_SetReceiverFailsIfAddressZero() public {
        vm.startPrank(owner);
        vm.expectRevert("Cannot set as address zero");
        earlyAdopterPoolInstance.setClaimReceiverContract(address(0));
    }

    function test_DepositAndClaimWithERC20AndETH() public {
        rETH.mint(0x2Fc348E6505BA471EB21bFe7a50298fd1f02DBEA, 10e18);
        sfrxEth.mint(0x2Fc348E6505BA471EB21bFe7a50298fd1f02DBEA, 10e18);
        wstETH.mint(0x2Fc348E6505BA471EB21bFe7a50298fd1f02DBEA, 10e18);

        vm.startPrank(0x2Fc348E6505BA471EB21bFe7a50298fd1f02DBEA);
        sfrxEth.approve(address(earlyAdopterPoolInstance), 0.1 ether);
        earlyAdopterPoolInstance.deposit(address(sfrxEth), 0.1 ether);

        wstETH.approve(address(earlyAdopterPoolInstance), 0.1 ether);
        earlyAdopterPoolInstance.deposit(address(wstETH), 0.1 ether);

        rETH.approve(address(earlyAdopterPoolInstance), 0.1 ether);
        earlyAdopterPoolInstance.deposit(address(rETH), 0.1 ether);
        vm.stopPrank();

        assertEq(
            earlyAdopterPoolInstance.userToErc20Balance(
                0x2Fc348E6505BA471EB21bFe7a50298fd1f02DBEA,
                address(rETH)
            ),
            0.1 ether
        );
        assertEq(
            earlyAdopterPoolInstance.userToErc20Balance(
                0x2Fc348E6505BA471EB21bFe7a50298fd1f02DBEA,
                address(wstETH)
            ),
            0.1 ether
        );
        assertEq(
            earlyAdopterPoolInstance.userToErc20Balance(
                0x2Fc348E6505BA471EB21bFe7a50298fd1f02DBEA,
                address(sfrxEth)
            ),
            0.1 ether
        );

        (, , uint256 totalERC20Balance) = earlyAdopterPoolInstance.depositInfo(
            0x2Fc348E6505BA471EB21bFe7a50298fd1f02DBEA
        );

        assertEq(totalERC20Balance, 0.3 ether);

        assertEq(rETH.balanceOf(address(earlyAdopterPoolInstance)), 0.1 ether);
        assertEq(
            wstETH.balanceOf(address(earlyAdopterPoolInstance)),
            0.1 ether
        );
        assertEq(
            sfrxEth.balanceOf(address(earlyAdopterPoolInstance)),
            0.1 ether
        );
        hoax(0x2Fc348E6505BA471EB21bFe7a50298fd1f02DBEA);
        earlyAdopterPoolInstance.depositEther{value: 0.1 ether}();
        vm.stopPrank();

        vm.warp(5184001);

        vm.startPrank(owner);
        earlyAdopterPoolInstance.setClaimingOpen(60);
        earlyAdopterPoolInstance.setClaimReceiverContract(alice);
        vm.stopPrank();

        (uint256 depositTime, uint256 ethBalance, ) = earlyAdopterPoolInstance
            .depositInfo(0x2Fc348E6505BA471EB21bFe7a50298fd1f02DBEA);

        assertEq(ethBalance, 0.1 ether);
        assertEq(depositTime, 1);

        hoax(0x2Fc348E6505BA471EB21bFe7a50298fd1f02DBEA);
        assertEq(
            earlyAdopterPoolInstance.calculateUserPoints(
                0x2Fc348E6505BA471EB21bFe7a50298fd1f02DBEA
            ),
            65572
        );

        uint256 RethBalBefore = rETH.balanceOf(alice);
        uint256 WSTethBalBefore = wstETH.balanceOf(alice);
        uint256 sfrxEthBalBefore = sfrxEth.balanceOf(alice);
        uint256 EthBalanceBefore = alice.balance;

        hoax(0x2Fc348E6505BA471EB21bFe7a50298fd1f02DBEA);
        earlyAdopterPoolInstance.claim();

        uint256 RethBalAfter = rETH.balanceOf(alice);
        uint256 WSTethBalAfter = wstETH.balanceOf(alice);
        uint256 sfrxEthBalAfter = sfrxEth.balanceOf(alice);
        uint256 EthBalanceAfter = alice.balance;

        assertEq(
            earlyAdopterPoolInstance.userToErc20Balance(
                0x2Fc348E6505BA471EB21bFe7a50298fd1f02DBEA,
                address(rETH)
            ),
            0 ether
        );
        assertEq(
            earlyAdopterPoolInstance.userToErc20Balance(
                0x2Fc348E6505BA471EB21bFe7a50298fd1f02DBEA,
                address(wstETH)
            ),
            0 ether
        );
        assertEq(
            earlyAdopterPoolInstance.userToErc20Balance(
                0x2Fc348E6505BA471EB21bFe7a50298fd1f02DBEA,
                address(sfrxEth)
            ),
            0 ether
        );

        (, , totalERC20Balance) = earlyAdopterPoolInstance.depositInfo(
            0x2Fc348E6505BA471EB21bFe7a50298fd1f02DBEA
        );

        assertEq(totalERC20Balance, 0 ether);

        assertEq(rETH.balanceOf(address(earlyAdopterPoolInstance)), 0);
        assertEq(wstETH.balanceOf(address(earlyAdopterPoolInstance)), 0);
        assertEq(sfrxEth.balanceOf(address(earlyAdopterPoolInstance)), 0);

        assertEq(RethBalAfter, RethBalBefore + 0.1 ether);
        assertEq(WSTethBalAfter, WSTethBalBefore + 0.1 ether);
        assertEq(sfrxEthBalAfter, sfrxEthBalBefore + 0.1 ether);
        assertEq(EthBalanceAfter, EthBalanceBefore + 0.1 ether);
    }

    function test_PointsCalculatorWorksCorrectly() public {
        sfrxEth.mint(owner, 10e18);
        sfrxEth.mint(0x76Db1a8A8DAc24b14506950ae64100a38e25F5d8, 10e18);

        vm.startPrank(owner);
        sfrxEth.approve(address(earlyAdopterPoolInstance), 10 ether);
        earlyAdopterPoolInstance.deposit(address(sfrxEth), 1e17);
        vm.stopPrank();

        vm.startPrank(alice);
        wstETH.approve(address(earlyAdopterPoolInstance), 10 ether);
        earlyAdopterPoolInstance.deposit(address(wstETH), 1e18);
        vm.stopPrank();

        vm.startPrank(alice);
        cbEth.approve(address(earlyAdopterPoolInstance), 10 ether);
        earlyAdopterPoolInstance.deposit(address(cbEth), 1e18);
        vm.stopPrank();

        vm.startPrank(bob);
        rETH.approve(address(earlyAdopterPoolInstance), 10 ether);
        earlyAdopterPoolInstance.deposit(address(rETH), 10e18);
        vm.stopPrank();

        vm.warp(361);
        assertEq(earlyAdopterPoolInstance.calculateUserPoints(owner), 1);

        vm.warp(29221);
        assertEq(earlyAdopterPoolInstance.calculateUserPoints(alice), 417);

        vm.warp(644821);
        assertEq(earlyAdopterPoolInstance.calculateUserPoints(bob), 25447);

        hoax(0x76Db1a8A8DAc24b14506950ae64100a38e25F5d8);
        earlyAdopterPoolInstance.depositEther{value: 9 ether}();

        vm.startPrank(0x76Db1a8A8DAc24b14506950ae64100a38e25F5d8);
        sfrxEth.approve(address(earlyAdopterPoolInstance), 10 ether);
        earlyAdopterPoolInstance.deposit(address(sfrxEth), 1e18);
        vm.stopPrank();

        vm.warp(4705621);
        assertEq(
            earlyAdopterPoolInstance.calculateUserPoints(
                0x76Db1a8A8DAc24b14506950ae64100a38e25F5d8
            ),
            256827
        );
    }
}<|MERGE_RESOLUTION|>--- conflicted
+++ resolved
@@ -297,14 +297,11 @@
         vm.startPrank(bob);
         wstETH.approve(address(earlyAdopterPoolInstance), 0.1 ether);
         earlyAdopterPoolInstance.deposit(address(wstETH), 0.1 ether);
-<<<<<<< HEAD
         (
             uint256 depositTime,
             ,
             uint256 totalERC20Balance
         ) = earlyAdopterPoolInstance.depositInfo(bob);
-=======
-        (uint256 depositTime,, uint256 totalERC20Balance) = earlyAdopterPoolInstance.depositInfo(bob);
         vm.stopPrank();
 
         vm.startPrank(alice);
@@ -313,7 +310,6 @@
         earlyAdopterPoolInstance.deposit(address(cbEth), 0.1 ether);
         earlyAdopterPoolInstance.deposit(address(rETH), 0.1 ether);
         vm.stopPrank();
->>>>>>> 5bf41e4e
 
         assertEq(totalERC20Balance, 0.1 ether);
         assertEq(
@@ -333,21 +329,18 @@
         assertEq(points, 901);
 
         uint256 balanceBeforeBob = wstETH.balanceOf(bob);
-        uint256 balanceBeforeAlice = rETH.balanceOf(alice) + cbEth.balanceOf(alice);
+        uint256 balanceBeforeAlice = rETH.balanceOf(alice) +
+            cbEth.balanceOf(alice);
 
         vm.prank(bob);
         earlyAdopterPoolInstance.withdraw();
-<<<<<<< HEAD
+        vm.prank(alice);
+        earlyAdopterPoolInstance.withdraw();
+        uint256 balanceAfterAlice = rETH.balanceOf(alice) +
+            cbEth.balanceOf(alice);
 
         (depositTime, , totalERC20Balance) = earlyAdopterPoolInstance
             .depositInfo(bob);
-=======
-        vm.prank(alice);
-        earlyAdopterPoolInstance.withdraw();
-        uint256 balanceAfterAlice = rETH.balanceOf(alice) + cbEth.balanceOf(alice);
-
-        (depositTime,, totalERC20Balance) = earlyAdopterPoolInstance.depositInfo(bob);
->>>>>>> 5bf41e4e
 
         assertEq(balanceAfterAlice, balanceBeforeAlice + 0.2 ether);
         assertEq(wstETH.balanceOf(bob), balanceBeforeBob + 0.1 ether);
