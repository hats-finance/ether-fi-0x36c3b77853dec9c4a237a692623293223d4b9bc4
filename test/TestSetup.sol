--- conflicted
+++ resolved
@@ -48,11 +48,8 @@
     UUPSProxy public scoreManagerProxy;
     UUPSProxy public regulationsManagerProxy;
     UUPSProxy public weETHProxy;
-<<<<<<< HEAD
     UUPSProxy public nodeOperatorManagerProxy;
-=======
     UUPSProxy public meETHProxy;
->>>>>>> cb297aed
 
     DepositDataGeneration public depGen;
     IDepositContract public depositContractEth2;
