--- conflicted
+++ resolved
@@ -277,14 +277,7 @@
         depositContractEth2 = IDepositContract(address(mockDepositContractEth2));
         stakingManagerInstance.registerEth2DepositContract(address(mockDepositContractEth2));
 
-<<<<<<< HEAD
-        // bytes32 deposit_data_root1 = 0x9120ef13437690c401c436a3e454aa08c438eb5908279b0a49dee167fde30399;
-        // bytes memory pub_key1 = hex"8f9c0aab19ee7586d3d470f132842396af606947a0589382483308fdffdaf544078c3be24210677a9c471ce70b3b4c2c";
-        // bytes memory signature1 = hex"877bee8d83cac8bf46c89ce50215da0b5e370d282bb6c8599aabdbc780c33833687df5e1f5b5c2de8a6cd20b6572c8b0130b1744310a998e1079e3286ff03e18e4f94de8cdebecf3aaac3277b742adb8b0eea074e619c20d13a1dda6cba6e3df";
-        depositContractEth2 = IDepositContract(0xff50ed3d0ec03aC01D4C79aAd74928BFF48a7b2b);
-=======
         _initializeMembershipTiers();
->>>>>>> 4d5cdc5c
 
         vm.stopPrank();
 
@@ -491,13 +484,7 @@
         rootMigration2 = merkleMigration2.getRoot(dataForVerification2);
     }
 
-<<<<<<< HEAD
-    
-
-    function _getDepositRoot() internal view returns (bytes32) {
-=======
     function _getDepositRoot() internal returns (bytes32) {
->>>>>>> 4d5cdc5c
         bytes32 onchainDepositRoot = depositContractEth2.get_deposit_root();
         return onchainDepositRoot;
     }
