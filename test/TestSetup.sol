pragma solidity ^0.8.13;

import "forge-std/Test.sol";
import "forge-std/console.sol";

import "../src/interfaces/IStakingManager.sol";
import "../src/interfaces/IEtherFiNode.sol";
import "../src/EtherFiNodesManager.sol";
import "../src/StakingManager.sol";
import "../src/NodeOperatorManager.sol";
import "../src/RegulationsManager.sol";
import "../src/AuctionManager.sol";
import "../src/ProtocolRevenueManager.sol";
import "../src/BNFT.sol";
import "../src/TNFT.sol";
import "../src/Treasury.sol";
import "../src/ClaimReceiverPool.sol";
import "../src/LiquidityPool.sol";
import "../src/EETH.sol";
import "../src/WeETH.sol";
import "../src/MeETH.sol";
import "../src/EarlyAdopterPool.sol";
import "../src/UUPSProxy.sol";
import "./DepositDataGeneration.sol";
import "../lib/murky/src/Merkle.sol";
import "./TestERC20.sol";

contract TestSetup is Test {
    uint256 constant public kwei = 10 ** 3;
    uint256 public slippageLimit = 50;

    TestERC20 public rETH;
    TestERC20 public wstETH;
    TestERC20 public sfrxEth;
    TestERC20 public cbEth;

    UUPSProxy public auctionManagerProxy;
    UUPSProxy public stakingManagerProxy;
    UUPSProxy public etherFiNodeManagerProxy;
    UUPSProxy public protocolRevenueManagerProxy;
    UUPSProxy public TNFTProxy;
    UUPSProxy public BNFTProxy;
    UUPSProxy public claimReceiverPoolProxy;
    UUPSProxy public liquidityPoolProxy;
    UUPSProxy public eETHProxy;
    UUPSProxy public regulationsManagerProxy;
    UUPSProxy public weETHProxy;
    UUPSProxy public nodeOperatorManagerProxy;
    UUPSProxy public meETHProxy;

    DepositDataGeneration public depGen;
    IDepositContract public depositContractEth2;

    StakingManager public stakingManagerInstance;
    StakingManager public stakingManagerImplementation;

    AuctionManager public auctionImplementation;
    AuctionManager public auctionInstance;

    ProtocolRevenueManager public protocolRevenueManagerInstance;
    ProtocolRevenueManager public protocolRevenueManagerImplementation;

    EtherFiNodesManager public managerInstance;
    EtherFiNodesManager public managerImplementation;

    RegulationsManager public regulationsManagerInstance;
    RegulationsManager public regulationsManagerImplementation;

    EarlyAdopterPool public earlyAdopterPoolInstance;

    TNFT public TNFTImplementation;
    TNFT public TNFTInstance;

    BNFT public BNFTImplementation;
    BNFT public BNFTInstance;

    LiquidityPool public liquidityPoolImplementation;
    LiquidityPool public liquidityPoolInstance;
    
    EETH public eETHImplementation;
    EETH public eETHInstance;

    WeETH public weEthImplementation;
    WeETH public weEthInstance;

    MeETH public meEthImplementation;
    MeETH public meEthInstance;

    ClaimReceiverPool public claimReceiverPoolImplementation;
    ClaimReceiverPool public claimReceiverPoolInstance;

    NodeOperatorManager public nodeOperatorManagerImplementation;
    NodeOperatorManager public nodeOperatorManagerInstance;

    EtherFiNode public node;
    Treasury public treasuryInstance;
    
    Merkle merkle;
    bytes32 root;

    Merkle merkleMigration;
    bytes32 rootMigration;

    Merkle merkleMigration2;
    bytes32 rootMigration2;

    bytes32[] public whiteListedAddresses;
    bytes32[] public dataForVerification;
    bytes32[] public dataForVerification2;

    IStakingManager.DepositData public test_data;
    IStakingManager.DepositData public test_data_2;

    address owner = vm.addr(1);
    address alice = vm.addr(2);
    address bob = vm.addr(3);
    address chad = vm.addr(4);
    address dan = vm.addr(5);
    address elvis = vm.addr(6);
    address greg = vm.addr(7);
    address henry = vm.addr(8);
    address liquidityPool = vm.addr(9);

    bytes aliceIPFSHash = "AliceIPFS";
    bytes _ipfsHash = "ipfsHash";

    function setUpTests() public {
        vm.startPrank(owner);

        // Deploy Contracts and Proxies
        treasuryInstance = new Treasury();

        nodeOperatorManagerImplementation = new NodeOperatorManager();
        nodeOperatorManagerProxy = new UUPSProxy(address(nodeOperatorManagerImplementation), "");
        nodeOperatorManagerInstance = NodeOperatorManager(address(nodeOperatorManagerProxy));
        nodeOperatorManagerInstance.initialize();

        auctionImplementation = new AuctionManager();
        auctionManagerProxy = new UUPSProxy(address(auctionImplementation), "");
        auctionInstance = AuctionManager(address(auctionManagerProxy));
        auctionInstance.initialize(address(nodeOperatorManagerInstance));

        stakingManagerImplementation = new StakingManager();
        stakingManagerProxy = new UUPSProxy(address(stakingManagerImplementation), "");
        stakingManagerInstance = StakingManager(address(stakingManagerProxy));
        stakingManagerInstance.initialize(address(auctionInstance));

        TNFTImplementation = new TNFT();
        TNFTProxy = new UUPSProxy(address(TNFTImplementation), "");
        TNFTInstance = TNFT(address(TNFTProxy));
        TNFTInstance.initialize(address(stakingManagerInstance));

        BNFTImplementation = new BNFT();
        BNFTProxy = new UUPSProxy(address(BNFTImplementation), "");
        BNFTInstance = BNFT(address(BNFTProxy));
        BNFTInstance.initialize(address(stakingManagerInstance));

        protocolRevenueManagerImplementation = new ProtocolRevenueManager();
        protocolRevenueManagerProxy = new UUPSProxy(address(protocolRevenueManagerImplementation), "");
        protocolRevenueManagerInstance = ProtocolRevenueManager(payable(address(protocolRevenueManagerProxy)));
        protocolRevenueManagerInstance.initialize();

        managerImplementation = new EtherFiNodesManager();
        etherFiNodeManagerProxy = new UUPSProxy(address(managerImplementation), "");
        managerInstance = EtherFiNodesManager(payable(address(etherFiNodeManagerProxy)));
        managerInstance.initialize(
            address(treasuryInstance),
            address(auctionInstance),
            address(stakingManagerInstance),
            address(TNFTInstance),
            address(BNFTInstance),
            address(protocolRevenueManagerInstance)
        );

        regulationsManagerImplementation = new RegulationsManager();
        vm.expectRevert("Initializable: contract is already initialized");
        regulationsManagerImplementation.initialize();
        
        regulationsManagerProxy = new UUPSProxy(address(regulationsManagerImplementation), "");
        regulationsManagerInstance = RegulationsManager(address(regulationsManagerProxy));
        regulationsManagerInstance.initialize();

        node = new EtherFiNode();

        rETH = new TestERC20("Rocket Pool ETH", "rETH");
        rETH.mint(alice, 10e18);
        rETH.mint(bob, 10e18);
        cbEth = new TestERC20("Staked ETH", "wstETH");
        cbEth.mint(alice, 10e18);
        cbEth.mint(bob, 10e18);
        wstETH = new TestERC20("Coinbase ETH", "cbEth");
        wstETH.mint(alice, 10e18);
        wstETH.mint(bob, 10e18);
        sfrxEth = new TestERC20("Frax ETH", "sfrxEth");
        sfrxEth.mint(alice, 10e18);
        sfrxEth.mint(bob, 10e18);

        earlyAdopterPoolInstance = new EarlyAdopterPool(
            address(rETH),
            address(wstETH),
            address(sfrxEth),
            address(cbEth)
        );
        
        claimReceiverPoolImplementation = new ClaimReceiverPool();
        claimReceiverPoolProxy = new UUPSProxy(
            address(claimReceiverPoolImplementation),
            ""
        );
        claimReceiverPoolInstance = ClaimReceiverPool(
            payable(address(claimReceiverPoolProxy))
        );
        claimReceiverPoolInstance.initialize(
            address(rETH),
            address(wstETH),
            address(sfrxEth),
            address(cbEth),
            address(regulationsManagerInstance),
            0xB4FBF271143F4FBf7B91A5ded31805e42b2208d6,
            0xE592427A0AEce92De3Edee1F18E0157C05861564
        );

        liquidityPoolImplementation = new LiquidityPool();
        vm.expectRevert("Initializable: contract is already initialized");
        liquidityPoolImplementation.initialize(address(regulationsManagerInstance));

        liquidityPoolProxy = new UUPSProxy(address(liquidityPoolImplementation),"");
        liquidityPoolInstance = LiquidityPool(payable(address(liquidityPoolProxy)));
        liquidityPoolInstance.initialize(address(regulationsManagerInstance));

        eETHImplementation = new EETH();
        vm.expectRevert("Initializable: contract is already initialized");
        eETHImplementation.initialize(payable(address(liquidityPoolInstance)));

        eETHProxy = new UUPSProxy(address(eETHImplementation), "");
        eETHInstance = EETH(address(eETHProxy));

        vm.expectRevert("No zero addresses");
        eETHInstance.initialize(payable(address(0)));
        eETHInstance.initialize(payable(address(liquidityPoolInstance)));

        weEthImplementation = new WeETH();
        vm.expectRevert("Initializable: contract is already initialized");
        weEthImplementation.initialize(payable(address(liquidityPoolInstance)), address(eETHInstance));

        weETHProxy = new UUPSProxy(address(weEthImplementation), "");
        weEthInstance = WeETH(address(weETHProxy));
        vm.expectRevert("No zero addresses");
        weEthInstance.initialize(address(0), address(eETHInstance));
        vm.expectRevert("No zero addresses");
        weEthInstance.initialize(payable(address(liquidityPoolInstance)), address(0));
        weEthInstance.initialize(payable(address(liquidityPoolInstance)), address(eETHInstance));

        meEthImplementation = new MeETH();
        meETHProxy = new UUPSProxy(address(meEthImplementation), "");
        meEthInstance = MeETH(payable(meETHProxy));
        meEthInstance.initialize(address(eETHInstance), address(liquidityPoolInstance), address(claimReceiverPoolInstance));

        // Setup dependencies
        _setUpNodeOperatorWhitelist();
        _merkleSetup();
        _merkleSetupMigration();
        _merkleSetupMigration2();
        nodeOperatorManagerInstance.setAuctionContractAddress(address(auctionInstance));

        auctionInstance.setStakingManagerContractAddress(address(stakingManagerInstance));
        auctionInstance.setProtocolRevenueManager(address(protocolRevenueManagerInstance));

        protocolRevenueManagerInstance.setAuctionManagerAddress(address(auctionInstance));
        protocolRevenueManagerInstance.setEtherFiNodesManagerAddress(address(managerInstance));

        stakingManagerInstance.setEtherFiNodesManagerAddress(address(managerInstance));
        stakingManagerInstance.setLiquidityPoolAddress(address(liquidityPoolInstance));
        stakingManagerInstance.registerEtherFiNodeImplementationContract(address(node));
        stakingManagerInstance.registerTNFTContract(address(TNFTInstance));
        stakingManagerInstance.registerBNFTContract(address(BNFTInstance));

        claimReceiverPoolInstance.setLiquidityPool(address(liquidityPoolInstance));
        claimReceiverPoolInstance.setMeEth(address(meEthInstance));

        liquidityPoolInstance.setTokenAddress(address(eETHInstance));
        liquidityPoolInstance.setStakingManager(address(stakingManagerInstance));
        liquidityPoolInstance.setEtherFiNodesManager(address(managerInstance));
<<<<<<< HEAD
        liquidityPoolInstance.setMeETH(address(meEthInstance));
        liquidityPoolInstance.openLiquadStaking();
=======
        liquidityPoolInstance.setMeEth(address(meEthInstance));
        liquidityPoolInstance.openLiquidStaking();

        regulationsManagerInstance.initializeNewWhitelist("USA, CANADA");
>>>>>>> d0b12743

        depGen = new DepositDataGeneration();

        bytes32 deposit_data_root1 = 0x9120ef13437690c401c436a3e454aa08c438eb5908279b0a49dee167fde30399;
        bytes memory pub_key1 = hex"8f9c0aab19ee7586d3d470f132842396af606947a0589382483308fdffdaf544078c3be24210677a9c471ce70b3b4c2c";
        bytes memory signature1 = hex"877bee8d83cac8bf46c89ce50215da0b5e370d282bb6c8599aabdbc780c33833687df5e1f5b5c2de8a6cd20b6572c8b0130b1744310a998e1079e3286ff03e18e4f94de8cdebecf3aaac3277b742adb8b0eea074e619c20d13a1dda6cba6e3df";
        depositContractEth2 = IDepositContract(0xff50ed3d0ec03aC01D4C79aAd74928BFF48a7b2b);

        _initializeMembershipTiers();

        vm.stopPrank();
    }

    function _merkleSetup() internal {
        merkle = new Merkle();

        whiteListedAddresses.push(
            keccak256(
                abi.encodePacked(0xCd5EBC2dD4Cb3dc52ac66CEEcc72c838B40A5931)
            )
        );
        whiteListedAddresses.push(
            keccak256(
                abi.encodePacked(0x9154a74AAfF2F586FB0a884AeAb7A64521c64bCf)
            )
        );
        whiteListedAddresses.push(
            keccak256(
                abi.encodePacked(0xCDca97f61d8EE53878cf602FF6BC2f260f10240B)
            )
        );

        whiteListedAddresses.push(keccak256(abi.encodePacked(alice)));

        whiteListedAddresses.push(keccak256(abi.encodePacked(bob)));

        whiteListedAddresses.push(keccak256(abi.encodePacked(chad)));

        whiteListedAddresses.push(keccak256(abi.encodePacked(dan)));

        whiteListedAddresses.push(keccak256(abi.encodePacked(elvis)));

        whiteListedAddresses.push(keccak256(abi.encodePacked(greg)));

        whiteListedAddresses.push(keccak256(abi.encodePacked(address(liquidityPoolInstance))));

        whiteListedAddresses.push(keccak256(abi.encodePacked(owner)));

        root = merkle.getRoot(whiteListedAddresses);
        liquidityPoolInstance.setMerkleProof(merkle.getProof(whiteListedAddresses, 9));
        stakingManagerInstance.updateMerkleRoot(root);
    }

    function _initializeMembershipTiers() internal {
        for (uint256 i = 0; i < 5 ; i++) {
            uint40 minimumPointsRequirement = uint40(i * 14 * 1 * kwei);
            uint24 weight = uint24(i + 1);
            meEthInstance.addNewTier(minimumPointsRequirement, weight);
        }
    }

    function _setUpNodeOperatorWhitelist() internal {
        nodeOperatorManagerInstance.addToWhitelist(0xCd5EBC2dD4Cb3dc52ac66CEEcc72c838B40A5931);
        nodeOperatorManagerInstance.addToWhitelist(0x9154a74AAfF2F586FB0a884AeAb7A64521c64bCf);
        nodeOperatorManagerInstance.addToWhitelist(0xCDca97f61d8EE53878cf602FF6BC2f260f10240B);
        nodeOperatorManagerInstance.addToWhitelist(alice);
        nodeOperatorManagerInstance.addToWhitelist(bob);
        nodeOperatorManagerInstance.addToWhitelist(chad);
        nodeOperatorManagerInstance.addToWhitelist(dan);
        nodeOperatorManagerInstance.addToWhitelist(elvis);
        nodeOperatorManagerInstance.addToWhitelist(greg);
        nodeOperatorManagerInstance.addToWhitelist(address(liquidityPoolInstance));
    }

    function _merkleSetupMigration() internal {
        merkleMigration = new Merkle();
        dataForVerification.push(
            keccak256(
                abi.encodePacked(
                    alice,
                    uint256(0),
                    uint256(10),
                    uint256(0),
                    uint256(0),
                    uint256(0),
                    uint256(400)
                )
            )
        );
        dataForVerification.push(
            keccak256(
                abi.encodePacked(
                    0xCd5EBC2dD4Cb3dc52ac66CEEcc72c838B40A5931,
                    uint256(0.2 ether),
                    uint256(0),
                    uint256(0),
                    uint256(0),
                    uint256(0),
                    uint256(652_000_000_000)
                )
            )
        );
        dataForVerification.push(
            keccak256(
                abi.encodePacked(
                    chad,
                    uint256(0),
                    uint256(10),
                    uint256(0),
                    uint256(50),
                    uint256(0),
                    uint256(9464)
                )
            )
        );
        dataForVerification.push(
            keccak256(
                abi.encodePacked(
                    bob,
                    uint256(0.1 ether),
                    uint256(0),
                    uint256(0),
                    uint256(0),
                    uint256(0),
                    uint256(400)
                )
            )
        );
        dataForVerification.push(
            keccak256(
                abi.encodePacked(
                    dan,
                    uint256(0.1 ether),
                    uint256(0),
                    uint256(0),
                    uint256(0),
                    uint256(0),
                    uint256(800)
                )
            )
        );
        rootMigration = merkleMigration.getRoot(dataForVerification);
        claimReceiverPoolInstance.updateMerkleRoot(rootMigration);
    }

    function _merkleSetupMigration2() internal {
        merkleMigration2 = new Merkle();
        dataForVerification2.push(
            keccak256(
                abi.encodePacked(
                    alice,
                    uint256(1 ether),
                    uint256(0),
                    uint256(0),
                    uint256(0),
                    uint256(0),
                    uint256(103680 * 1e9)
                )
            )
        );
        dataForVerification2.push(
            keccak256(
                abi.encodePacked(
                    bob,
                    uint256(2 ether),
                    uint256(0),
                    uint256(0),
                    uint256(0),
                    uint256(0),
                    uint256(141738)
                )
            )
        );
        dataForVerification2.push(
            keccak256(
                abi.encodePacked(
                    chad,
                    uint256(2 ether),
                    uint256(0),
                    uint256(0),
                    uint256(0),
                    uint256(0),
                    uint256(139294)
                )
            )
        );
        dataForVerification2.push(
            keccak256(
                abi.encodePacked(
                    dan,
                    uint256(1 ether),
                    uint256(0),
                    uint256(0),
                    uint256(0),
                    uint256(0),
                    uint256(96768)
                )
            )
        );
        
        rootMigration2 = merkleMigration2.getRoot(dataForVerification2);
    }

    

    function _getDepositRoot() internal returns (bytes32) {
        bytes32 onchainDepositRoot = depositContractEth2.get_deposit_root();
        return onchainDepositRoot;
    }
}<|MERGE_RESOLUTION|>--- conflicted
+++ resolved
@@ -281,15 +281,10 @@
         liquidityPoolInstance.setTokenAddress(address(eETHInstance));
         liquidityPoolInstance.setStakingManager(address(stakingManagerInstance));
         liquidityPoolInstance.setEtherFiNodesManager(address(managerInstance));
-<<<<<<< HEAD
         liquidityPoolInstance.setMeETH(address(meEthInstance));
-        liquidityPoolInstance.openLiquadStaking();
-=======
-        liquidityPoolInstance.setMeEth(address(meEthInstance));
         liquidityPoolInstance.openLiquidStaking();
 
         regulationsManagerInstance.initializeNewWhitelist("USA, CANADA");
->>>>>>> d0b12743
 
         depGen = new DepositDataGeneration();
 
