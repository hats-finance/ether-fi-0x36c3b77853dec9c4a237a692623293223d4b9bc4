pragma solidity ^0.8.13;

import "forge-std/Test.sol";
import "../src/interfaces/IStakingManager.sol";
import "../src/interfaces/IScoreManager.sol";
import "../src/interfaces/IEtherFiNode.sol";
import "../src/EtherFiNodesManager.sol";
import "../src/StakingManager.sol";
import "../src/NodeOperatorManager.sol";
import "../src/RegulationsManager.sol";
import "../src/AuctionManager.sol";
import "../src/ProtocolRevenueManager.sol";
import "../src/BNFT.sol";
import "../src/TNFT.sol";
import "../src/Treasury.sol";
import "../src/ClaimReceiverPool.sol";
import "../src/LiquidityPool.sol";
import "../src/EETH.sol";
import "../src/weEth.sol";
import "../src/ScoreManager.sol";
import "../src/EarlyAdopterPool.sol";
import "../src/UUPSProxy.sol";
import "./DepositDataGeneration.sol";
import "../lib/murky/src/Merkle.sol";
import "./TestERC20.sol";

contract TestSetup is Test {

    TestERC20 public rETH;
    TestERC20 public wstETH;
    TestERC20 public sfrxEth;
    TestERC20 public cbEth;

    UUPSProxy public auctionManagerProxy;
    UUPSProxy public stakingManagerProxy;
    UUPSProxy public etherFiNodeManagerProxy;
    UUPSProxy public protocolRevenueManagerProxy;
    UUPSProxy public TNFTProxy;
    UUPSProxy public BNFTProxy;
    UUPSProxy public claimReceiverPoolProxy;
    UUPSProxy public liquidityPoolProxy;
    UUPSProxy public eETHProxy;
    UUPSProxy public scoreManagerProxy;
    UUPSProxy public regulationsManagerProxy;
    UUPSProxy public weETHProxy;

    DepositDataGeneration public depGen;
    IDepositContract public depositContractEth2;

    StakingManager public stakingManagerInstance;
    StakingManager public stakingManagerImplementation;

    AuctionManager public auctionImplementation;
    AuctionManager public auctionInstance;

    ProtocolRevenueManager public protocolRevenueManagerInstance;
    ProtocolRevenueManager public protocolRevenueManagerImplementation;

    EtherFiNodesManager public managerInstance;
    EtherFiNodesManager public managerImplementation;

    ScoreManager public scoreManagerInstance;
    ScoreManager public scoreManagerImplementation;

<<<<<<< HEAD
    RegulationsManager public regulationsManagerInstance;
    RegulationsManager public regulationsManagerImplementation;
=======
    EarlyAdopterPool public earlyAdopterPoolInstance;
>>>>>>> 34d4eff0

    TNFT public TNFTImplementation;
    TNFT public TNFTInstance;

    BNFT public BNFTImplementation;
    BNFT public BNFTInstance;

    LiquidityPool public liquidityPoolImplementation;
    LiquidityPool public liquidityPoolInstance;
    
    EETH public eETHImplementation;
    EETH public eETHInstance;

    WeEth public weEthImplementation;
    WeEth public weEthInstance;

    ClaimReceiverPool public claimReceiverPoolImplementation;
    ClaimReceiverPool public claimReceiverPoolInstance;

    EtherFiNode public node;
    Treasury public treasuryInstance;
    NodeOperatorManager public nodeOperatorManagerInstance;
    
    Merkle merkle;
    bytes32 root;

    Merkle merkleMigration;
    bytes32 rootMigration;

    Merkle merkleMigration2;
    bytes32 rootMigration2;

    bytes32[] public whiteListedAddresses;
    bytes32[] public dataForVerification;
    bytes32[] public dataForVerification2;

    IStakingManager.DepositData public test_data;
    IStakingManager.DepositData public test_data_2;

    address owner = vm.addr(1);
    address alice = vm.addr(2);
    address bob = vm.addr(3);
    address chad = vm.addr(4);
    address dan = vm.addr(5);
    address egg = vm.addr(6);
    address greg = vm.addr(7);
    address henry = vm.addr(8);
    address liquidityPool = vm.addr(9);

    bytes aliceIPFSHash = "AliceIPFS";
    bytes _ipfsHash = "ipfsHash";

    function setUpTests() public {
        vm.startPrank(owner);

        // Deploy Contracts and Proxies
        treasuryInstance = new Treasury();
        nodeOperatorManagerInstance = new NodeOperatorManager();

        auctionImplementation = new AuctionManager();
        auctionManagerProxy = new UUPSProxy(address(auctionImplementation), "");
        auctionInstance = AuctionManager(address(auctionManagerProxy));
        auctionInstance.initialize(address(nodeOperatorManagerInstance));

        stakingManagerImplementation = new StakingManager();
        stakingManagerProxy = new UUPSProxy(address(stakingManagerImplementation), "");
        stakingManagerInstance = StakingManager(address(stakingManagerProxy));
        stakingManagerInstance.initialize(address(auctionInstance));

        TNFTImplementation = new TNFT();
        TNFTProxy = new UUPSProxy(address(TNFTImplementation), "");
        TNFTInstance = TNFT(address(TNFTProxy));
        TNFTInstance.initialize(address(stakingManagerInstance));

        BNFTImplementation = new BNFT();
        BNFTProxy = new UUPSProxy(address(BNFTImplementation), "");
        BNFTInstance = BNFT(address(BNFTProxy));
        BNFTInstance.initialize(address(stakingManagerInstance));

        protocolRevenueManagerImplementation = new ProtocolRevenueManager();
        protocolRevenueManagerProxy = new UUPSProxy(address(protocolRevenueManagerImplementation), "");
        protocolRevenueManagerInstance = ProtocolRevenueManager(payable(address(protocolRevenueManagerProxy)));
        protocolRevenueManagerInstance.initialize();

        managerImplementation = new EtherFiNodesManager();
        etherFiNodeManagerProxy = new UUPSProxy(address(managerImplementation), "");
        managerInstance = EtherFiNodesManager(payable(address(etherFiNodeManagerProxy)));
        managerInstance.initialize(
            address(treasuryInstance),
            address(auctionInstance),
            address(stakingManagerInstance),
            address(TNFTInstance),
            address(BNFTInstance),
            address(protocolRevenueManagerInstance)
        );

        scoreManagerImplementation = new ScoreManager();
        scoreManagerProxy = new UUPSProxy(address(scoreManagerImplementation), "");
        scoreManagerInstance = ScoreManager(address(scoreManagerProxy));
        scoreManagerInstance.initialize();

        regulationsManagerImplementation = new RegulationsManager();
        regulationsManagerProxy = new UUPSProxy(address(regulationsManagerImplementation), "");
        regulationsManagerInstance = RegulationsManager(address(regulationsManagerProxy));
        regulationsManagerInstance.initialize();

        node = new EtherFiNode();

        rETH = new TestERC20("Rocket Pool ETH", "rETH");
        rETH.mint(alice, 10e18);
        rETH.mint(bob, 10e18);
        cbEth = new TestERC20("Staked ETH", "wstETH");
        cbEth.mint(alice, 10e18);
        cbEth.mint(bob, 10e18);
        wstETH = new TestERC20("Coinbase ETH", "cbEth");
        wstETH.mint(alice, 10e18);
        wstETH.mint(bob, 10e18);
        sfrxEth = new TestERC20("Frax ETH", "sfrxEth");
        sfrxEth.mint(alice, 10e18);
        sfrxEth.mint(bob, 10e18);

        earlyAdopterPoolInstance = new EarlyAdopterPool(
            address(rETH),
            address(wstETH),
            address(sfrxEth),
            address(cbEth)
        );
        
        claimReceiverPoolImplementation = new ClaimReceiverPool();
        claimReceiverPoolProxy = new UUPSProxy(
            address(claimReceiverPoolImplementation),
            ""
        );
        claimReceiverPoolInstance = ClaimReceiverPool(
            payable(address(claimReceiverPoolProxy))
        );
        claimReceiverPoolInstance.initialize(
            address(rETH),
            address(wstETH),
            address(sfrxEth),
            address(cbEth),
            address(scoreManagerInstance),
            address(regulationsManagerInstance)
        );

        liquidityPoolImplementation = new LiquidityPool();
        liquidityPoolProxy = new UUPSProxy(
            address(liquidityPoolImplementation),
            ""
        );
        liquidityPoolInstance = LiquidityPool(
            payable(address(liquidityPoolProxy))
        );
        liquidityPoolInstance.initialize(address(regulationsManagerInstance));

        eETHImplementation = new EETH();
        eETHProxy = new UUPSProxy(address(eETHImplementation), "");
        eETHInstance = EETH(address(eETHProxy));
        eETHInstance.initialize(payable(address(liquidityPoolInstance)));

        weEthImplementation = new WeEth();
        weETHProxy = new UUPSProxy(address(weEthImplementation), "");
        weEthInstance = WeEth(address(weETHProxy));
        weEthInstance.initialize(payable(address(liquidityPoolInstance)), address(eETHInstance));

        // Setup dependencies
        _merkleSetup();
        _merkleSetupMigration();
        _merkleSetupMigration2();
        nodeOperatorManagerInstance.setAuctionContractAddress(address(auctionInstance));
        nodeOperatorManagerInstance.updateMerkleRoot(root);

        auctionInstance.setStakingManagerContractAddress(address(stakingManagerInstance));
        auctionInstance.setProtocolRevenueManager(address(protocolRevenueManagerInstance));

        protocolRevenueManagerInstance.setAuctionManagerAddress(address(auctionInstance));
        protocolRevenueManagerInstance.setEtherFiNodesManagerAddress(address(managerInstance));

        stakingManagerInstance.setEtherFiNodesManagerAddress(address(managerInstance));
        stakingManagerInstance.setLiquidityPoolAddress(address(liquidityPoolInstance));
        stakingManagerInstance.registerEtherFiNodeImplementationContract(address(node));
        stakingManagerInstance.registerTNFTContract(address(TNFTInstance));
        stakingManagerInstance.registerBNFTContract(address(BNFTInstance));

        claimReceiverPoolInstance.setLiquidityPool(address(liquidityPoolInstance));

        liquidityPoolInstance.setTokenAddress(address(eETHInstance));
        liquidityPoolInstance.setScoreManager(address(scoreManagerInstance));
        liquidityPoolInstance.setStakingManager(address(stakingManagerInstance));

        scoreManagerInstance.setCallerStatus(address(claimReceiverPoolInstance), true);
        scoreManagerInstance.addNewScoreType("Early Adopter Pool");

        depGen = new DepositDataGeneration();

        bytes32 deposit_data_root1 = 0x9120ef13437690c401c436a3e454aa08c438eb5908279b0a49dee167fde30399;
        bytes memory pub_key1 = hex"8f9c0aab19ee7586d3d470f132842396af606947a0589382483308fdffdaf544078c3be24210677a9c471ce70b3b4c2c";
        bytes memory signature1 = hex"877bee8d83cac8bf46c89ce50215da0b5e370d282bb6c8599aabdbc780c33833687df5e1f5b5c2de8a6cd20b6572c8b0130b1744310a998e1079e3286ff03e18e4f94de8cdebecf3aaac3277b742adb8b0eea074e619c20d13a1dda6cba6e3df";
        depositContractEth2 = IDepositContract(0xff50ed3d0ec03aC01D4C79aAd74928BFF48a7b2b);

        vm.stopPrank();
    }

    function _merkleSetup() internal {
        merkle = new Merkle();

        whiteListedAddresses.push(
            keccak256(
                abi.encodePacked(0xCd5EBC2dD4Cb3dc52ac66CEEcc72c838B40A5931)
            )
        );
        whiteListedAddresses.push(
            keccak256(
                abi.encodePacked(0x9154a74AAfF2F586FB0a884AeAb7A64521c64bCf)
            )
        );
        whiteListedAddresses.push(
            keccak256(
                abi.encodePacked(0xCDca97f61d8EE53878cf602FF6BC2f260f10240B)
            )
        );

        whiteListedAddresses.push(keccak256(abi.encodePacked(alice)));

        whiteListedAddresses.push(keccak256(abi.encodePacked(bob)));

        whiteListedAddresses.push(keccak256(abi.encodePacked(chad)));

        root = merkle.getRoot(whiteListedAddresses);
    }

    function _merkleSetupMigration() internal {
        merkleMigration = new Merkle();
        dataForVerification.push(
            keccak256(
                abi.encodePacked(
                    alice,
                    uint256(0),
                    uint256(10),
                    uint256(0),
                    uint256(0),
                    uint256(0),
                    uint256(400)
                )
            )
        );
        dataForVerification.push(
            keccak256(
                abi.encodePacked(
                    0xCd5EBC2dD4Cb3dc52ac66CEEcc72c838B40A5931,
                    uint256(0.2 ether),
                    uint256(0),
                    uint256(0),
                    uint256(0),
                    uint256(0),
                    uint256(652)
                )
            )
        );
        dataForVerification.push(
            keccak256(
                abi.encodePacked(
                    chad,
                    uint256(0),
                    uint256(10),
                    uint256(0),
                    uint256(50),
                    uint256(0),
                    uint256(9464)
                )
            )
        );
        dataForVerification.push(
            keccak256(
                abi.encodePacked(
                    bob,
                    uint256(0.1 ether),
                    uint256(0),
                    uint256(0),
                    uint256(0),
                    uint256(0),
                    uint256(400)
                )
            )
        );
        dataForVerification.push(
            keccak256(
                abi.encodePacked(
                    dan,
                    uint256(0.1 ether),
                    uint256(0),
                    uint256(0),
                    uint256(0),
                    uint256(0),
                    uint256(800)
                )
            )
        );
        rootMigration = merkleMigration.getRoot(dataForVerification);
        claimReceiverPoolInstance.updateMerkleRoot(rootMigration);
    }

    function _merkleSetupMigration2() internal {
        merkleMigration2 = new Merkle();
        dataForVerification2.push(
            keccak256(
                abi.encodePacked(
                    alice,
                    uint256(1 ether),
                    uint256(0),
                    uint256(0),
                    uint256(0),
                    uint256(0),
                    uint256(103680)
                )
            )
        );
        dataForVerification2.push(
            keccak256(
                abi.encodePacked(
                    bob,
                    uint256(2 ether),
                    uint256(0),
                    uint256(0),
                    uint256(0),
                    uint256(0),
                    uint256(141738)
                )
            )
        );
        dataForVerification2.push(
            keccak256(
                abi.encodePacked(
                    chad,
                    uint256(2 ether),
                    uint256(0),
                    uint256(0),
                    uint256(0),
                    uint256(0),
                    uint256(139294)
                )
            )
        );
        dataForVerification2.push(
            keccak256(
                abi.encodePacked(
                    dan,
                    uint256(1 ether),
                    uint256(0),
                    uint256(0),
                    uint256(0),
                    uint256(0),
                    uint256(96768)
                )
            )
        );
        
        rootMigration2 = merkleMigration2.getRoot(dataForVerification2);
    }

    function _getDepositRoot() internal returns (bytes32) {
        bytes32 onchainDepositRoot = depositContractEth2.get_deposit_root();
        return onchainDepositRoot;
    }
}<|MERGE_RESOLUTION|>--- conflicted
+++ resolved
@@ -62,12 +62,10 @@
     ScoreManager public scoreManagerInstance;
     ScoreManager public scoreManagerImplementation;
 
-<<<<<<< HEAD
     RegulationsManager public regulationsManagerInstance;
     RegulationsManager public regulationsManagerImplementation;
-=======
+
     EarlyAdopterPool public earlyAdopterPoolInstance;
->>>>>>> 34d4eff0
 
     TNFT public TNFTImplementation;
     TNFT public TNFTInstance;
