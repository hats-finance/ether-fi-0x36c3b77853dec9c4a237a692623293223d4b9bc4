pragma solidity ^0.8.13;

import "forge-std/Test.sol";
import "forge-std/console.sol";

import "../src/interfaces/IStakingManager.sol";
import "../src/interfaces/IEtherFiNode.sol";
import "../src/interfaces/ILiquidityPool.sol";
import "../src/EtherFiNodesManager.sol";
import "../src/StakingManager.sol";
import "../src/NodeOperatorManager.sol";
import "../src/RegulationsManager.sol";
import "../src/AuctionManager.sol";
import "../src/ProtocolRevenueManager.sol";
import "../src/BNFT.sol";
import "../src/TNFT.sol";
import "../src/Treasury.sol";
import "../src/EtherFiNode.sol";
import "../src/LiquidityPool.sol";
import "../src/EETH.sol";
import "../src/WeETH.sol";
import "../src/MembershipManager.sol";
import "../src/MembershipNFT.sol";
import "../src/EarlyAdopterPool.sol";
import "../src/TVLOracle.sol";
import "../src/UUPSProxy.sol";
import "../src/WithdrawRequestNFT.sol";
import "../src/NFTExchange.sol";
import "../src/helpers/AddressProvider.sol";
import "./DepositDataGeneration.sol";
import "./DepositContract.sol";
import "./Attacker.sol";
import "../lib/murky/src/Merkle.sol";
import "./TestERC20.sol";

import "../src/MembershipManagerV0.sol";
import "../src/EtherFiOracle.sol";
import "../src/EtherFiAdmin.sol";

contract TestSetup is Test {
    uint256 public constant kwei = 10 ** 3;
    uint256 public slippageLimit = 50;

    TestERC20 public rETH;
    TestERC20 public wstETH;
    TestERC20 public sfrxEth;
    TestERC20 public cbEth;

    UUPSProxy public auctionManagerProxy;
    UUPSProxy public stakingManagerProxy;
    UUPSProxy public etherFiNodeManagerProxy;
    UUPSProxy public protocolRevenueManagerProxy;
    UUPSProxy public TNFTProxy;
    UUPSProxy public BNFTProxy;
    UUPSProxy public liquidityPoolProxy;
    UUPSProxy public eETHProxy;
    UUPSProxy public regulationsManagerProxy;
    UUPSProxy public weETHProxy;
    UUPSProxy public nodeOperatorManagerProxy;
    UUPSProxy public membershipManagerProxy;
    UUPSProxy public membershipNftProxy;
    UUPSProxy public nftExchangeProxy;
    UUPSProxy public withdrawRequestNFTProxy;
    UUPSProxy public etherFiOracleProxy;
    UUPSProxy public etherFiAdminProxy;

    DepositDataGeneration public depGen;
    IDepositContract public depositContractEth2;

    DepositContract public mockDepositContractEth2;

    StakingManager public stakingManagerInstance;
    StakingManager public stakingManagerImplementation;

    AuctionManager public auctionImplementation;
    AuctionManager public auctionInstance;

    ProtocolRevenueManager public protocolRevenueManagerInstance;
    ProtocolRevenueManager public protocolRevenueManagerImplementation;

    EtherFiNodesManager public managerInstance;
    EtherFiNodesManager public managerImplementation;

    RegulationsManager public regulationsManagerInstance;
    RegulationsManager public regulationsManagerImplementation;

    EarlyAdopterPool public earlyAdopterPoolInstance;
    AddressProvider public addressProviderInstance;

    TNFT public TNFTImplementation;
    TNFT public TNFTInstance;

    BNFT public BNFTImplementation;
    BNFT public BNFTInstance;

    LiquidityPool public liquidityPoolImplementation;
    LiquidityPool public liquidityPoolInstance;

    EETH public eETHImplementation;
    EETH public eETHInstance;

    WeETH public weEthImplementation;
    WeETH public weEthInstance;

    MembershipManagerV0 public membershipManagerImplementation;
    MembershipManagerV0 public membershipManagerInstance;

    MembershipManager public membershipManagerV1Implementation;
    MembershipManager public membershipManagerV1Instance;

    MembershipNFT public membershipNftImplementation;
    MembershipNFT public membershipNftInstance;

    WithdrawRequestNFT public withdrawRequestNFTImplementation;
    WithdrawRequestNFT public withdrawRequestNFTInstance;

    NFTExchange public nftExchangeImplementation;
    NFTExchange public nftExchangeInstance;

    NodeOperatorManager public nodeOperatorManagerImplementation;
    NodeOperatorManager public nodeOperatorManagerInstance;

    EtherFiOracle public etherFiOracleImplementation;
    EtherFiOracle public etherFiOracleInstance;

    EtherFiAdmin public etherFiAdminImplementation;
    EtherFiAdmin public etherFiAdminInstance;

    EtherFiNode public node;
    Treasury public treasuryInstance;

    Attacker public attacker;
    RevertAttacker public revertAttacker;
    GasDrainAttacker public gasDrainAttacker;
    NoAttacker public noAttacker;

    TVLOracle tvlOracle;

    Merkle merkle;
    bytes32 root;

    Merkle merkleMigration;
    bytes32 rootMigration;

    Merkle merkleMigration2;
    bytes32 rootMigration2;

    uint64[] public requiredEapPointsPerEapDeposit;

    bytes32 termsAndConditionsHash = keccak256("TERMS AND CONDITIONS");

    bytes32[] public whiteListedAddresses;
    bytes32[] public dataForVerification;
    bytes32[] public dataForVerification2;

    IStakingManager.DepositData public test_data;
    IStakingManager.DepositData public test_data_2;

    address owner = vm.addr(1);
    address alice = vm.addr(2);
    address bob = vm.addr(3);
    address chad = vm.addr(4);
    address dan = vm.addr(5);
    address elvis = vm.addr(6);
    address greg = vm.addr(7);
    address henry = vm.addr(8);
    address liquidityPool = vm.addr(9);
    address shonee = vm.addr(1200);
    address jess = vm.addr(1201);

    address[] public actors;
    address[] public bnftHoldersArray;
    uint256[] public whitelistIndices;

    bytes aliceIPFSHash = "AliceIPFS";
    bytes _ipfsHash = "ipfsHash";

    bytes32 zeroRoot = 0x0000000000000000000000000000000000000000000000000000000000000000;
    bytes32[] zeroProof;

    IEtherFiOracle.OracleReport reportAtPeriod2A;
    IEtherFiOracle.OracleReport reportAtPeriod2B;
    IEtherFiOracle.OracleReport reportAtPeriod2C;
    IEtherFiOracle.OracleReport reportAtPeriod3;
    IEtherFiOracle.OracleReport reportAtPeriod3A;
    IEtherFiOracle.OracleReport reportAtPeriod3B;
    IEtherFiOracle.OracleReport reportAtPeriod4;

    int256 slotsPerEpoch = 32;
    int256 secondsPerSlot = 12;


    function setUpTests() internal {
        vm.startPrank(owner);

        // Deploy Contracts and Proxies
        treasuryInstance = new Treasury();

        nodeOperatorManagerImplementation = new NodeOperatorManager();
        nodeOperatorManagerProxy = new UUPSProxy(address(nodeOperatorManagerImplementation), "");
        nodeOperatorManagerInstance = NodeOperatorManager(address(nodeOperatorManagerProxy));
        nodeOperatorManagerInstance.initialize();
        nodeOperatorManagerInstance.updateAdmin(alice, true);

        auctionImplementation = new AuctionManager();
        auctionManagerProxy = new UUPSProxy(address(auctionImplementation), "");
        auctionInstance = AuctionManager(address(auctionManagerProxy));
        auctionInstance.initialize(address(nodeOperatorManagerInstance));
        auctionInstance.updateAdmin(alice, true);

        stakingManagerImplementation = new StakingManager();
        stakingManagerProxy = new UUPSProxy(address(stakingManagerImplementation), "");
        stakingManagerInstance = StakingManager(address(stakingManagerProxy));
        stakingManagerInstance.initialize(address(auctionInstance));
        stakingManagerInstance.updateAdmin(alice, true);

        TNFTImplementation = new TNFT();
        TNFTProxy = new UUPSProxy(address(TNFTImplementation), "");
        TNFTInstance = TNFT(address(TNFTProxy));
        TNFTInstance.initialize(address(stakingManagerInstance));

        BNFTImplementation = new BNFT();
        BNFTProxy = new UUPSProxy(address(BNFTImplementation), "");
        BNFTInstance = BNFT(address(BNFTProxy));
        BNFTInstance.initialize(address(stakingManagerInstance));

        protocolRevenueManagerImplementation = new ProtocolRevenueManager();
        protocolRevenueManagerProxy = new UUPSProxy(address(protocolRevenueManagerImplementation), "");
        protocolRevenueManagerInstance = ProtocolRevenueManager(payable(address(protocolRevenueManagerProxy)));
        protocolRevenueManagerInstance.initialize();
        protocolRevenueManagerInstance.updateAdmin(alice);

        managerImplementation = new EtherFiNodesManager();
        etherFiNodeManagerProxy = new UUPSProxy(address(managerImplementation), "");
        managerInstance = EtherFiNodesManager(payable(address(etherFiNodeManagerProxy)));
        managerInstance.initialize(
            address(treasuryInstance),
            address(auctionInstance),
            address(stakingManagerInstance),
            address(TNFTInstance),
            address(BNFTInstance),
            address(protocolRevenueManagerInstance)
        );
        managerInstance.updateAdmin(alice, true);

        regulationsManagerImplementation = new RegulationsManager();
        vm.expectRevert("Initializable: contract is already initialized");
        regulationsManagerImplementation.initialize();

        regulationsManagerProxy = new UUPSProxy(address(regulationsManagerImplementation), "");
        regulationsManagerInstance = RegulationsManager(address(regulationsManagerProxy));
        regulationsManagerInstance.initialize();
        regulationsManagerInstance.updateAdmin(alice, true);

        node = new EtherFiNode();

        rETH = new TestERC20("Rocket Pool ETH", "rETH");
        rETH.mint(alice, 10e18);
        rETH.mint(bob, 10e18);
        cbEth = new TestERC20("Staked ETH", "wstETH");
        cbEth.mint(alice, 10e18);
        cbEth.mint(bob, 10e18);
        wstETH = new TestERC20("Coinbase ETH", "cbEth");
        wstETH.mint(alice, 10e18);
        wstETH.mint(bob, 10e18);
        sfrxEth = new TestERC20("Frax ETH", "sfrxEth");
        sfrxEth.mint(alice, 10e18);
        sfrxEth.mint(bob, 10e18);

        earlyAdopterPoolInstance = new EarlyAdopterPool(
            address(rETH),
            address(wstETH),
            address(sfrxEth),
            address(cbEth)
        );

        addressProviderInstance = new AddressProvider(address(owner));

        liquidityPoolImplementation = new LiquidityPool();
        vm.expectRevert("Initializable: contract is already initialized");
        liquidityPoolImplementation.initialize(address(regulationsManagerInstance));

        liquidityPoolProxy = new UUPSProxy(address(liquidityPoolImplementation),"");
        liquidityPoolInstance = LiquidityPool(payable(address(liquidityPoolProxy)));
        liquidityPoolInstance.initialize(address(regulationsManagerInstance));
        liquidityPoolInstance.setTnft(address(TNFTInstance));
        liquidityPoolInstance.updateAdmin(alice, true);

        // TODO - not sure what `name` and `versiona` are for
        eETHImplementation = new EETH();
        vm.expectRevert("Initializable: contract is already initialized");
        eETHImplementation.initialize(payable(address(liquidityPoolInstance)));

        eETHProxy = new UUPSProxy(address(eETHImplementation), "");
        eETHInstance = EETH(address(eETHProxy));

        vm.expectRevert("No zero addresses");
        eETHInstance.initialize(payable(address(0)));
        eETHInstance.initialize(payable(address(liquidityPoolInstance)));

        weEthImplementation = new WeETH();
        vm.expectRevert("Initializable: contract is already initialized");
        weEthImplementation.initialize(payable(address(liquidityPoolInstance)), address(eETHInstance));

        weETHProxy = new UUPSProxy(address(weEthImplementation), "");
        weEthInstance = WeETH(address(weETHProxy));
        vm.expectRevert("No zero addresses");
        weEthInstance.initialize(address(0), address(eETHInstance));
        vm.expectRevert("No zero addresses");
        weEthInstance.initialize(payable(address(liquidityPoolInstance)), address(0));
        weEthInstance.initialize(payable(address(liquidityPoolInstance)), address(eETHInstance));
        vm.stopPrank();

        vm.prank(alice);
        regulationsManagerInstance.initializeNewWhitelist(termsAndConditionsHash);
        vm.startPrank(owner);

        membershipNftImplementation = new MembershipNFT();
        membershipNftProxy = new UUPSProxy(address(membershipNftImplementation), "");
        membershipNftInstance = MembershipNFT(payable(membershipNftProxy));
        membershipNftInstance.initialize("https://etherfi-cdn/{id}.json");
        membershipNftInstance.updateAdmin(alice, true);

        withdrawRequestNFTImplementation = new WithdrawRequestNFT();
        withdrawRequestNFTProxy = new UUPSProxy(address(withdrawRequestNFTImplementation), "");
        withdrawRequestNFTInstance = WithdrawRequestNFT(payable(withdrawRequestNFTProxy));
        withdrawRequestNFTInstance.initialize(payable(address(liquidityPoolInstance)), payable(address(eETHInstance)));
        withdrawRequestNFTInstance.updateAdmin(alice, true);

        liquidityPoolInstance.setWithdrawRequestNFT(address(withdrawRequestNFTInstance));

        membershipManagerImplementation = new MembershipManagerV0();
        membershipManagerProxy = new UUPSProxy(address(membershipManagerImplementation), "");
        membershipManagerInstance = MembershipManagerV0(payable(membershipManagerProxy));
        membershipManagerInstance.initialize(
            address(eETHInstance),
            address(liquidityPoolInstance),
            address(membershipNftInstance),
            address(treasuryInstance),
            address(protocolRevenueManagerInstance)
        );
        membershipManagerInstance.updateAdmin(alice, true);
        auctionInstance.setMembershipManagerContractAddress(address(membershipManagerInstance));

        etherFiOracleImplementation = new EtherFiOracle();
        etherFiOracleProxy = new UUPSProxy(address(etherFiOracleImplementation), "");
        etherFiOracleInstance = EtherFiOracle(payable(etherFiOracleProxy));
        etherFiOracleInstance.initialize(2, 1024, 32, 12, 1);
        
        etherFiOracleInstance.addCommitteeMember(alice);
        etherFiOracleInstance.addCommitteeMember(bob);

        vm.stopPrank();

        vm.startPrank(alice);
        liquidityPoolInstance.setStakingTargetWeights(50, 50);
        membershipManagerInstance.setTopUpCooltimePeriod(28 days);
        vm.stopPrank();
        
        vm.startPrank(owner);

        membershipNftInstance.setMembershipManager(address(membershipManagerInstance));
        membershipNftInstance.setLiquidityPool(address(liquidityPoolInstance));

        tvlOracle = new TVLOracle(alice);

        nftExchangeImplementation = new NFTExchange();
        nftExchangeProxy = new UUPSProxy(address(nftExchangeImplementation), "");
        nftExchangeInstance = NFTExchange(payable(nftExchangeProxy));
        nftExchangeInstance.initialize(address(TNFTInstance), address(membershipNftInstance), address(managerInstance));
        nftExchangeInstance.updateAdmin(alice);

        etherFiAdminImplementation = new EtherFiAdmin();
        etherFiAdminProxy = new UUPSProxy(address(etherFiAdminImplementation), "");
        etherFiAdminInstance = EtherFiAdmin(payable(etherFiAdminProxy));
        etherFiAdminInstance.initialize(
            address(etherFiOracleInstance),
            address(stakingManagerInstance),
            address(auctionInstance),
            address(managerInstance),
            address(liquidityPoolInstance),
            address(membershipManagerInstance),
            address(withdrawRequestNFTInstance)
        );

        liquidityPoolInstance.setEtherFiAdminContract(address(etherFiAdminInstance));
        liquidityPoolInstance.initializePhase2();

        uint256[] memory validatorsToApprove = new uint256[](1);
        uint256[] memory validatorsToExit = new uint256[](1);
        uint256[] memory exitedValidators = new uint256[](1);
        uint256[] memory slashedValidators = new uint256[](1);
        uint256[] memory withdrawalRequestsToInvalidate = new uint256[](1);
        reportAtPeriod2A = IEtherFiOracle.OracleReport(1, 0, 1024 - 1, 0, 1024 - 1, 200000, validatorsToApprove, validatorsToExit, exitedValidators, slashedValidators, withdrawalRequestsToInvalidate, 1, 80, 20, 0, 0, 0);
        reportAtPeriod2B = IEtherFiOracle.OracleReport(1, 0, 1024 - 1, 0, 1024 - 1, 200001, validatorsToApprove, validatorsToExit, exitedValidators, slashedValidators, withdrawalRequestsToInvalidate, 1, 80, 20, 0, 0, 0);
        reportAtPeriod2C = IEtherFiOracle.OracleReport(2, 0, 1024 - 1, 0, 1024 - 1, 200001, validatorsToApprove, validatorsToExit, exitedValidators, slashedValidators, withdrawalRequestsToInvalidate, 1, 80, 20, 0, 0, 0);
        reportAtPeriod3 = IEtherFiOracle.OracleReport(1, 0, 2048 - 1, 0, 2048 - 1, 200000, validatorsToApprove, validatorsToExit, exitedValidators, slashedValidators, withdrawalRequestsToInvalidate, 1, 80, 20, 0, 0, 0);
        reportAtPeriod3A = IEtherFiOracle.OracleReport(1, 0, 2048 - 1, 0, 3 * 1024 - 1, 200000, validatorsToApprove, validatorsToExit, exitedValidators, slashedValidators, withdrawalRequestsToInvalidate, 1, 80, 20, 0, 0, 0);
        reportAtPeriod3B = IEtherFiOracle.OracleReport(1, 0, 2048 - 1, 1, 2 * 1024 - 1, 200000, validatorsToApprove, validatorsToExit, exitedValidators, slashedValidators, withdrawalRequestsToInvalidate, 1, 80, 20, 0, 0, 0);
        reportAtPeriod4 = IEtherFiOracle.OracleReport(1, 2 * 1024, 1024 * 3 - 1, 2 * 1024, 3 * 1024 - 1, 200000, validatorsToApprove, validatorsToExit, exitedValidators, slashedValidators, withdrawalRequestsToInvalidate, 1, 80, 20, 0, 0, 0);

        vm.stopPrank();

        // Setup dependencies
        vm.startPrank(alice);
        stakingManagerInstance.setNodeOperatorManager(address(nodeOperatorManagerInstance));
        _approveNodeOperators();
        _setUpNodeOperatorWhitelist();
        vm.stopPrank();

        _merkleSetup();

        vm.startPrank(owner);
        _merkleSetupMigration();

        vm.startPrank(owner);
        _merkleSetupMigration2();

        nodeOperatorManagerInstance.setAuctionContractAddress(address(auctionInstance));

        auctionInstance.setStakingManagerContractAddress(address(stakingManagerInstance));

        protocolRevenueManagerInstance.setAuctionManagerAddress(address(auctionInstance));
        protocolRevenueManagerInstance.setEtherFiNodesManagerAddress(address(managerInstance));

        stakingManagerInstance.setEtherFiNodesManagerAddress(address(managerInstance));
        stakingManagerInstance.setLiquidityPoolAddress(address(liquidityPoolInstance));
        stakingManagerInstance.registerEtherFiNodeImplementationContract(address(node));
        stakingManagerInstance.registerTNFTContract(address(TNFTInstance));
        stakingManagerInstance.registerBNFTContract(address(BNFTInstance));

        liquidityPoolInstance.setTokenAddress(address(eETHInstance));
        liquidityPoolInstance.setStakingManager(address(stakingManagerInstance));
        liquidityPoolInstance.setEtherFiNodesManager(address(managerInstance));
        liquidityPoolInstance.setMembershipManager(address(membershipManagerInstance));
        liquidityPoolInstance.updateAdmin(alice, true);

        vm.stopPrank();

        vm.prank(alice);
        liquidityPoolInstance.openEEthLiquidStaking();

        vm.startPrank(owner);

        depGen = new DepositDataGeneration();
        mockDepositContractEth2 = new DepositContract();

        // depositContractEth2 = IDepositContract(0xff50ed3d0ec03aC01D4C79aAd74928BFF48a7b2b); // Goerli testnet deposit contract
        depositContractEth2 = IDepositContract(address(mockDepositContractEth2));
        stakingManagerInstance.registerEth2DepositContract(address(mockDepositContractEth2));

        attacker = new Attacker(address(liquidityPoolInstance));
        revertAttacker = new RevertAttacker();
        gasDrainAttacker = new GasDrainAttacker();
        noAttacker = new NoAttacker();

        vm.stopPrank();

        _initializeMembershipTiers();
        _initializePeople();
        _initializeEtherFiAdmin();

    }

    function _merkleSetup() internal {
        merkle = new Merkle();

        whiteListedAddresses.push(keccak256(abi.encodePacked(0xCd5EBC2dD4Cb3dc52ac66CEEcc72c838B40A5931)));
        whiteListedAddresses.push(keccak256(abi.encodePacked(0x9154a74AAfF2F586FB0a884AeAb7A64521c64bCf)));
        whiteListedAddresses.push(keccak256(abi.encodePacked(0xCDca97f61d8EE53878cf602FF6BC2f260f10240B)));

        whiteListedAddresses.push(keccak256(abi.encodePacked(alice)));

        whiteListedAddresses.push(keccak256(abi.encodePacked(bob)));

        whiteListedAddresses.push(keccak256(abi.encodePacked(chad)));

        whiteListedAddresses.push(keccak256(abi.encodePacked(dan)));

        whiteListedAddresses.push(keccak256(abi.encodePacked(elvis)));

        whiteListedAddresses.push(keccak256(abi.encodePacked(greg)));

        whiteListedAddresses.push(keccak256(abi.encodePacked(address(liquidityPoolInstance))));

        whiteListedAddresses.push(keccak256(abi.encodePacked(owner)));
        //Needed a whitelisted address that hasn't been registered as a node operator
        whiteListedAddresses.push(keccak256(abi.encodePacked(shonee)));

        root = merkle.getRoot(whiteListedAddresses);
    }

    function getWhitelistMerkleProof(uint256 index) internal returns (bytes32[] memory) {
        return merkle.getProof(whiteListedAddresses, index);
    }

    function _initializeMembershipTiers() internal {
        uint40 requiredPointsForTier = 0;
        vm.startPrank(alice);
        for (uint256 i = 0; i < 5; i++) {
            requiredPointsForTier += uint40(28 * 24 * i);
            uint24 weight = uint24(i + 1);
            membershipManagerInstance.addNewTier(requiredPointsForTier, weight);
        }
        vm.stopPrank();
    }

    function _initializePeople() internal {
        for (uint256 i = 1000; i < 1000 + 36; i++) {
            address actor = vm.addr(i);
            actors.push(actor);
            whitelistIndices.push(whiteListedAddresses.length);
            whiteListedAddresses.push(keccak256(abi.encodePacked(actor)));
            vm.startPrank(actor);
            regulationsManagerInstance.confirmEligibility(termsAndConditionsHash);
            vm.stopPrank();
        }
    }

    function _setUpNodeOperatorWhitelist() internal {
        nodeOperatorManagerInstance.addToWhitelist(0xCd5EBC2dD4Cb3dc52ac66CEEcc72c838B40A5931);
        nodeOperatorManagerInstance.addToWhitelist(0x9154a74AAfF2F586FB0a884AeAb7A64521c64bCf);
        nodeOperatorManagerInstance.addToWhitelist(0xCDca97f61d8EE53878cf602FF6BC2f260f10240B);
        nodeOperatorManagerInstance.addToWhitelist(alice);
        nodeOperatorManagerInstance.addToWhitelist(bob);
        nodeOperatorManagerInstance.addToWhitelist(chad);
        nodeOperatorManagerInstance.addToWhitelist(dan);
        nodeOperatorManagerInstance.addToWhitelist(elvis);
        nodeOperatorManagerInstance.addToWhitelist(greg);
        nodeOperatorManagerInstance.addToWhitelist(address(liquidityPoolInstance));
        nodeOperatorManagerInstance.addToWhitelist(owner);
        nodeOperatorManagerInstance.addToWhitelist(henry);
    }

    function _merkleSetupMigration() internal {
        merkleMigration = new Merkle();
        dataForVerification.push(
            keccak256(
                abi.encodePacked(alice, uint256(0), uint256(10), uint256(0), uint256(0), uint256(0), uint256(400))
            )
        );
        dataForVerification.push(
            keccak256(
                abi.encodePacked(
                    0xCd5EBC2dD4Cb3dc52ac66CEEcc72c838B40A5931,
                    uint256(0.2 ether),
                    uint256(0),
                    uint256(0),
                    uint256(0),
                    uint256(0),
                    uint256(652_000_000_000)
                )
            )
        );
        dataForVerification.push(
            keccak256(
                abi.encodePacked(chad, uint256(0), uint256(10), uint256(0), uint256(50), uint256(0), uint256(9464))
            )
        );
        dataForVerification.push(
            keccak256(
                abi.encodePacked(bob, uint256(0.1 ether), uint256(0), uint256(0), uint256(0), uint256(0), uint256(400))
            )
        );
        dataForVerification.push(
            keccak256(
                abi.encodePacked(dan, uint256(0.1 ether), uint256(0), uint256(0), uint256(0), uint256(0), uint256(800))
            )
        );
        rootMigration = merkleMigration.getRoot(dataForVerification);
        requiredEapPointsPerEapDeposit.push(0);
        requiredEapPointsPerEapDeposit.push(0); // we want all EAP users to be at least Silver
        requiredEapPointsPerEapDeposit.push(100);
        requiredEapPointsPerEapDeposit.push(400);
        vm.stopPrank();

        vm.prank(alice);
        membershipNftInstance.setUpForEap(rootMigration, requiredEapPointsPerEapDeposit);
    }

    function _merkleSetupMigration2() internal {
        merkleMigration2 = new Merkle();
        dataForVerification2.push(
            keccak256(
                abi.encodePacked(
                    alice,
                    uint256(1 ether),
                    uint256(103680),
                    uint32(16970393 - 10) // 10 blocks before the last gold
                )
            )
        );
        dataForVerification2.push(keccak256(abi.encodePacked(bob, uint256(2 ether), uint256(141738), uint32(0))));
        dataForVerification2.push(keccak256(abi.encodePacked(chad, uint256(2 ether), uint256(139294), uint32(0))));
        dataForVerification2.push(keccak256(abi.encodePacked(dan, uint256(1 ether), uint256(96768), uint32(0))));

        rootMigration2 = merkleMigration2.getRoot(dataForVerification2);
    }

    function _upgradeMembershipManagerFromV0ToV1() internal {
        assertEq(membershipManagerInstance.getImplementation(), address(membershipManagerImplementation));
        membershipManagerV1Implementation = new MembershipManager();
        vm.startPrank(owner);
        membershipManagerInstance.upgradeTo(address(membershipManagerV1Implementation));
        membershipManagerV1Instance = MembershipManager(payable(membershipManagerProxy));
        assertEq(membershipManagerV1Instance.getImplementation(), address(membershipManagerV1Implementation));

        membershipManagerV1Instance.initializePhase2();
        vm.stopPrank();
    }

    function _getDepositRoot() internal returns (bytes32) {
        bytes32 onchainDepositRoot = depositContractEth2.get_deposit_root();
        return onchainDepositRoot;
    }

    function _transferTo(address _recipient, uint256 _amount) internal {
        vm.deal(owner, address(owner).balance + _amount);
        vm.prank(owner);
        (bool sent,) = payable(_recipient).call{value: _amount}("");
        assertEq(sent, true);
    }

    function _moveClock(int256 numSlots) internal {
        assertEq(numSlots > 0, true);
        vm.warp(block.timestamp + uint256(numSlots * 12 seconds));
        vm.roll(block.number + uint256(numSlots));
    }

    function _initializeEtherFiAdmin() internal {
        vm.startPrank(owner);

        etherFiAdminInstance.updateAdmin(alice, true);

        address admin = address(etherFiAdminInstance);
        auctionInstance.updateAdmin(admin, true); 
        stakingManagerInstance.updateAdmin(admin, true); 
        liquidityPoolInstance.updateAdmin(admin, true);
        membershipManagerInstance.updateAdmin(admin, true);
        managerInstance.updateAdmin(admin, true);
        withdrawRequestNFTInstance.updateAdmin(admin, true);

        vm.stopPrank();
    }

    function _executeAdminTasks(IEtherFiOracle.OracleReport memory _report) internal {
        bytes[] memory emptyBytes = new bytes[](0);
        _executeAdminTasks(_report, emptyBytes, emptyBytes);
    }

    function _approveNodeOperators() internal {
        address[] memory users = new address[](2);
        users[0] = address(alice);
        users[1] = address(bob);

        ILiquidityPool.SourceOfFunds[] memory approvedTags = new ILiquidityPool.SourceOfFunds[](2);
        approvedTags[0] = ILiquidityPool.SourceOfFunds.EETH;
        approvedTags[1] = ILiquidityPool.SourceOfFunds.ETHER_FAN;

        bool[] memory approvals = new bool[](2);
        approvals[0] = true;
        approvals[1] = true;

        nodeOperatorManagerInstance.batchUpdateOperatorsApprovedTags(users, approvedTags, approvals);

        address[] memory aliceUser = new address[](1);
        aliceUser[0] = address(alice);

        ILiquidityPool.SourceOfFunds[] memory aliceApprovedTags = new ILiquidityPool.SourceOfFunds[](1);
        aliceApprovedTags[0] = ILiquidityPool.SourceOfFunds.ETHER_FAN;

        bool[] memory aliceApprovals = new bool[](1);
        aliceApprovals[0] = true;
        nodeOperatorManagerInstance.batchUpdateOperatorsApprovedTags(aliceUser, aliceApprovedTags, aliceApprovals);

    }

    function _executeAdminTasks(IEtherFiOracle.OracleReport memory _report, bytes[] memory _pubKey, bytes[] memory _signature) internal {        
        (uint32 slotFrom, uint32 slotTo, uint32 blockFrom) = etherFiOracleInstance.blockStampForNextReport();
        _report.refSlotFrom = slotFrom;
        _report.refSlotTo = slotTo;
        _report.refBlockFrom = blockFrom;
        _report.refBlockTo = slotTo; //

        uint32 reportAtBlock = _report.refSlotTo + 3 * 32;
        if (block.number < reportAtBlock) {
            _moveClock(int256(reportAtBlock - block.number));
        }

        vm.prank(alice);
        etherFiOracleInstance.submitReport(_report);
        vm.prank(bob);
        etherFiOracleInstance.submitReport(_report);
    
        vm.prank(alice);
        etherFiAdminInstance.executeTasks(_report, _pubKey, _pubKey);
    }

    function _emptyOracleReport() internal returns (IEtherFiOracle.OracleReport memory report) {
        uint256[] memory emptyVals = new uint256[](0);
        uint32 consensusVersion = etherFiOracleInstance.consensusVersion();
        report = IEtherFiOracle.OracleReport(consensusVersion, 0, 0, 0, 0, 0, emptyVals, emptyVals, emptyVals, emptyVals, emptyVals, 0, 0, 0, 0, 0, 0);
    }

    function setUpBnftHolders() internal {
        vm.startPrank(alice);
        liquidityPoolInstance.registerAsBnftHolder(alice);
        liquidityPoolInstance.registerAsBnftHolder(greg);
        liquidityPoolInstance.registerAsBnftHolder(bob);
        liquidityPoolInstance.registerAsBnftHolder(owner);
        liquidityPoolInstance.registerAsBnftHolder(shonee);
        liquidityPoolInstance.registerAsBnftHolder(dan);
        liquidityPoolInstance.registerAsBnftHolder(elvis);
        liquidityPoolInstance.registerAsBnftHolder(henry);
        vm.stopPrank();

        vm.deal(alice, 100000 ether);
        vm.deal(greg, 100000 ether);
        vm.deal(bob, 100000 ether);
        vm.deal(owner, 100000 ether);
        vm.deal(shonee, 100000 ether);
        vm.deal(dan, 100000 ether);
        vm.deal(elvis, 100000 ether);
        vm.deal(henry, 100000 ether);
        vm.deal(chad, 100000 ether);
    }

    function launch_validator() internal returns (uint256[] memory) {
        bytes[] memory sig;
        bytes32 rootForApproval;

        IEtherFiOracle.OracleReport memory report = _emptyOracleReport();
        report.numValidatorsToSpinUp = 2;
        _executeAdminTasks(report);

        sig = new bytes[](2);
        sig[0] = hex"ad899d85dcfcc2506a8749020752f81353dd87e623b2982b7bbfbbdd7964790eab4e06e226917cba1253f063d64a7e5407d8542776631b96c4cea78e0968833b36d4e0ae0b94de46718f905ca6d9b8279e1044a41875640f8cb34dc3f6e4de65";
        sig[1] = hex"ad899d85dcfcc2506a8749020752f81353dd87e623b2982b7bbfbbdd7964790eab4e06e226917cba1253f063d64a7e5407d8542776631b96c4cea78e0968833b36d4e0ae0b94de46718f905ca6d9b8279e1044a41875640f8cb34dc3f6e4de65";


        vm.deal(owner, 100 ether);
        assertEq(liquidityPoolInstance.getTotalPooledEther(), 0);

        setUpBnftHolders();

        vm.warp(976348625856);

        vm.prank(alice);
        //Set the max number of validators per holder to 4
        liquidityPoolInstance.setMaxBnftSlotSize(4);

        vm.startPrank(alice);
        if (!nodeOperatorManagerInstance.registered(alice)) {
            nodeOperatorManagerInstance.registerNodeOperator(
                _ipfsHash,
                10000
            );
        }
        uint256[] memory bidIds = auctionInstance.createBid{value: 0.2 ether}(2, 0.1 ether);
        vm.stopPrank();

        startHoax(bob);
        regulationsManagerInstance.confirmEligibility(termsAndConditionsHash);
        liquidityPoolInstance.deposit{value: 60 ether}(bob, zeroProof);
        assertEq(liquidityPoolInstance.getTotalPooledEther(), 60 ether);
        vm.stopPrank();

        bytes32[] memory proof = getWhitelistMerkleProof(9);

        vm.prank(alice);
<<<<<<< HEAD
        uint256[] memory newValidators = liquidityPoolInstance.batchDepositAsBnftHolder{value: 4 ether}(bidIds, 0);
=======
        uint256[] memory newValidators = liquidityPoolInstance.batchDepositAsBnftHolder{value: 4 ether}(bidIds, proof, 0, 2);
>>>>>>> b4cdc95a
        assertEq(liquidityPoolInstance.getTotalPooledEther(), 60 ether);

        IStakingManager.DepositData[]
            memory depositDataArray = new IStakingManager.DepositData[](2);

        bytes32[] memory depositDataRootsForApproval = new bytes32[](2);

        for (uint256 i = 0; i < newValidators.length; i++) {
            address etherFiNode = managerInstance.etherfiNodeAddress(
                newValidators[i]
            );
            root = depGen.generateDepositRoot(
                hex"8f9c0aab19ee7586d3d470f132842396af606947a0589382483308fdffdaf544078c3be24210677a9c471ce70b3b4c2c",
                hex"877bee8d83cac8bf46c89ce50215da0b5e370d282bb6c8599aabdbc780c33833687df5e1f5b5c2de8a6cd20b6572c8b0130b1744310a998e1079e3286ff03e18e4f94de8cdebecf3aaac3277b742adb8b0eea074e619c20d13a1dda6cba6e3df",
                managerInstance.generateWithdrawalCredentials(etherFiNode),
                1 ether
            );

            rootForApproval = depGen.generateDepositRoot(
                hex"8f9c0aab19ee7586d3d470f132842396af606947a0589382483308fdffdaf544078c3be24210677a9c471ce70b3b4c2c",
                hex"ad899d85dcfcc2506a8749020752f81353dd87e623b2982b7bbfbbdd7964790eab4e06e226917cba1253f063d64a7e5407d8542776631b96c4cea78e0968833b36d4e0ae0b94de46718f905ca6d9b8279e1044a41875640f8cb34dc3f6e4de65",
                managerInstance.generateWithdrawalCredentials(etherFiNode),
                31 ether
            );

            depositDataRootsForApproval[i] = rootForApproval;

            depositDataArray[i] = IStakingManager.DepositData({
                publicKey: hex"8f9c0aab19ee7586d3d470f132842396af606947a0589382483308fdffdaf544078c3be24210677a9c471ce70b3b4c2c",
                signature: hex"877bee8d83cac8bf46c89ce50215da0b5e370d282bb6c8599aabdbc780c33833687df5e1f5b5c2de8a6cd20b6572c8b0130b1744310a998e1079e3286ff03e18e4f94de8cdebecf3aaac3277b742adb8b0eea074e619c20d13a1dda6cba6e3df",
                depositDataRoot: root,
                ipfsHashForEncryptedValidatorKey: "test_ipfs"
            });
        }

        bytes32 depositRoot = _getDepositRoot();
        vm.prank(alice);
        liquidityPoolInstance.batchRegisterAsBnftHolder(depositRoot, newValidators, depositDataArray, depositDataRootsForApproval, sig);

        bytes[] memory pubKey = new bytes[](2);
        pubKey[0] = hex"8f9c0aab19ee7586d3d470f132842396af606947a0589382483308fdffdaf544078c3be24210677a9c471ce70b3b4c2c";
        pubKey[1] = hex"8f9c0aab19ee7586d3d470f132842396af606947a0589382483308fdffdaf544078c3be24210677a9c471ce70b3b4c2c";

        vm.prank(alice);
        stakingManagerInstance.batchApproveRegistration(newValidators, pubKey, sig);
    
        return newValidators;
    }
}<|MERGE_RESOLUTION|>--- conflicted
+++ resolved
@@ -768,11 +768,7 @@
         bytes32[] memory proof = getWhitelistMerkleProof(9);
 
         vm.prank(alice);
-<<<<<<< HEAD
-        uint256[] memory newValidators = liquidityPoolInstance.batchDepositAsBnftHolder{value: 4 ether}(bidIds, 0);
-=======
-        uint256[] memory newValidators = liquidityPoolInstance.batchDepositAsBnftHolder{value: 4 ether}(bidIds, proof, 0, 2);
->>>>>>> b4cdc95a
+        uint256[] memory newValidators = liquidityPoolInstance.batchDepositAsBnftHolder{value: 4 ether}(bidIds, 0, 2);
         assertEq(liquidityPoolInstance.getTotalPooledEther(), 60 ether);
 
         IStakingManager.DepositData[]
