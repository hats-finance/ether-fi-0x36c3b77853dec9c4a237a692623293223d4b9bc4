pragma solidity ^0.8.13;

import "forge-std/Test.sol";
import "forge-std/console.sol";

import "../src/interfaces/IStakingManager.sol";
import "../src/interfaces/IEtherFiNode.sol";
import "../src/EtherFiNodesManager.sol";
import "../src/StakingManager.sol";
import "../src/NodeOperatorManager.sol";
import "../src/RegulationsManager.sol";
import "../src/AuctionManager.sol";
import "../src/ProtocolRevenueManager.sol";
import "../src/BNFT.sol";
import "../src/TNFT.sol";
import "../src/Treasury.sol";
import "../src/LiquidityPool.sol";
import "../src/EETH.sol";
import "../src/WeETH.sol";
import "../src/MembershipManager.sol";
import "../src/MembershipNFT.sol";
import "../src/EarlyAdopterPool.sol";
import "../src/TVLOracle.sol";
import "../src/UUPSProxy.sol";
import "../src/NFTExchange.sol";
import "./DepositDataGeneration.sol";
import "./DepositContract.sol";
import "./Attacker.sol";
import "../lib/murky/src/Merkle.sol";
import "./TestERC20.sol";


contract TestSetup is Test {
    uint256 constant public kwei = 10 ** 3;
    uint256 public slippageLimit = 50;

    TestERC20 public rETH;
    TestERC20 public wstETH;
    TestERC20 public sfrxEth;
    TestERC20 public cbEth;

    UUPSProxy public auctionManagerProxy;
    UUPSProxy public stakingManagerProxy;
    UUPSProxy public etherFiNodeManagerProxy;
    UUPSProxy public protocolRevenueManagerProxy;
    UUPSProxy public TNFTProxy;
    UUPSProxy public BNFTProxy;
    UUPSProxy public liquidityPoolProxy;
    UUPSProxy public eETHProxy;
    UUPSProxy public regulationsManagerProxy;
    UUPSProxy public weETHProxy;
    UUPSProxy public nodeOperatorManagerProxy;
    UUPSProxy public membershipManagerProxy;
    UUPSProxy public membershipNftProxy;
    UUPSProxy public nftExchangeProxy;

    DepositDataGeneration public depGen;
    IDepositContract public depositContractEth2;

    DepositContract public mockDepositContractEth2;

    StakingManager public stakingManagerInstance;
    StakingManager public stakingManagerImplementation;

    AuctionManager public auctionImplementation;
    AuctionManager public auctionInstance;

    ProtocolRevenueManager public protocolRevenueManagerInstance;
    ProtocolRevenueManager public protocolRevenueManagerImplementation;

    EtherFiNodesManager public managerInstance;
    EtherFiNodesManager public managerImplementation;

    RegulationsManager public regulationsManagerInstance;
    RegulationsManager public regulationsManagerImplementation;

    EarlyAdopterPool public earlyAdopterPoolInstance;

    TNFT public TNFTImplementation;
    TNFT public TNFTInstance;

    BNFT public BNFTImplementation;
    BNFT public BNFTInstance;

    LiquidityPool public liquidityPoolImplementation;
    LiquidityPool public liquidityPoolInstance;
    
    EETH public eETHImplementation;
    EETH public eETHInstance;

    WeETH public weEthImplementation;
    WeETH public weEthInstance;

    MembershipManager public membershipManagerImplementation;
    MembershipManager public membershipManagerInstance;

    MembershipNFT public membershipNftImplementation;
    MembershipNFT public membershipNftInstance;

    NFTExchange public nftExchangeImplementation;
    NFTExchange public nftExchangeInstance;

    NodeOperatorManager public nodeOperatorManagerImplementation;
    NodeOperatorManager public nodeOperatorManagerInstance;

    EtherFiNode public node;
    Treasury public treasuryInstance;

    TVLOracle tvlOracle;
    
    Merkle merkle;
    bytes32 root;

    Merkle merkleMigration;
    bytes32 rootMigration;

    Merkle merkleMigration2;
    bytes32 rootMigration2;

    uint64[] public requiredEapPointsPerEapDeposit;

    bytes32 termsAndConditionsHash = keccak256("TERMS AND CONDITIONS");

    bytes32[] public whiteListedAddresses;
    bytes32[] public dataForVerification;
    bytes32[] public dataForVerification2;

    IStakingManager.DepositData public test_data;
    IStakingManager.DepositData public test_data_2;

    address owner = vm.addr(1);
    address alice = vm.addr(2);
    address bob = vm.addr(3);
    address chad = vm.addr(4);
    address dan = vm.addr(5);
    address elvis = vm.addr(6);
    address greg = vm.addr(7);
    address henry = vm.addr(8);
    address liquidityPool = vm.addr(9);
    address shonee = vm.addr(1200);

    address[] public actors;
    uint256[] public whitelistIndices;

    bytes aliceIPFSHash = "AliceIPFS";
    bytes _ipfsHash = "ipfsHash";

    bytes32 zeroRoot = 0x0000000000000000000000000000000000000000000000000000000000000000;

    function setUpTests() internal {
        vm.startPrank(owner);

        // Deploy Contracts and Proxies
        treasuryInstance = new Treasury();

        nodeOperatorManagerImplementation = new NodeOperatorManager();
        nodeOperatorManagerProxy = new UUPSProxy(address(nodeOperatorManagerImplementation), "");
        nodeOperatorManagerInstance = NodeOperatorManager(address(nodeOperatorManagerProxy));
        nodeOperatorManagerInstance.initialize();

        auctionImplementation = new AuctionManager();
        auctionManagerProxy = new UUPSProxy(address(auctionImplementation), "");
        auctionInstance = AuctionManager(address(auctionManagerProxy));
        auctionInstance.initialize(address(nodeOperatorManagerInstance));

        stakingManagerImplementation = new StakingManager();
        stakingManagerProxy = new UUPSProxy(address(stakingManagerImplementation), "");
        stakingManagerInstance = StakingManager(address(stakingManagerProxy));
        stakingManagerInstance.initialize(address(auctionInstance));

        TNFTImplementation = new TNFT();
        TNFTProxy = new UUPSProxy(address(TNFTImplementation), "");
        TNFTInstance = TNFT(address(TNFTProxy));
        TNFTInstance.initialize(address(stakingManagerInstance));

        BNFTImplementation = new BNFT();
        BNFTProxy = new UUPSProxy(address(BNFTImplementation), "");
        BNFTInstance = BNFT(address(BNFTProxy));
        BNFTInstance.initialize(address(stakingManagerInstance));

        protocolRevenueManagerImplementation = new ProtocolRevenueManager();
        protocolRevenueManagerProxy = new UUPSProxy(address(protocolRevenueManagerImplementation), "");
        protocolRevenueManagerInstance = ProtocolRevenueManager(payable(address(protocolRevenueManagerProxy)));
        protocolRevenueManagerInstance.initialize();

        managerImplementation = new EtherFiNodesManager();
        etherFiNodeManagerProxy = new UUPSProxy(address(managerImplementation), "");
        managerInstance = EtherFiNodesManager(payable(address(etherFiNodeManagerProxy)));
        managerInstance.initialize(
            address(treasuryInstance),
            address(auctionInstance),
            address(stakingManagerInstance),
            address(TNFTInstance),
            address(BNFTInstance),
            address(protocolRevenueManagerInstance)
        );

        regulationsManagerImplementation = new RegulationsManager();
        vm.expectRevert("Initializable: contract is already initialized");
        regulationsManagerImplementation.initialize();
        
        regulationsManagerProxy = new UUPSProxy(address(regulationsManagerImplementation), "");
        regulationsManagerInstance = RegulationsManager(address(regulationsManagerProxy));
        regulationsManagerInstance.initialize();

        node = new EtherFiNode();

        rETH = new TestERC20("Rocket Pool ETH", "rETH");
        rETH.mint(alice, 10e18);
        rETH.mint(bob, 10e18);
        cbEth = new TestERC20("Staked ETH", "wstETH");
        cbEth.mint(alice, 10e18);
        cbEth.mint(bob, 10e18);
        wstETH = new TestERC20("Coinbase ETH", "cbEth");
        wstETH.mint(alice, 10e18);
        wstETH.mint(bob, 10e18);
        sfrxEth = new TestERC20("Frax ETH", "sfrxEth");
        sfrxEth.mint(alice, 10e18);
        sfrxEth.mint(bob, 10e18);

        earlyAdopterPoolInstance = new EarlyAdopterPool(
            address(rETH),
            address(wstETH),
            address(sfrxEth),
            address(cbEth)
        );

        liquidityPoolImplementation = new LiquidityPool();
        vm.expectRevert("Initializable: contract is already initialized");
        liquidityPoolImplementation.initialize(address(regulationsManagerInstance));

        liquidityPoolProxy = new UUPSProxy(address(liquidityPoolImplementation),"");
        liquidityPoolInstance = LiquidityPool(payable(address(liquidityPoolProxy)));
        liquidityPoolInstance.initialize(address(regulationsManagerInstance));
        liquidityPoolInstance.setTnft(address(TNFTInstance));

        eETHImplementation = new EETH();
        vm.expectRevert("Initializable: contract is already initialized");
        eETHImplementation.initialize(payable(address(liquidityPoolInstance)));

        eETHProxy = new UUPSProxy(address(eETHImplementation), "");
        eETHInstance = EETH(address(eETHProxy));

        vm.expectRevert("No zero addresses");
        eETHInstance.initialize(payable(address(0)));
        eETHInstance.initialize(payable(address(liquidityPoolInstance)));

        weEthImplementation = new WeETH();
        vm.expectRevert("Initializable: contract is already initialized");
        weEthImplementation.initialize(payable(address(liquidityPoolInstance)), address(eETHInstance));

        weETHProxy = new UUPSProxy(address(weEthImplementation), "");
        weEthInstance = WeETH(address(weETHProxy));
        vm.expectRevert("No zero addresses");
        weEthInstance.initialize(address(0), address(eETHInstance));
        vm.expectRevert("No zero addresses");
        weEthInstance.initialize(payable(address(liquidityPoolInstance)), address(0));
        weEthInstance.initialize(payable(address(liquidityPoolInstance)), address(eETHInstance));

        regulationsManagerInstance.initializeNewWhitelist(termsAndConditionsHash);

        membershipNftImplementation = new MembershipNFT();
        membershipNftProxy = new UUPSProxy(address(membershipNftImplementation), "");
        membershipNftInstance = MembershipNFT(payable(membershipNftProxy));
        membershipNftInstance.initialize("https://etherfi-cdn/{id}.json");
        
        membershipManagerImplementation = new MembershipManager();
        membershipManagerProxy = new UUPSProxy(address(membershipManagerImplementation), "");
        membershipManagerInstance = MembershipManager(payable(membershipManagerProxy));
        membershipManagerInstance.initialize(address(eETHInstance), address(liquidityPoolInstance), address(membershipNftInstance), address(treasuryInstance), address(protocolRevenueManagerInstance));

        membershipNftInstance.setMembershipManager(address(membershipManagerInstance));

<<<<<<< HEAD
        tvlOracle = new TVLOracle(alice);
=======
        nftExchangeImplementation = new NFTExchange();
        nftExchangeProxy = new UUPSProxy(address(nftExchangeImplementation), "");
        nftExchangeInstance = NFTExchange(payable(nftExchangeProxy));
        nftExchangeInstance.initialize(address(TNFTInstance), address(membershipNftInstance));
>>>>>>> 77223afb

        // Setup dependencies
        _setUpNodeOperatorWhitelist();
        _merkleSetup();
        _merkleSetupMigration();
        _merkleSetupMigration2();
        nodeOperatorManagerInstance.setAuctionContractAddress(address(auctionInstance));

        auctionInstance.setStakingManagerContractAddress(address(stakingManagerInstance));
        auctionInstance.setProtocolRevenueManager(address(protocolRevenueManagerInstance));

        protocolRevenueManagerInstance.setAuctionManagerAddress(address(auctionInstance));
        protocolRevenueManagerInstance.setEtherFiNodesManagerAddress(address(managerInstance));

        stakingManagerInstance.setEtherFiNodesManagerAddress(address(managerInstance));
        stakingManagerInstance.setLiquidityPoolAddress(address(liquidityPoolInstance));
        stakingManagerInstance.registerEtherFiNodeImplementationContract(address(node));
        stakingManagerInstance.registerTNFTContract(address(TNFTInstance));
        stakingManagerInstance.registerBNFTContract(address(BNFTInstance));

        liquidityPoolInstance.setTokenAddress(address(eETHInstance));
        liquidityPoolInstance.setStakingManager(address(stakingManagerInstance));
        liquidityPoolInstance.setEtherFiNodesManager(address(managerInstance));
        liquidityPoolInstance.setMembershipManager(address(membershipManagerInstance));
        liquidityPoolInstance.openEEthLiquidStaking();

        depGen = new DepositDataGeneration();
        mockDepositContractEth2 = new DepositContract();

        // depositContractEth2 = IDepositContract(0xff50ed3d0ec03aC01D4C79aAd74928BFF48a7b2b); // Goerli testnet deposit contract
        depositContractEth2 = IDepositContract(address(mockDepositContractEth2));
        stakingManagerInstance.registerEth2DepositContract(address(mockDepositContractEth2));

        _initializeMembershipTiers();

        vm.stopPrank();

        _initializePeople();
    }

    function _merkleSetup() internal {
        merkle = new Merkle();

        whiteListedAddresses.push(
            keccak256(
                abi.encodePacked(0xCd5EBC2dD4Cb3dc52ac66CEEcc72c838B40A5931)
            )
        );
        whiteListedAddresses.push(
            keccak256(
                abi.encodePacked(0x9154a74AAfF2F586FB0a884AeAb7A64521c64bCf)
            )
        );
        whiteListedAddresses.push(
            keccak256(
                abi.encodePacked(0xCDca97f61d8EE53878cf602FF6BC2f260f10240B)
            )
        );

        whiteListedAddresses.push(keccak256(abi.encodePacked(alice)));

        whiteListedAddresses.push(keccak256(abi.encodePacked(bob)));

        whiteListedAddresses.push(keccak256(abi.encodePacked(chad)));

        whiteListedAddresses.push(keccak256(abi.encodePacked(dan)));

        whiteListedAddresses.push(keccak256(abi.encodePacked(elvis)));

        whiteListedAddresses.push(keccak256(abi.encodePacked(greg)));

        whiteListedAddresses.push(keccak256(abi.encodePacked(address(liquidityPoolInstance))));

        whiteListedAddresses.push(keccak256(abi.encodePacked(owner)));
        //Needed a whitelisted address that hasn't been registered as a node operator
        whiteListedAddresses.push(keccak256(abi.encodePacked(shonee)));

        root = merkle.getRoot(whiteListedAddresses);
        stakingManagerInstance.updateMerkleRoot(root);
    }

    function getWhitelistMerkleProof(uint256 index) internal returns (bytes32[] memory) {
        return merkle.getProof(whiteListedAddresses, index);
    }

    function _initializeMembershipTiers() internal {
        uint40 requiredPointsForTier = 0;
        for (uint256 i = 0; i < 5 ; i++) {
            requiredPointsForTier += uint40(28 * 24 * i);
            uint24 weight = uint24(i + 1);
            membershipManagerInstance.addNewTier(requiredPointsForTier, weight);
        }
    }

    function _initializePeople() internal {
        for (uint i = 1000; i < 1000 + 64; i++) {
            address actor = vm.addr(i);
            actors.push(actor);
            whitelistIndices.push(whiteListedAddresses.length);
            whiteListedAddresses.push(keccak256(abi.encodePacked(actor)));
            vm.startPrank(actor);
            regulationsManagerInstance.confirmEligibility(termsAndConditionsHash);
            vm.stopPrank();
        }

        vm.startPrank(owner);
        root = merkle.getRoot(whiteListedAddresses);
        stakingManagerInstance.updateMerkleRoot(root);
        vm.stopPrank();
    }

    function _setUpNodeOperatorWhitelist() internal {
        nodeOperatorManagerInstance.addToWhitelist(0xCd5EBC2dD4Cb3dc52ac66CEEcc72c838B40A5931);
        nodeOperatorManagerInstance.addToWhitelist(0x9154a74AAfF2F586FB0a884AeAb7A64521c64bCf);
        nodeOperatorManagerInstance.addToWhitelist(0xCDca97f61d8EE53878cf602FF6BC2f260f10240B);
        nodeOperatorManagerInstance.addToWhitelist(alice);
        nodeOperatorManagerInstance.addToWhitelist(bob);
        nodeOperatorManagerInstance.addToWhitelist(chad);
        nodeOperatorManagerInstance.addToWhitelist(dan);
        nodeOperatorManagerInstance.addToWhitelist(elvis);
        nodeOperatorManagerInstance.addToWhitelist(greg);
        nodeOperatorManagerInstance.addToWhitelist(address(liquidityPoolInstance));
        nodeOperatorManagerInstance.addToWhitelist(owner);
    }

    function _merkleSetupMigration() internal {
        merkleMigration = new Merkle();
        dataForVerification.push(
            keccak256(
                abi.encodePacked(
                    alice,
                    uint256(0),
                    uint256(10),
                    uint256(0),
                    uint256(0),
                    uint256(0),
                    uint256(400)
                )
            )
        );
        dataForVerification.push(
            keccak256(
                abi.encodePacked(
                    0xCd5EBC2dD4Cb3dc52ac66CEEcc72c838B40A5931,
                    uint256(0.2 ether),
                    uint256(0),
                    uint256(0),
                    uint256(0),
                    uint256(0),
                    uint256(652_000_000_000)
                )
            )
        );
        dataForVerification.push(
            keccak256(
                abi.encodePacked(
                    chad,
                    uint256(0),
                    uint256(10),
                    uint256(0),
                    uint256(50),
                    uint256(0),
                    uint256(9464)
                )
            )
        );
        dataForVerification.push(
            keccak256(
                abi.encodePacked(
                    bob,
                    uint256(0.1 ether),
                    uint256(0),
                    uint256(0),
                    uint256(0),
                    uint256(0),
                    uint256(400)
                )
            )
        );
        dataForVerification.push(
            keccak256(
                abi.encodePacked(
                    dan,
                    uint256(0.1 ether),
                    uint256(0),
                    uint256(0),
                    uint256(0),
                    uint256(0),
                    uint256(800)
                )
            )
        );
        rootMigration = merkleMigration.getRoot(dataForVerification);
        requiredEapPointsPerEapDeposit.push(0);
        requiredEapPointsPerEapDeposit.push(0); // we want all EAP users to be at least Silver
        requiredEapPointsPerEapDeposit.push(100); 
        requiredEapPointsPerEapDeposit.push(400); 
        membershipManagerInstance.setUpForEap(rootMigration, requiredEapPointsPerEapDeposit);
    }

    function _merkleSetupMigration2() internal {
        merkleMigration2 = new Merkle();
        dataForVerification2.push(
            keccak256(
                abi.encodePacked(
                    alice,
                    uint256(1 ether),
                    uint256(103680)
                )
            )
        );
        dataForVerification2.push(
            keccak256(
                abi.encodePacked(
                    bob,
                    uint256(2 ether),
                    uint256(141738)
                )
            )
        );
        dataForVerification2.push(
            keccak256(
                abi.encodePacked(
                    chad,
                    uint256(2 ether),
                    uint256(139294)
                )
            )
        );
        dataForVerification2.push(
            keccak256(
                abi.encodePacked(
                    dan,
                    uint256(1 ether),
                    uint256(96768)
                )
            )
        );

        rootMigration2 = merkleMigration2.getRoot(dataForVerification2);
    }

    function _getDepositRoot() internal returns (bytes32) {
        bytes32 onchainDepositRoot = depositContractEth2.get_deposit_root();
        return onchainDepositRoot;
    }

    function _transferTo(address _recipient, uint256 _amount) internal {
        vm.deal(owner, address(owner).balance + _amount);
        vm.prank(owner);
        (bool sent, ) = payable(_recipient).call{value: _amount}("");
        assertEq(sent, true);
    }
}<|MERGE_RESOLUTION|>--- conflicted
+++ resolved
@@ -271,14 +271,12 @@
 
         membershipNftInstance.setMembershipManager(address(membershipManagerInstance));
 
-<<<<<<< HEAD
         tvlOracle = new TVLOracle(alice);
-=======
+        
         nftExchangeImplementation = new NFTExchange();
         nftExchangeProxy = new UUPSProxy(address(nftExchangeImplementation), "");
         nftExchangeInstance = NFTExchange(payable(nftExchangeProxy));
         nftExchangeInstance.initialize(address(TNFTInstance), address(membershipNftInstance));
->>>>>>> 77223afb
 
         // Setup dependencies
         _setUpNodeOperatorWhitelist();
