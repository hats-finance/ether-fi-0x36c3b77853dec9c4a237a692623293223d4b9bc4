pragma solidity ^0.8.13;

import "forge-std/Test.sol";
import "forge-std/console.sol";

import "../src/interfaces/IStakingManager.sol";
import "../src/interfaces/IEtherFiNode.sol";
import "../src/EtherFiNodesManager.sol";
import "../src/StakingManager.sol";
import "../src/NodeOperatorManager.sol";
import "../src/RegulationsManager.sol";
import "../src/AuctionManager.sol";
import "../src/ProtocolRevenueManager.sol";
import "../src/BNFT.sol";
import "../src/TNFT.sol";
import "../src/Treasury.sol";
import "../src/ClaimReceiverPool.sol";
import "../src/LiquidityPool.sol";
import "../src/EETH.sol";
import "../src/weEth.sol";
import "../src/meEth.sol";
import "../src/EarlyAdopterPool.sol";
import "../src/UUPSProxy.sol";
import "./DepositDataGeneration.sol";
import "../lib/murky/src/Merkle.sol";
import "./TestERC20.sol";

contract TestSetup is Test {
    uint256 constant public kwei = 10 ** 3;
    uint256 public slippageLimit = 50;

    TestERC20 public rETH;
    TestERC20 public wstETH;
    TestERC20 public sfrxEth;
    TestERC20 public cbEth;

    UUPSProxy public auctionManagerProxy;
    UUPSProxy public stakingManagerProxy;
    UUPSProxy public etherFiNodeManagerProxy;
    UUPSProxy public protocolRevenueManagerProxy;
    UUPSProxy public TNFTProxy;
    UUPSProxy public BNFTProxy;
    UUPSProxy public claimReceiverPoolProxy;
    UUPSProxy public liquidityPoolProxy;
    UUPSProxy public eETHProxy;
    UUPSProxy public regulationsManagerProxy;
    UUPSProxy public weETHProxy;
    UUPSProxy public nodeOperatorManagerProxy;
    UUPSProxy public meETHProxy;

    DepositDataGeneration public depGen;
    IDepositContract public depositContractEth2;

    StakingManager public stakingManagerInstance;
    StakingManager public stakingManagerImplementation;

    AuctionManager public auctionImplementation;
    AuctionManager public auctionInstance;

    ProtocolRevenueManager public protocolRevenueManagerInstance;
    ProtocolRevenueManager public protocolRevenueManagerImplementation;

    EtherFiNodesManager public managerInstance;
    EtherFiNodesManager public managerImplementation;

    RegulationsManager public regulationsManagerInstance;
    RegulationsManager public regulationsManagerImplementation;

    EarlyAdopterPool public earlyAdopterPoolInstance;

    TNFT public TNFTImplementation;
    TNFT public TNFTInstance;

    BNFT public BNFTImplementation;
    BNFT public BNFTInstance;

    LiquidityPool public liquidityPoolImplementation;
    LiquidityPool public liquidityPoolInstance;
    
    EETH public eETHImplementation;
    EETH public eETHInstance;

    weEth public weEthImplementation;
    weEth public weEthInstance;

    meETH public meEthImplementation;
    meETH public meEthInstance;

    ClaimReceiverPool public claimReceiverPoolImplementation;
    ClaimReceiverPool public claimReceiverPoolInstance;

    NodeOperatorManager public nodeOperatorManagerImplementation;
    NodeOperatorManager public nodeOperatorManagerInstance;

    EtherFiNode public node;
    Treasury public treasuryInstance;
    
    Merkle merkle;
    bytes32 root;

    Merkle merkleMigration;
    bytes32 rootMigration;

    Merkle merkleMigration2;
    bytes32 rootMigration2;

    bytes32[] public whiteListedAddresses;
    bytes32[] public dataForVerification;
    bytes32[] public dataForVerification2;

    IStakingManager.DepositData public test_data;
    IStakingManager.DepositData public test_data_2;

    address owner = vm.addr(1);
    address alice = vm.addr(2);
    address bob = vm.addr(3);
    address chad = vm.addr(4);
    address dan = vm.addr(5);
    address elvis = vm.addr(6);
    address greg = vm.addr(7);
    address henry = vm.addr(8);
    address liquidityPool = vm.addr(9);

    bytes aliceIPFSHash = "AliceIPFS";
    bytes _ipfsHash = "ipfsHash";

    function setUpTests() public {
        vm.startPrank(owner);

        // Deploy Contracts and Proxies
        treasuryInstance = new Treasury();

        nodeOperatorManagerImplementation = new NodeOperatorManager();
        nodeOperatorManagerProxy = new UUPSProxy(address(nodeOperatorManagerImplementation), "");
        nodeOperatorManagerInstance = NodeOperatorManager(address(nodeOperatorManagerProxy));
        nodeOperatorManagerInstance.initialize();

        auctionImplementation = new AuctionManager();
        auctionManagerProxy = new UUPSProxy(address(auctionImplementation), "");
        auctionInstance = AuctionManager(address(auctionManagerProxy));
        auctionInstance.initialize(address(nodeOperatorManagerInstance));

        stakingManagerImplementation = new StakingManager();
        stakingManagerProxy = new UUPSProxy(address(stakingManagerImplementation), "");
        stakingManagerInstance = StakingManager(address(stakingManagerProxy));
        stakingManagerInstance.initialize(address(auctionInstance));

        TNFTImplementation = new TNFT();
        TNFTProxy = new UUPSProxy(address(TNFTImplementation), "");
        TNFTInstance = TNFT(address(TNFTProxy));
        TNFTInstance.initialize(address(stakingManagerInstance));

        BNFTImplementation = new BNFT();
        BNFTProxy = new UUPSProxy(address(BNFTImplementation), "");
        BNFTInstance = BNFT(address(BNFTProxy));
        BNFTInstance.initialize(address(stakingManagerInstance));

        protocolRevenueManagerImplementation = new ProtocolRevenueManager();
        protocolRevenueManagerProxy = new UUPSProxy(address(protocolRevenueManagerImplementation), "");
        protocolRevenueManagerInstance = ProtocolRevenueManager(payable(address(protocolRevenueManagerProxy)));
        protocolRevenueManagerInstance.initialize();

        managerImplementation = new EtherFiNodesManager();
        etherFiNodeManagerProxy = new UUPSProxy(address(managerImplementation), "");
        managerInstance = EtherFiNodesManager(payable(address(etherFiNodeManagerProxy)));
        managerInstance.initialize(
            address(treasuryInstance),
            address(auctionInstance),
            address(stakingManagerInstance),
            address(TNFTInstance),
            address(BNFTInstance),
            address(protocolRevenueManagerInstance)
        );

        regulationsManagerImplementation = new RegulationsManager();
        vm.expectRevert("Initializable: contract is already initialized");
        regulationsManagerImplementation.initialize();
        
        regulationsManagerProxy = new UUPSProxy(address(regulationsManagerImplementation), "");
        regulationsManagerInstance = RegulationsManager(address(regulationsManagerProxy));
        regulationsManagerInstance.initialize();

        node = new EtherFiNode();

        rETH = new TestERC20("Rocket Pool ETH", "rETH");
        rETH.mint(alice, 10e18);
        rETH.mint(bob, 10e18);
        cbEth = new TestERC20("Staked ETH", "wstETH");
        cbEth.mint(alice, 10e18);
        cbEth.mint(bob, 10e18);
        wstETH = new TestERC20("Coinbase ETH", "cbEth");
        wstETH.mint(alice, 10e18);
        wstETH.mint(bob, 10e18);
        sfrxEth = new TestERC20("Frax ETH", "sfrxEth");
        sfrxEth.mint(alice, 10e18);
        sfrxEth.mint(bob, 10e18);

        earlyAdopterPoolInstance = new EarlyAdopterPool(
            address(rETH),
            address(wstETH),
            address(sfrxEth),
            address(cbEth)
        );
        
        claimReceiverPoolImplementation = new ClaimReceiverPool();
        claimReceiverPoolProxy = new UUPSProxy(
            address(claimReceiverPoolImplementation),
            ""
        );
        claimReceiverPoolInstance = ClaimReceiverPool(
            payable(address(claimReceiverPoolProxy))
        );
        claimReceiverPoolInstance.initialize(
            address(rETH),
            address(wstETH),
            address(sfrxEth),
            address(cbEth),
            address(regulationsManagerInstance),
            0xB4FBF271143F4FBf7B91A5ded31805e42b2208d6,
            0xE592427A0AEce92De3Edee1F18E0157C05861564
        );

        liquidityPoolImplementation = new LiquidityPool();
        vm.expectRevert("Initializable: contract is already initialized");
        liquidityPoolImplementation.initialize(address(regulationsManagerInstance));

        liquidityPoolProxy = new UUPSProxy(address(liquidityPoolImplementation),"");
        liquidityPoolInstance = LiquidityPool(payable(address(liquidityPoolProxy)));
        liquidityPoolInstance.initialize(address(regulationsManagerInstance));

        eETHImplementation = new EETH();
        vm.expectRevert("Initializable: contract is already initialized");
        eETHImplementation.initialize(payable(address(liquidityPoolInstance)));

        eETHProxy = new UUPSProxy(address(eETHImplementation), "");
        eETHInstance = EETH(address(eETHProxy));

        vm.expectRevert("No zero addresses");
        eETHInstance.initialize(payable(address(0)));
        eETHInstance.initialize(payable(address(liquidityPoolInstance)));

        weEthImplementation = new weEth();
        vm.expectRevert("Initializable: contract is already initialized");
        weEthImplementation.initialize(payable(address(liquidityPoolInstance)), address(eETHInstance));

        weETHProxy = new UUPSProxy(address(weEthImplementation), "");
        weEthInstance = weEth(address(weETHProxy));
        vm.expectRevert("No zero addresses");
        weEthInstance.initialize(address(0), address(eETHInstance));
        vm.expectRevert("No zero addresses");
        weEthInstance.initialize(payable(address(liquidityPoolInstance)), address(0));
        weEthInstance.initialize(payable(address(liquidityPoolInstance)), address(eETHInstance));

        meEthImplementation = new meETH();
        meETHProxy = new UUPSProxy(address(meEthImplementation), "");
        meEthInstance = meETH(address(meETHProxy));
        meEthInstance.initialize(address(eETHInstance), address(liquidityPoolInstance), address(claimReceiverPoolInstance));

        // Setup dependencies
        _setUpNodeOperatorWhitelist();
        _merkleSetup();
        _merkleSetupMigration();
        _merkleSetupMigration2();
        nodeOperatorManagerInstance.setAuctionContractAddress(address(auctionInstance));

        auctionInstance.setStakingManagerContractAddress(address(stakingManagerInstance));
        auctionInstance.setProtocolRevenueManager(address(protocolRevenueManagerInstance));

        protocolRevenueManagerInstance.setAuctionManagerAddress(address(auctionInstance));
        protocolRevenueManagerInstance.setEtherFiNodesManagerAddress(address(managerInstance));

        stakingManagerInstance.setEtherFiNodesManagerAddress(address(managerInstance));
        stakingManagerInstance.setLiquidityPoolAddress(address(liquidityPoolInstance));
        stakingManagerInstance.registerEtherFiNodeImplementationContract(address(node));
        stakingManagerInstance.registerTNFTContract(address(TNFTInstance));
        stakingManagerInstance.registerBNFTContract(address(BNFTInstance));

        claimReceiverPoolInstance.setLiquidityPool(address(liquidityPoolInstance));
        claimReceiverPoolInstance.setMeEth(address(meEthInstance));

        liquidityPoolInstance.setTokenAddress(address(eETHInstance));
        liquidityPoolInstance.setStakingManager(address(stakingManagerInstance));
        liquidityPoolInstance.setEtherFiNodesManager(address(managerInstance));
        liquidityPoolInstance.setMeEth(address(meEthInstance));
        liquidityPoolInstance.openLiquadStaking();

<<<<<<< HEAD
        scoreManagerInstance.setCallerStatus(address(liquidityPoolInstance), true);
        scoreManagerInstance.addNewScoreType("Early Adopter Pool");

        regulationsManagerInstance.initializeNewWhitelist("USA, CANADA");

=======
>>>>>>> 559a15a6
        depGen = new DepositDataGeneration();

        bytes32 deposit_data_root1 = 0x9120ef13437690c401c436a3e454aa08c438eb5908279b0a49dee167fde30399;
        bytes memory pub_key1 = hex"8f9c0aab19ee7586d3d470f132842396af606947a0589382483308fdffdaf544078c3be24210677a9c471ce70b3b4c2c";
        bytes memory signature1 = hex"877bee8d83cac8bf46c89ce50215da0b5e370d282bb6c8599aabdbc780c33833687df5e1f5b5c2de8a6cd20b6572c8b0130b1744310a998e1079e3286ff03e18e4f94de8cdebecf3aaac3277b742adb8b0eea074e619c20d13a1dda6cba6e3df";
        depositContractEth2 = IDepositContract(0xff50ed3d0ec03aC01D4C79aAd74928BFF48a7b2b);

        _initializeMembershipTiers();

        vm.stopPrank();
    }

    function _merkleSetup() internal {
        merkle = new Merkle();

        whiteListedAddresses.push(
            keccak256(
                abi.encodePacked(0xCd5EBC2dD4Cb3dc52ac66CEEcc72c838B40A5931)
            )
        );
        whiteListedAddresses.push(
            keccak256(
                abi.encodePacked(0x9154a74AAfF2F586FB0a884AeAb7A64521c64bCf)
            )
        );
        whiteListedAddresses.push(
            keccak256(
                abi.encodePacked(0xCDca97f61d8EE53878cf602FF6BC2f260f10240B)
            )
        );

        whiteListedAddresses.push(keccak256(abi.encodePacked(alice)));

        whiteListedAddresses.push(keccak256(abi.encodePacked(bob)));

        whiteListedAddresses.push(keccak256(abi.encodePacked(chad)));

        whiteListedAddresses.push(keccak256(abi.encodePacked(dan)));

        whiteListedAddresses.push(keccak256(abi.encodePacked(elvis)));

        whiteListedAddresses.push(keccak256(abi.encodePacked(greg)));

        whiteListedAddresses.push(keccak256(abi.encodePacked(address(liquidityPoolInstance))));

        root = merkle.getRoot(whiteListedAddresses);
        liquidityPoolInstance.setMerkleProof(merkle.getProof(whiteListedAddresses, 9));
        stakingManagerInstance.updateMerkleRoot(root);
    }

    function _initializeMembershipTiers() internal {
        for (uint256 i = 0; i < 5 ; i++) {
            uint40 minimumPointsRequirement = uint40(i * 14 * 1 * kwei);
            uint24 weight = uint24(i + 1);
            meEthInstance.addNewTier(minimumPointsRequirement, weight);
        }
    }

    function _setUpNodeOperatorWhitelist() internal {
        nodeOperatorManagerInstance.addToWhitelist(0xCd5EBC2dD4Cb3dc52ac66CEEcc72c838B40A5931);
        nodeOperatorManagerInstance.addToWhitelist(0x9154a74AAfF2F586FB0a884AeAb7A64521c64bCf);
        nodeOperatorManagerInstance.addToWhitelist(0xCDca97f61d8EE53878cf602FF6BC2f260f10240B);
        nodeOperatorManagerInstance.addToWhitelist(alice);
        nodeOperatorManagerInstance.addToWhitelist(bob);
        nodeOperatorManagerInstance.addToWhitelist(chad);
        nodeOperatorManagerInstance.addToWhitelist(dan);
        nodeOperatorManagerInstance.addToWhitelist(elvis);
        nodeOperatorManagerInstance.addToWhitelist(greg);
        nodeOperatorManagerInstance.addToWhitelist(address(liquidityPoolInstance));
    }

    function _merkleSetupMigration() internal {
        merkleMigration = new Merkle();
        dataForVerification.push(
            keccak256(
                abi.encodePacked(
                    alice,
                    uint256(0),
                    uint256(10),
                    uint256(0),
                    uint256(0),
                    uint256(0),
                    uint256(400)
                )
            )
        );
        dataForVerification.push(
            keccak256(
                abi.encodePacked(
                    0xCd5EBC2dD4Cb3dc52ac66CEEcc72c838B40A5931,
                    uint256(0.2 ether),
                    uint256(0),
                    uint256(0),
                    uint256(0),
                    uint256(0),
                    uint256(652_000_000_000)
                )
            )
        );
        dataForVerification.push(
            keccak256(
                abi.encodePacked(
                    chad,
                    uint256(0),
                    uint256(10),
                    uint256(0),
                    uint256(50),
                    uint256(0),
                    uint256(9464)
                )
            )
        );
        dataForVerification.push(
            keccak256(
                abi.encodePacked(
                    bob,
                    uint256(0.1 ether),
                    uint256(0),
                    uint256(0),
                    uint256(0),
                    uint256(0),
                    uint256(400)
                )
            )
        );
        dataForVerification.push(
            keccak256(
                abi.encodePacked(
                    dan,
                    uint256(0.1 ether),
                    uint256(0),
                    uint256(0),
                    uint256(0),
                    uint256(0),
                    uint256(800)
                )
            )
        );
        rootMigration = merkleMigration.getRoot(dataForVerification);
        claimReceiverPoolInstance.updateMerkleRoot(rootMigration);
    }

    function _merkleSetupMigration2() internal {
        merkleMigration2 = new Merkle();
        dataForVerification2.push(
            keccak256(
                abi.encodePacked(
                    alice,
                    uint256(1 ether),
                    uint256(0),
                    uint256(0),
                    uint256(0),
                    uint256(0),
                    uint256(103680 * 1e9)
                )
            )
        );
        dataForVerification2.push(
            keccak256(
                abi.encodePacked(
                    bob,
                    uint256(2 ether),
                    uint256(0),
                    uint256(0),
                    uint256(0),
                    uint256(0),
                    uint256(141738)
                )
            )
        );
        dataForVerification2.push(
            keccak256(
                abi.encodePacked(
                    chad,
                    uint256(2 ether),
                    uint256(0),
                    uint256(0),
                    uint256(0),
                    uint256(0),
                    uint256(139294)
                )
            )
        );
        dataForVerification2.push(
            keccak256(
                abi.encodePacked(
                    dan,
                    uint256(1 ether),
                    uint256(0),
                    uint256(0),
                    uint256(0),
                    uint256(0),
                    uint256(96768)
                )
            )
        );
        
        rootMigration2 = merkleMigration2.getRoot(dataForVerification2);
    }

    

    function _getDepositRoot() internal returns (bytes32) {
        bytes32 onchainDepositRoot = depositContractEth2.get_deposit_root();
        return onchainDepositRoot;
    }
}<|MERGE_RESOLUTION|>--- conflicted
+++ resolved
@@ -284,14 +284,8 @@
         liquidityPoolInstance.setMeEth(address(meEthInstance));
         liquidityPoolInstance.openLiquadStaking();
 
-<<<<<<< HEAD
-        scoreManagerInstance.setCallerStatus(address(liquidityPoolInstance), true);
-        scoreManagerInstance.addNewScoreType("Early Adopter Pool");
-
         regulationsManagerInstance.initializeNewWhitelist("USA, CANADA");
 
-=======
->>>>>>> 559a15a6
         depGen = new DepositDataGeneration();
 
         bytes32 deposit_data_root1 = 0x9120ef13437690c401c436a3e454aa08c438eb5908279b0a49dee167fde30399;
