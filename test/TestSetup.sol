--- conflicted
+++ resolved
@@ -40,11 +40,8 @@
     UUPSProxy public liquidityPoolProxy;
     UUPSProxy public eETHProxy;
     UUPSProxy public scoreManagerProxy;
-<<<<<<< HEAD
     UUPSProxy public regulationsManagerProxy;
-=======
     UUPSProxy public weETHProxy;
->>>>>>> 261da50f
 
     DepositDataGeneration public depGen;
     IDepositContract public depositContractEth2;
