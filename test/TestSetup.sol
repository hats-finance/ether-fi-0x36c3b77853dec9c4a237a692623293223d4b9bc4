pragma solidity ^0.8.13;

import "forge-std/Test.sol";
import "../src/interfaces/IStakingManager.sol";
import "../src/interfaces/IScoreManager.sol";
import "../src/interfaces/IEtherFiNode.sol";
import "src/EtherFiNodesManager.sol";
import "../src/StakingManager.sol";
import "../src/NodeOperatorManager.sol";
import "../src/AuctionManager.sol";
import "../src/ProtocolRevenueManager.sol";
import "../src/BNFT.sol";
import "../src/TNFT.sol";
import "../src/Treasury.sol";
import "../src/ClaimReceiverPool.sol";
import "../src/LiquidityPool.sol";
import "../src/EETH.sol";
import "../src/ScoreManager.sol";
import "../src/UUPSProxy.sol";
import "./DepositDataGeneration.sol";
import "../lib/murky/src/Merkle.sol";
import "./TestERC20.sol";

contract TestSetup is Test {

    TestERC20 public rETH;
    TestERC20 public wstETH;
    TestERC20 public sfrxEth;
    TestERC20 public cbEth;

    UUPSProxy public auctionManagerProxy;
    UUPSProxy public stakingManagerProxy;
    UUPSProxy public etherFiNodeManagerProxy;
    UUPSProxy public protocolRevenueManagerProxy;
    UUPSProxy public TNFTProxy;
    UUPSProxy public BNFTProxy;
    UUPSProxy public claimReceiverPoolProxy;
    UUPSProxy public liquidityPoolProxy;
    UUPSProxy public eETHProxy;
    UUPSProxy public scoreManagerProxy;

    DepositDataGeneration public depGen;
    IDepositContract public depositContractEth2;

    StakingManager public stakingManagerInstance;
    StakingManager public stakingManagerImplementation;

    AuctionManager public auctionImplementation;
    AuctionManager public auctionInstance;

    ProtocolRevenueManager public protocolRevenueManagerInstance;
    ProtocolRevenueManager public protocolRevenueManagerImplementation;

    EtherFiNodesManager public managerInstance;
    EtherFiNodesManager public managerImplementation;

    ScoreManager public scoreManagerInstance;
    ScoreManager public scoreManagerImplementation;

    TNFT public TNFTImplementation;
    TNFT public TNFTInstance;

    BNFT public BNFTImplementation;
    BNFT public BNFTInstance;

    LiquidityPool public liquidityPoolImplementation;
    LiquidityPool public liquidityPoolInstance;
    
    EETH public eETHImplementation;
    EETH public eETHInstance;
    
    ClaimReceiverPool public claimReceiverPoolImplementation;
    ClaimReceiverPool public claimReceiverPoolInstance;

    EtherFiNode public node;
    Treasury public treasuryInstance;
    NodeOperatorManager public nodeOperatorManagerInstance;
    
    Merkle merkle;
    Merkle merkleMigration;
    bytes32 root;
    bytes32 rootMigration;
    bytes32[] public whiteListedAddresses;
    bytes32[] public dataForVerification;
    IStakingManager.DepositData public test_data;
    IStakingManager.DepositData public test_data_2;

    address owner = vm.addr(1);
    address alice = vm.addr(2);
    address bob = vm.addr(3);
    address chad = vm.addr(4);
    address dan = vm.addr(5);
    address egg = vm.addr(6);
    address greg = vm.addr(7);
    address henry = vm.addr(8);
    address liquidityPool = vm.addr(9);

    bytes aliceIPFSHash = "AliceIPFS";
    bytes _ipfsHash = "ipfsHash";

    function setUpTests() public {
        vm.startPrank(owner);

        // Deploy Contracts and Proxies
        treasuryInstance = new Treasury();
        nodeOperatorManagerInstance = new NodeOperatorManager();

        auctionImplementation = new AuctionManager();
        auctionManagerProxy = new UUPSProxy(address(auctionImplementation), "");
        auctionInstance = AuctionManager(address(auctionManagerProxy));
        auctionInstance.initialize(address(nodeOperatorManagerInstance));

        stakingManagerImplementation = new StakingManager();
        stakingManagerProxy = new UUPSProxy(address(stakingManagerImplementation), "");
        stakingManagerInstance = StakingManager(address(stakingManagerProxy));
        stakingManagerInstance.initialize(address(auctionInstance));

        TNFTImplementation = new TNFT();
        TNFTProxy = new UUPSProxy(address(TNFTImplementation), "");
        TNFTInstance = TNFT(address(TNFTProxy));
        TNFTInstance.initialize(address(stakingManagerInstance));

        BNFTImplementation = new BNFT();
        BNFTProxy = new UUPSProxy(address(BNFTImplementation), "");
        BNFTInstance = BNFT(address(BNFTProxy));
        BNFTInstance.initialize(address(stakingManagerInstance));

        protocolRevenueManagerImplementation = new ProtocolRevenueManager();
        protocolRevenueManagerProxy = new UUPSProxy(address(protocolRevenueManagerImplementation), "");
        protocolRevenueManagerInstance = ProtocolRevenueManager(payable(address(protocolRevenueManagerProxy)));
        protocolRevenueManagerInstance.initialize();

        managerImplementation = new EtherFiNodesManager();
        etherFiNodeManagerProxy = new UUPSProxy(address(managerImplementation), "");
        managerInstance = EtherFiNodesManager(payable(address(etherFiNodeManagerProxy)));
        managerInstance.initialize(
            address(treasuryInstance),
            address(auctionInstance),
            address(stakingManagerInstance),
            address(TNFTInstance),
            address(BNFTInstance),
            address(protocolRevenueManagerInstance)
        );

        scoreManagerImplementation = new ScoreManager();
        scoreManagerProxy = new UUPSProxy(address(scoreManagerImplementation), "");
        scoreManagerInstance = ScoreManager(address(scoreManagerProxy));
        scoreManagerInstance.initialize();

        node = new EtherFiNode();

        rETH = new TestERC20("Rocket Pool ETH", "rETH");
        rETH.mint(alice, 10e18);
        rETH.mint(bob, 10e18);
        cbEth = new TestERC20("Staked ETH", "wstETH");
        cbEth.mint(alice, 10e18);
        cbEth.mint(bob, 10e18);
        wstETH = new TestERC20("Coinbase ETH", "cbEth");
        wstETH.mint(alice, 10e18);
        wstETH.mint(bob, 10e18);
        sfrxEth = new TestERC20("Frax ETH", "sfrxEth");
        sfrxEth.mint(alice, 10e18);
        sfrxEth.mint(bob, 10e18);
        
        claimReceiverPoolImplementation = new ClaimReceiverPool();
        claimReceiverPoolProxy = new UUPSProxy(
            address(claimReceiverPoolImplementation),
            ""
        );
        claimReceiverPoolInstance = ClaimReceiverPool(
            payable(address(claimReceiverPoolProxy))
        );
        claimReceiverPoolInstance.initialize(
            address(rETH),
            address(wstETH),
            address(sfrxEth),
            address(cbEth),
            address(scoreManagerInstance)
        );

        liquidityPoolImplementation = new LiquidityPool();
        liquidityPoolProxy = new UUPSProxy(
            address(liquidityPoolImplementation),
            ""
        );
        liquidityPoolInstance = LiquidityPool(
            payable(address(liquidityPoolProxy))
        );
        liquidityPoolInstance.initialize();

        eETHImplementation = new EETH();
        eETHProxy = new UUPSProxy(address(eETHImplementation), "");
        eETHInstance = EETH(address(eETHProxy));
        eETHInstance.initialize(payable(address(liquidityPoolInstance)));

        // Setup dependencies
        _merkleSetup();
        _merkleSetupMigration();
        nodeOperatorManagerInstance.setAuctionContractAddress(address(auctionInstance));
        nodeOperatorManagerInstance.updateMerkleRoot(root);

        auctionInstance.setStakingManagerContractAddress(address(stakingManagerInstance));
        auctionInstance.setProtocolRevenueManager(address(protocolRevenueManagerInstance));

        protocolRevenueManagerInstance.setAuctionManagerAddress(address(auctionInstance));
        protocolRevenueManagerInstance.setEtherFiNodesManagerAddress(address(managerInstance));

        stakingManagerInstance.setEtherFiNodesManagerAddress(address(managerInstance));
        stakingManagerInstance.registerEtherFiNodeImplementationContract(address(node));
        stakingManagerInstance.registerTNFTContract(address(TNFTInstance));
        stakingManagerInstance.registerBNFTContract(address(BNFTInstance));

        claimReceiverPoolInstance.setLiquidityPool(address(liquidityPoolInstance));

        liquidityPoolInstance.setTokenAddress(address(eETHInstance));
<<<<<<< HEAD
        liquidityPoolInstance.setScoreManagerAddress(address(scoreManagerInstance));
        liquidityPoolInstance.setStakingManagerAddress(address(stakingManagerInstance));
        liquidityPoolInstance.setEtherFiNodesManagerAddress(address(managerInstance));

=======
        liquidityPoolInstance.setScoreManager(address(scoreManagerInstance));
>>>>>>> 48a81681
        scoreManagerInstance.setCallerStatus(address(claimReceiverPoolInstance), true);
        scoreManagerInstance.addNewScoreType("Early Adopter Pool");

        depGen = new DepositDataGeneration();

        bytes32 deposit_data_root1 = 0x9120ef13437690c401c436a3e454aa08c438eb5908279b0a49dee167fde30399;
        bytes memory pub_key1 = hex"8f9c0aab19ee7586d3d470f132842396af606947a0589382483308fdffdaf544078c3be24210677a9c471ce70b3b4c2c";
        bytes memory signature1 = hex"877bee8d83cac8bf46c89ce50215da0b5e370d282bb6c8599aabdbc780c33833687df5e1f5b5c2de8a6cd20b6572c8b0130b1744310a998e1079e3286ff03e18e4f94de8cdebecf3aaac3277b742adb8b0eea074e619c20d13a1dda6cba6e3df";
        depositContractEth2 = IDepositContract(0xff50ed3d0ec03aC01D4C79aAd74928BFF48a7b2b);

        vm.stopPrank();
    }

    function _merkleSetup() internal {
        merkle = new Merkle();

        whiteListedAddresses.push(
            keccak256(
                abi.encodePacked(0xCd5EBC2dD4Cb3dc52ac66CEEcc72c838B40A5931)
            )
        );
        whiteListedAddresses.push(
            keccak256(
                abi.encodePacked(0x9154a74AAfF2F586FB0a884AeAb7A64521c64bCf)
            )
        );
        whiteListedAddresses.push(
            keccak256(
                abi.encodePacked(0xCDca97f61d8EE53878cf602FF6BC2f260f10240B)
            )
        );

        whiteListedAddresses.push(keccak256(abi.encodePacked(alice)));

        whiteListedAddresses.push(keccak256(abi.encodePacked(bob)));

        whiteListedAddresses.push(keccak256(abi.encodePacked(chad)));

        root = merkle.getRoot(whiteListedAddresses);
    }

    function _merkleSetupMigration() internal {
        merkleMigration = new Merkle();
        dataForVerification.push(
            keccak256(
                abi.encodePacked(
                    alice,
                    uint256(0),
                    uint256(10),
                    uint256(0),
                    uint256(0),
                    uint256(0),
                    uint256(400)
                )
            )
        );
        dataForVerification.push(
            keccak256(
                abi.encodePacked(
                    0xCd5EBC2dD4Cb3dc52ac66CEEcc72c838B40A5931,
                    uint256(0.2 ether),
                    uint256(0),
                    uint256(0),
                    uint256(0),
                    uint256(0),
                    uint256(652)
                )
            )
        );
        dataForVerification.push(
            keccak256(
                abi.encodePacked(
                    chad,
                    uint256(0),
                    uint256(10),
                    uint256(0),
                    uint256(50),
                    uint256(0),
                    uint256(9464)
                )
            )
        );
        dataForVerification.push(
            keccak256(
                abi.encodePacked(
                    bob,
                    uint256(0.1 ether),
                    uint256(0),
                    uint256(0),
                    uint256(0),
                    uint256(0),
                    uint256(400)
                )
            )
        );
        dataForVerification.push(
            keccak256(
                abi.encodePacked(
                    dan,
                    uint256(0.1 ether),
                    uint256(0),
                    uint256(0),
                    uint256(0),
                    uint256(0),
                    uint256(800)
                )
            )
        );
        rootMigration = merkleMigration.getRoot(dataForVerification);
        claimReceiverPoolInstance.updateMerkleRoot(rootMigration);
    }

    function _getDepositRoot() internal returns (bytes32) {
        bytes32 onchainDepositRoot = depositContractEth2.get_deposit_root();
        return onchainDepositRoot;
    }
}<|MERGE_RESOLUTION|>--- conflicted
+++ resolved
@@ -213,14 +213,7 @@
         claimReceiverPoolInstance.setLiquidityPool(address(liquidityPoolInstance));
 
         liquidityPoolInstance.setTokenAddress(address(eETHInstance));
-<<<<<<< HEAD
-        liquidityPoolInstance.setScoreManagerAddress(address(scoreManagerInstance));
-        liquidityPoolInstance.setStakingManagerAddress(address(stakingManagerInstance));
-        liquidityPoolInstance.setEtherFiNodesManagerAddress(address(managerInstance));
-
-=======
         liquidityPoolInstance.setScoreManager(address(scoreManagerInstance));
->>>>>>> 48a81681
         scoreManagerInstance.setCallerStatus(address(claimReceiverPoolInstance), true);
         scoreManagerInstance.addNewScoreType("Early Adopter Pool");
 
