--- conflicted
+++ resolved
@@ -1137,12 +1137,7 @@
         vm.warp(block.timestamp + (1 + 2 * 28 * 86400));
         hoax(alice);
         managerInstance.processNodeExit(validatorIds, exitTimestamps);
-<<<<<<< HEAD
         uint256 nonExitPenalty = managerInstance.getNonExitPenalty(bidId[0]);
-=======
-        startHoax(owner);
-        uint256 nonExitPenalty = managerInstance.getNonExitPenalty(bidId[0], uint32(block.timestamp));
->>>>>>> 8b8e6b12
 
         vm.deal(etherfiNode, 33 ether + vestedAuctionFeeRewardsForStakers);
 
