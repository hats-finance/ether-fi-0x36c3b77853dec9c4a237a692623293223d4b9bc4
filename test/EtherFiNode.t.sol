--- conflicted
+++ resolved
@@ -396,8 +396,6 @@
             vestedAuctionFeeRewardsForStakers,
             address(etherfiNode).balance
         );
-<<<<<<< HEAD
-=======
 
         // Transfer the T-NFT to 'dan'
         hoax(staker);
@@ -439,61 +437,42 @@
         address nodeOperator = 0xCd5EBC2dD4Cb3dc52ac66CEEcc72c838B40A5931;
         address staker = 0x9154a74AAfF2F586FB0a884AeAb7A64521c64bCf;
         address etherfiNode = managerInstance.getEtherFiNodeAddress(bidId[0]);
-       
-        uint256 vestedAuctionFeeRewardsForStakers = IEtherFiNode(etherfiNode).vestedAuctionRewards();
-        assertEq(vestedAuctionFeeRewardsForStakers, address(etherfiNode).balance);
->>>>>>> a78cb52e
+
+        uint256 vestedAuctionFeeRewardsForStakers = IEtherFiNode(etherfiNode)
+            .vestedAuctionRewards();
+        assertEq(
+            vestedAuctionFeeRewardsForStakers,
+            address(etherfiNode).balance
+        );
 
         // Simulate the rewards distribution from the beacon chain
         vm.deal(etherfiNode, 1 ether + vestedAuctionFeeRewardsForStakers);
-        assertEq(address(etherfiNode).balance, 1 ether + vestedAuctionFeeRewardsForStakers);
+        assertEq(
+            address(etherfiNode).balance,
+            1 ether + vestedAuctionFeeRewardsForStakers
+        );
 
         // Transfer the T-NFT to 'dan'
         hoax(staker);
-<<<<<<< HEAD
         TestTNFTInstance.transferFrom(staker, dan, bidId[0]);
-=======
-        TestTNFTInstance.transferFrom(
-            staker,
-            dan,
-            bidId[0]
-        );
-        
+
         // Send Exit Request and wait for 14 days to pass
         hoax(dan);
         managerInstance.sendExitRequest(bidId[0]);
         vm.warp(1 + 14 * 86400);
->>>>>>> a78cb52e
 
         uint256 nodeOperatorBalance = address(nodeOperator).balance;
         uint256 treasuryBalance = address(treasuryInstance).balance;
         uint256 danBalance = address(dan).balance;
         uint256 bnftStakerBalance = address(staker).balance;
 
-<<<<<<< HEAD
-        // Simulate the rewards distribution from the beacon chain
-        vm.deal(etherfiNode, 1 ether + vestedAuctionFeeRewardsForStakers);
-        assertEq(
-            address(etherfiNode).balance,
-            1 ether + vestedAuctionFeeRewardsForStakers
-        );
-
-        hoax(owner);
-        managerInstance.partialWithdraw(bidId[0]);
-        assertEq(
-            address(nodeOperator).balance,
-            nodeOperatorBalance + 0.05 ether
-        );
-        assertEq(
-            address(treasuryInstance).balance,
-            treasuryBalance + 0.05 ether
-        );
-=======
         hoax(owner);
         managerInstance.partialWithdraw(bidId[0]);
         assertEq(address(nodeOperator).balance, nodeOperatorBalance);
-        assertEq(address(treasuryInstance).balance, treasuryBalance + 0.05 ether + 0.05 ether);
->>>>>>> a78cb52e
+        assertEq(
+            address(treasuryInstance).balance,
+            treasuryBalance + 0.05 ether + 0.05 ether
+        );
         assertEq(address(dan).balance, danBalance + 0.815625 ether);
         assertEq(address(staker).balance, bnftStakerBalance + 0.084375 ether);
 
@@ -507,10 +486,13 @@
     function test_getFullWithdrawalPayoutsFails() public {
         uint256[] memory validatorIds = new uint256[](1);
         validatorIds[0] = bidId[0];
-        address etherfiNode = managerInstance.getEtherFiNodeAddress(validatorIds[0]);
-        uint256 vestedAuctionFeeRewardsForStakers = IEtherFiNode(etherfiNode).vestedAuctionRewards();
-
-        vm.deal(etherfiNode, 16 ether -  1);
+        address etherfiNode = managerInstance.getEtherFiNodeAddress(
+            validatorIds[0]
+        );
+        uint256 vestedAuctionFeeRewardsForStakers = IEtherFiNode(etherfiNode)
+            .vestedAuctionRewards();
+
+        vm.deal(etherfiNode, 16 ether - 1);
         vm.expectRevert("not enough balance for full withdrawal");
         managerInstance.fullWithdraw(validatorIds[0]);
 
@@ -522,17 +504,28 @@
     function test_getFullWithdrawalPayoutsWorksCorrectly() public {
         uint256[] memory validatorIds = new uint256[](1);
         validatorIds[0] = bidId[0];
-        address etherfiNode = managerInstance.getEtherFiNodeAddress(validatorIds[0]);
-        uint256 vestedAuctionFeeRewardsForStakers = IEtherFiNode(etherfiNode).vestedAuctionRewards();
+        address etherfiNode = managerInstance.getEtherFiNodeAddress(
+            validatorIds[0]
+        );
+        uint256 vestedAuctionFeeRewardsForStakers = IEtherFiNode(etherfiNode)
+            .vestedAuctionRewards();
 
         hoax(owner);
         managerInstance.markExited(validatorIds);
 
         // 1. balance > 32 ether
         vm.deal(etherfiNode, 33 ether + vestedAuctionFeeRewardsForStakers);
-        assertEq(address(etherfiNode).balance, 33 ether + vestedAuctionFeeRewardsForStakers);
-
-        (uint256 toNodeOperator, uint256 toTreasury, uint256 toTnft, uint256 toBnft) = managerInstance.getFullWithdrawalPayouts(validatorIds[0]);
+        assertEq(
+            address(etherfiNode).balance,
+            33 ether + vestedAuctionFeeRewardsForStakers
+        );
+
+        (
+            uint256 toNodeOperator,
+            uint256 toTreasury,
+            uint256 toTnft,
+            uint256 toBnft
+        ) = managerInstance.getFullWithdrawalPayouts(validatorIds[0]);
         assertEq(toNodeOperator, 0.05 ether);
         assertEq(toTreasury, 0.05 ether);
         assertEq(toTnft, 30.815625000000000000 ether);
@@ -540,9 +533,13 @@
 
         // 2. balance > 31.5 ether
         vm.deal(etherfiNode, 31.75 ether + vestedAuctionFeeRewardsForStakers);
-        assertEq(address(etherfiNode).balance, 31.75 ether + vestedAuctionFeeRewardsForStakers);
-
-        (toNodeOperator, toTreasury, toTnft, toBnft) = managerInstance.getFullWithdrawalPayouts(validatorIds[0]);
+        assertEq(
+            address(etherfiNode).balance,
+            31.75 ether + vestedAuctionFeeRewardsForStakers
+        );
+
+        (toNodeOperator, toTreasury, toTnft, toBnft) = managerInstance
+            .getFullWithdrawalPayouts(validatorIds[0]);
         assertEq(toNodeOperator, 0);
         assertEq(toTreasury, 0);
         assertEq(toTnft, 30 ether);
@@ -550,9 +547,13 @@
 
         // 3. balance > 26 ether
         vm.deal(etherfiNode, 28.5 ether + vestedAuctionFeeRewardsForStakers);
-        assertEq(address(etherfiNode).balance, 28.5 ether + vestedAuctionFeeRewardsForStakers);
-
-        (toNodeOperator, toTreasury, toTnft, toBnft) = managerInstance.getFullWithdrawalPayouts(validatorIds[0]);
+        assertEq(
+            address(etherfiNode).balance,
+            28.5 ether + vestedAuctionFeeRewardsForStakers
+        );
+
+        (toNodeOperator, toTreasury, toTnft, toBnft) = managerInstance
+            .getFullWithdrawalPayouts(validatorIds[0]);
         assertEq(toNodeOperator, 0);
         assertEq(toTreasury, 0);
         assertEq(toTnft, 27 ether);
@@ -560,8 +561,12 @@
 
         // 4. balance > 25.5 ether
         vm.deal(etherfiNode, 25.75 ether + vestedAuctionFeeRewardsForStakers);
-        assertEq(address(etherfiNode).balance, 25.75 ether + vestedAuctionFeeRewardsForStakers);
-        (toNodeOperator, toTreasury, toTnft, toBnft) = managerInstance.getFullWithdrawalPayouts(validatorIds[0]);
+        assertEq(
+            address(etherfiNode).balance,
+            25.75 ether + vestedAuctionFeeRewardsForStakers
+        );
+        (toNodeOperator, toTreasury, toTnft, toBnft) = managerInstance
+            .getFullWithdrawalPayouts(validatorIds[0]);
         assertEq(toNodeOperator, 0);
         assertEq(toTreasury, 0);
         assertEq(toTnft, 24.5 ether);
@@ -569,25 +574,24 @@
 
         // 5. balance > 16 ether
         vm.deal(etherfiNode, 18.5 ether + vestedAuctionFeeRewardsForStakers);
-        assertEq(address(etherfiNode).balance, 18.5 ether + vestedAuctionFeeRewardsForStakers);
-
-        (toNodeOperator, toTreasury, toTnft, toBnft) = managerInstance.getFullWithdrawalPayouts(validatorIds[0]);
+        assertEq(
+            address(etherfiNode).balance,
+            18.5 ether + vestedAuctionFeeRewardsForStakers
+        );
+
+        (toNodeOperator, toTreasury, toTnft, toBnft) = managerInstance
+            .getFullWithdrawalPayouts(validatorIds[0]);
         assertEq(toNodeOperator, 0);
         assertEq(toTreasury, 0);
         assertEq(toTnft, 17.5 ether);
         assertEq(toBnft, 1 ether);
 
-
         // Full Withdraw
         address nodeOperator = 0xCd5EBC2dD4Cb3dc52ac66CEEcc72c838B40A5931;
         address staker = 0x9154a74AAfF2F586FB0a884AeAb7A64521c64bCf;
 
         hoax(staker);
-        TestTNFTInstance.transferFrom(
-            staker,
-            dan,
-            bidId[0]
-        );
+        TestTNFTInstance.transferFrom(staker, dan, bidId[0]);
 
         uint256 nodeOperatorBalance = address(nodeOperator).balance;
         uint256 treasuryBalance = address(treasuryInstance).balance;
@@ -601,11 +605,16 @@
         assertEq(address(staker).balance, bnftStakerBalance + 1 ether);
     }
 
-    function test_getFullWithdrawalPayoutsWorksWithNonExitPenaltyCorrectly1() public {
+    function test_getFullWithdrawalPayoutsWorksWithNonExitPenaltyCorrectly1()
+        public
+    {
         uint256[] memory validatorIds = new uint256[](1);
         validatorIds[0] = bidId[0];
-        address etherfiNode = managerInstance.getEtherFiNodeAddress(validatorIds[0]);
-        uint256 vestedAuctionFeeRewardsForStakers = IEtherFiNode(etherfiNode).vestedAuctionRewards();
+        address etherfiNode = managerInstance.getEtherFiNodeAddress(
+            validatorIds[0]
+        );
+        uint256 vestedAuctionFeeRewardsForStakers = IEtherFiNode(etherfiNode)
+            .vestedAuctionRewards();
 
         hoax(TestTNFTInstance.ownerOf(validatorIds[0]));
         managerInstance.sendExitRequest(validatorIds[0]);
@@ -614,22 +623,34 @@
         vm.warp(1 + 86400);
         startHoax(owner);
         managerInstance.markExited(validatorIds);
-        uint256 nonExitPenalty = managerInstance.getNonExitPenaltyAmount(bidId[0]);
+        uint256 nonExitPenalty = managerInstance.getNonExitPenaltyAmount(
+            bidId[0]
+        );
 
         vm.deal(etherfiNode, 33 ether + vestedAuctionFeeRewardsForStakers);
 
-        (uint256 toNodeOperator, uint256 toTreasury, uint256 toTnft, uint256 toBnft) = managerInstance.getFullWithdrawalPayouts(validatorIds[0]);
+        (
+            uint256 toNodeOperator,
+            uint256 toTreasury,
+            uint256 toTnft,
+            uint256 toBnft
+        ) = managerInstance.getFullWithdrawalPayouts(validatorIds[0]);
         assertEq(toNodeOperator, 0.05 ether + nonExitPenalty);
         assertEq(toTreasury, 0.05 ether);
         assertEq(toTnft, 30.815625000000000000 ether);
         assertEq(toBnft, 2.084375000000000000 ether - nonExitPenalty);
     }
 
-    function test_getFullWithdrawalPayoutsWorksWithNonExitPenaltyCorrectly2() public {
+    function test_getFullWithdrawalPayoutsWorksWithNonExitPenaltyCorrectly2()
+        public
+    {
         uint256[] memory validatorIds = new uint256[](1);
         validatorIds[0] = bidId[0];
-        address etherfiNode = managerInstance.getEtherFiNodeAddress(validatorIds[0]);
-        uint256 vestedAuctionFeeRewardsForStakers = IEtherFiNode(etherfiNode).vestedAuctionRewards();
+        address etherfiNode = managerInstance.getEtherFiNodeAddress(
+            validatorIds[0]
+        );
+        uint256 vestedAuctionFeeRewardsForStakers = IEtherFiNode(etherfiNode)
+            .vestedAuctionRewards();
 
         hoax(TestTNFTInstance.ownerOf(validatorIds[0]));
         managerInstance.sendExitRequest(validatorIds[0]);
@@ -638,22 +659,34 @@
         vm.warp(1 + 14 * 86400);
         startHoax(owner);
         managerInstance.markExited(validatorIds);
-        uint256 nonExitPenalty = managerInstance.getNonExitPenaltyAmount(bidId[0]);
+        uint256 nonExitPenalty = managerInstance.getNonExitPenaltyAmount(
+            bidId[0]
+        );
 
         vm.deal(etherfiNode, 33 ether + vestedAuctionFeeRewardsForStakers);
 
-        (uint256 toNodeOperator, uint256 toTreasury, uint256 toTnft, uint256 toBnft) = managerInstance.getFullWithdrawalPayouts(validatorIds[0]);
+        (
+            uint256 toNodeOperator,
+            uint256 toTreasury,
+            uint256 toTnft,
+            uint256 toBnft
+        ) = managerInstance.getFullWithdrawalPayouts(validatorIds[0]);
         assertEq(toNodeOperator, 0.347163722539392386 ether);
         assertEq(toTreasury, 0.05 ether + 0.05 ether);
         assertEq(toTnft, 30.815625000000000000 ether);
         assertEq(toBnft, 2.084375000000000000 ether - nonExitPenalty);
     }
 
-    function test_getFullWithdrawalPayoutsWorksWithNonExitPenaltyCorrectly3() public {
+    function test_getFullWithdrawalPayoutsWorksWithNonExitPenaltyCorrectly3()
+        public
+    {
         uint256[] memory validatorIds = new uint256[](1);
         validatorIds[0] = bidId[0];
-        address etherfiNode = managerInstance.getEtherFiNodeAddress(validatorIds[0]);
-        uint256 vestedAuctionFeeRewardsForStakers = IEtherFiNode(etherfiNode).vestedAuctionRewards();
+        address etherfiNode = managerInstance.getEtherFiNodeAddress(
+            validatorIds[0]
+        );
+        uint256 vestedAuctionFeeRewardsForStakers = IEtherFiNode(etherfiNode)
+            .vestedAuctionRewards();
 
         hoax(TestTNFTInstance.ownerOf(validatorIds[0]));
         managerInstance.sendExitRequest(validatorIds[0]);
@@ -662,14 +695,24 @@
         vm.warp(1 + 28 * 86400);
         startHoax(owner);
         managerInstance.markExited(validatorIds);
-        uint256 nonExitPenalty = managerInstance.getNonExitPenaltyAmount(bidId[0]);
+        uint256 nonExitPenalty = managerInstance.getNonExitPenaltyAmount(
+            bidId[0]
+        );
         assertGe(nonExitPenalty, 0.5 ether);
 
         vm.deal(etherfiNode, 33 ether + vestedAuctionFeeRewardsForStakers);
 
-        (uint256 toNodeOperator, uint256 toTreasury, uint256 toTnft, uint256 toBnft) = managerInstance.getFullWithdrawalPayouts(validatorIds[0]);
+        (
+            uint256 toNodeOperator,
+            uint256 toTreasury,
+            uint256 toTnft,
+            uint256 toBnft
+        ) = managerInstance.getFullWithdrawalPayouts(validatorIds[0]);
         assertEq(toNodeOperator, 0.5 ether);
-        assertEq(toTreasury, 0.05 ether + (nonExitPenalty - 0.5 ether) + 0.05 ether);
+        assertEq(
+            toTreasury,
+            0.05 ether + (nonExitPenalty - 0.5 ether) + 0.05 ether
+        );
         assertEq(toTnft, 30.815625000000000000 ether);
         assertEq(toBnft, 2.084375000000000000 ether - nonExitPenalty);
     }
