--- conflicted
+++ resolved
@@ -1035,15 +1035,9 @@
         hoax(TNFTInstance.ownerOf(validatorIds[0]));
         managerInstance.sendExitRequest(validatorIds[0]);
 
-<<<<<<< HEAD
-        // 14 days passed
-        vm.warp(block.timestamp + (1 + 14 * 86400));
-        startHoax(alice);
-=======
         // 7 days passed
         vm.warp(block.timestamp + (1 + 7 * 86400));
-        startHoax(owner);
->>>>>>> 69a597da
+        startHoax(alice);
         managerInstance.processNodeExit(validatorIds, exitTimestamps);
         uint256 nonExitPenalty = managerInstance.getNonExitPenalty(bidId[0], uint32(block.timestamp));
 
@@ -1141,8 +1135,9 @@
         // 2 * 28 days passed
         // When (appliedPenalty > 0.2 ether)
         vm.warp(block.timestamp + (1 + 2 * 28 * 86400));
+        hoax(alice);
+        managerInstance.processNodeExit(validatorIds, exitTimestamps);
         startHoax(owner);
-        managerInstance.processNodeExit(validatorIds, exitTimestamps);
         uint256 nonExitPenalty = managerInstance.getNonExitPenalty(bidId[0], uint32(block.timestamp));
 
         vm.deal(etherfiNode, 33 ether + vestedAuctionFeeRewardsForStakers);
