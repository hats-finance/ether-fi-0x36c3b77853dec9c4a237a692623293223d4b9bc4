--- conflicted
+++ resolved
@@ -148,11 +148,8 @@
         );
         assertEq(
             scoreManagerInstance.scores(0, dan),
-<<<<<<< HEAD
-           danPoints
-=======
             danPoints
->>>>>>> abd0e353
+
         );
 
     }
