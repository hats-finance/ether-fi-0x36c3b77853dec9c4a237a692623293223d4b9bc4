--- conflicted
+++ resolved
@@ -85,12 +85,8 @@
         assertEq(liquidityPoolInstance.getTotalEtherClaimOf(alice), 10 ether);
         assertEq(liquidityPoolInstance.getTotalEtherClaimOf(bob), 5 ether);
 
-<<<<<<< HEAD
-        uint256 danPoints = earlyAdopterPoolInstance.calculateUserPoints(dan);
-=======
         assertEq(eETHInstance.balanceOf(alice), 10 ether);
         assertEq(eETHInstance.balanceOf(bob), 5 ether);
->>>>>>> 4d5cdc5c
 
         /// Bob then wraps his eETH to weETH because he wants to stake it in a 3rd party dapp
          startHoax(bob);
