// SPDX-License-Identifier: UNLICENSED
pragma solidity ^0.8.13;

import "./TestSetup.sol";

contract SmallScenariosTest is TestSetup {
    uint256[] public slippageArray;
    bytes32[] public aliceProof;
    bytes32[] public bobProof;
    bytes32[] public chadProof;
    bytes32[] public danProof;
    bytes32[] public ownerProof;

    function setUp() public {
        setUpTests();

        aliceProof = merkle.getProof(whiteListedAddresses, 3);
        bobProof = merkle.getProof(whiteListedAddresses, 4);
        chadProof = merkle.getProof(whiteListedAddresses, 5);
        danProof = merkle.getProof(whiteListedAddresses, 6);
        ownerProof = merkle.getProof(whiteListedAddresses, 10);
    }
    
    /*
    Alice, Bob and Chad all deposit into the liquidity pool.
    Alice and Chad keep their eETH to earn rebasing rewards.
    Bob wraps his eETH into weETH to use in other DeFi applications.
    Once Rewards are distrubuted, Bob decides to unwrap his weETH back to eETH.
    There's more the 32 eth in the pool so EtherFi rolls it up into a validator.
    Chad then wants to withdraw his 17 ETH but there is < Chad's balance in the pool.
    EtherFi deposits their own ETH to keep the pool solvent and allow withdrawals.
    EtherFi requests an exit for the TNFT that was minted.
    Once the nodes exit is observed, EtherFi processes the node's exit from the EtherFiNodesManager.
    Rewards are distributed.
    
    */ 
    function test_EEthWeTHLpScenarios() public {
        // bids to match with later staking 
        bobProof = merkle.getProof(whiteListedAddresses, 4);

        startHoax(bob);
        nodeOperatorManagerInstance.registerNodeOperator(_ipfsHash, 40);
        uint256[] memory bidIds = auctionInstance.createBid{value: 1 ether}(5, 0.2 ether);
        vm.stopPrank();

        //-------------------------------------------------------------------------------------------------------------------------------
        
        assertEq(liquidityPoolInstance.getTotalPooledEther(), 0 ether);

        /// Alice confirms she is not a US or Canadian citizen and deposits 10 ETH into the pool.
        startHoax(alice);
<<<<<<< HEAD
        regulationsManagerInstance.confirmEligibility("USA, CANADA");
=======
        regulationsManagerInstance.confirmEligibility(termsAndConditionsHash);
>>>>>>> 46664b9c
        liquidityPoolInstance.deposit{value: 10 ether}(alice, aliceProof);
        vm.stopPrank();

        assertEq(liquidityPoolInstance.getTotalPooledEther(), 10 ether);
        assertEq(eETHInstance.totalSupply(), 10 ether);

        assertEq(eETHInstance.shares(alice), 10 ether);
        assertEq(eETHInstance.totalShares(), 10 ether);

        /// Bob then comes along, confirms he is not a US or Canadian citizen and deposits 5 ETH into the pool.
        startHoax(bob);
        vm.expectRevert("Incorrect hash");
        regulationsManagerInstance.confirmEligibility("INCORRECT HASH");

<<<<<<< HEAD
        regulationsManagerInstance.confirmEligibility("USA, CANADA");
=======
        regulationsManagerInstance.confirmEligibility(termsAndConditionsHash);
>>>>>>> 46664b9c
        liquidityPoolInstance.deposit{value: 5 ether}(bob, bobProof);
        vm.stopPrank();

        assertEq(liquidityPoolInstance.getTotalPooledEther(), 15 ether);
        assertEq(eETHInstance.totalSupply(), 15 ether);

        assertEq(eETHInstance.shares(bob), 5 ether);
        assertEq(eETHInstance.totalShares(), 15 ether);

        /// Claimable balance of ether is calculated using 
        // (Total_Pooled_Eth * User_Shares) / Total_Shares

        // Bob claimable Ether
        /// (15 * 5) / 15 = 5 ether

        //ALice Claimable Ether
        /// (15 * 10) / 15 = 10 ether
        assertEq(liquidityPoolInstance.getTotalEtherClaimOf(alice), 10 ether);
        assertEq(liquidityPoolInstance.getTotalEtherClaimOf(bob), 5 ether);

        assertEq(eETHInstance.balanceOf(alice), 10 ether);
        assertEq(eETHInstance.balanceOf(bob), 5 ether);

        /// Bob then wraps his eETH to weETH because he wants to stake it in a 3rd party dapp
         startHoax(bob);

        //Approve the wrapped eth contract to spend Bob's eEth
        eETHInstance.approve(address(weEthInstance), 5 ether);
        weEthInstance.wrap(5 ether);

        // // Bob gets his eETH share amount as weETH
        assertEq(weEthInstance.balanceOf(bob), 5 ether);

        vm.stopPrank();

        /// Chad confirms he is not a US or Canadian citizen and deposits 17 ether into Pool
        startHoax(chad);
<<<<<<< HEAD
        regulationsManagerInstance.confirmEligibility("USA, CANADA");
=======
        regulationsManagerInstance.confirmEligibility(termsAndConditionsHash);
>>>>>>> 46664b9c
        liquidityPoolInstance.deposit{value: 17 ether}(chad, chadProof);
        vm.stopPrank();

        // Chad's 17ETH + Alice's 10ETH + Bob's 5ETH
        assertEq(liquidityPoolInstance.getTotalPooledEther(), 32 ether);

        // EtherFi rolls up 32 ether into a vlaidator and mints the associated NFT's
        startHoax(owner);
        uint256[] memory processedBidIds = liquidityPoolInstance.batchDepositWithBidIds(1, bidIds);

        assertEq(liquidityPoolInstance.getTotalPooledEther(), 0 ether);
        assertEq(address(stakingManagerInstance).balance, 32 ether);

        // Generate Deposit Data
        IStakingManager.DepositData[] memory depositDataArray = new IStakingManager.DepositData[](1);
        address etherFiNode = managerInstance.etherfiNodeAddress(processedBidIds[0]);
        bytes32 root = depGen.generateDepositRoot(
            hex"8f9c0aab19ee7586d3d470f132842396af606947a0589382483308fdffdaf544078c3be24210677a9c471ce70b3b4c2c",
            hex"877bee8d83cac8bf46c89ce50215da0b5e370d282bb6c8599aabdbc780c33833687df5e1f5b5c2de8a6cd20b6572c8b0130b1744310a998e1079e3286ff03e18e4f94de8cdebecf3aaac3277b742adb8b0eea074e619c20d13a1dda6cba6e3df",
            managerInstance.generateWithdrawalCredentials(etherFiNode),
            32 ether
        );

        depositDataArray[0] = IStakingManager
            .DepositData({
                publicKey: hex"8f9c0aab19ee7586d3d470f132842396af606947a0589382483308fdffdaf544078c3be24210677a9c471ce70b3b4c2c",
                signature: hex"877bee8d83cac8bf46c89ce50215da0b5e370d282bb6c8599aabdbc780c33833687df5e1f5b5c2de8a6cd20b6572c8b0130b1744310a998e1079e3286ff03e18e4f94de8cdebecf3aaac3277b742adb8b0eea074e619c20d13a1dda6cba6e3df",
                depositDataRoot: root,
                ipfsHashForEncryptedValidatorKey: "test_ipfs"
            });

        // Register the Validator
        liquidityPoolInstance.batchRegisterValidators(_getDepositRoot(), processedBidIds, depositDataArray);
        vm.stopPrank();

        assertEq(liquidityPoolInstance.numValidators(), 1);
        assertEq(address(stakingManagerInstance).balance, 0 ether);

        // Check NFT's are minted corrctly
        assertEq(TNFTInstance.ownerOf(processedBidIds[0]), address(liquidityPoolInstance));
        assertEq(BNFTInstance.ownerOf(processedBidIds[0]), owner);

        /// STAKING REWARDS COME IN DAILY
        // EtherFi sets the accured staking rewards in the Liquidity Pool.
        skip(1 days);
        
        startHoax(owner);
        liquidityPoolInstance.setAccruedStakingRewards(1 ether);
        vm.stopPrank();

        // Total pooled ETH = 32 ETH in the validator + 1 ETH Staking rewards
        assertEq(liquidityPoolInstance.getTotalPooledEther(), 33 ether);
        
        // Alice and Chad's deposits rebase 
        assertEq(liquidityPoolInstance.getTotalEtherClaimOf(alice), 10.3125 ether);
        assertEq(liquidityPoolInstance.getTotalEtherClaimOf(chad), 17.53125 ether);

        // Bob unwraps his weETH to see his rebasing rewards 
        assertEq(weEthInstance.balanceOf(bob), 5 ether);
        vm.prank(bob);
        weEthInstance.unwrap(5 ether);
        assertEq(liquidityPoolInstance.getTotalEtherClaimOf(bob), 5.15625 ether);
        
        /// Chad wnats to withdraw his ETH from the pool.
        /// He has a claimable balance of 17.53125 ETH but the Pool only has a balance of 0.0453125 ETH.
        /// EtherFi should make sure that there is sufficient liquidity in the pool to allow for withdrawals
        vm.expectRevert("Not enough ETH in the liquidity pool");
        vm.prank(chad);
        liquidityPoolInstance.withdraw(chad, 17.53125 ether);
        
        // EtherFi deposits a validators worth (32 ETH) into the pool to allow users to withdraw
        vm.deal(owner, 100 ether);
        vm.startPrank(owner);
<<<<<<< HEAD
        regulationsManagerInstance.confirmEligibility("USA, CANADA");
=======
        regulationsManagerInstance.confirmEligibility(termsAndConditionsHash);
>>>>>>> 46664b9c
        liquidityPoolInstance.deposit{value: 32 ether}(owner, ownerProof);
        vm.stopPrank();
        
        assertEq(liquidityPoolInstance.getTotalEtherClaimOf(chad), 17.53125 ether);
        // Chad withdraws 
        vm.prank(chad);
        liquidityPoolInstance.withdraw(chad, 17.53125 ether);

        assertEq(liquidityPoolInstance.getTotalPooledEther(), 47.46875 ether);
        assertEq(address(liquidityPoolInstance).balance, 14.46875 ether);

        // EtherFi sends an exit request for a node to be exited to reclaim the 32 ether sent to the pool for withdrawals
        {
            vm.startPrank(owner);
            liquidityPoolInstance.sendExitRequests(processedBidIds);

            /// Node exit takes a few days...
            skip(2 days);

            /// EtherFi procceses the node exit and withdraws rewards.
            // Liquidity Pool is the TNFT holder so will get the TNFT rewards
            // EtherFi will get the BNFT Rewards
            // Bob will get the Operator rewards

            uint32[] memory exitTimestamps = new uint32[](1);
            exitTimestamps[0] = uint32(block.timestamp);

            uint256 poolBalBefore = address(liquidityPoolInstance).balance;
            uint256 ownerBalBefore = owner.balance;
            uint256 bobBalBefore = bob.balance;
            uint256 treasuryBalBefore = address(treasuryInstance).balance;

            (uint256 toOperator, uint256 toTNFT, uint256 toBNFT, uint256 toTreasury) = managerInstance.getRewardsPayouts(processedBidIds[0], true, false, true);

            managerInstance.processNodeExit(processedBidIds, exitTimestamps);
            vm.stopPrank();

            assertTrue(IEtherFiNode(etherFiNode).phase() == IEtherFiNode.VALIDATOR_PHASE.EXITED);
            assertEq(address(liquidityPoolInstance).balance, poolBalBefore + toTNFT);
            assertEq(owner.balance, ownerBalBefore + toBNFT);
            assertEq(bob.balance, bobBalBefore + toOperator);
            assertEq(address(treasuryInstance).balance, treasuryBalBefore + toTreasury);
        }

        // EtherFi delists the node from the Pool
        uint256[] memory slashingPenalties = new uint256[](1);
        slashingPenalties[0] = 0;

        vm.prank(owner);
        liquidityPoolInstance.processNodeExit(processedBidIds, slashingPenalties);

        // 32 ETH enters the pool from the exited validator
        vm.deal(address(liquidityPoolInstance), address(liquidityPoolInstance).balance + 32 ether);

        assertEq(liquidityPoolInstance.numValidators(), 0);
        
        assertEq(liquidityPoolInstance.getTotalEtherClaimOf(alice), 10.312499999999999999 ether);
        assertEq(liquidityPoolInstance.getTotalEtherClaimOf(bob), 5.156249999999999999 ether);
        assertEq(liquidityPoolInstance.getTotalEtherClaimOf(chad), 0.000000000000000001 ether);

        /// ANOTHER VALIDATOR IS CREATED.
        startHoax(dan);
<<<<<<< HEAD
        regulationsManagerInstance.confirmEligibility("USA, CANADA");
=======
        regulationsManagerInstance.confirmEligibility(termsAndConditionsHash);
>>>>>>> 46664b9c
        liquidityPoolInstance.deposit{value: 32 ether}(dan, danProof);
        vm.stopPrank();

        startHoax(owner);
        uint256[] memory processedBidIds2 = liquidityPoolInstance.batchDepositWithBidIds(1, bidIds);

        // Generate Deposit Data
        IStakingManager.DepositData[] memory depositDataArray2 = new IStakingManager.DepositData[](1);
        etherFiNode = managerInstance.etherfiNodeAddress(processedBidIds2[0]);
        root = depGen.generateDepositRoot(
            hex"8f9c0aab19ee7586d3d470f132842396af606947a0589382483308fdffdaf544078c3be24210677a9c471ce70b3b4c2c",
            hex"877bee8d83cac8bf46c89ce50215da0b5e370d282bb6c8599aabdbc780c33833687df5e1f5b5c2de8a6cd20b6572c8b0130b1744310a998e1079e3286ff03e18e4f94de8cdebecf3aaac3277b742adb8b0eea074e619c20d13a1dda6cba6e3df",
            managerInstance.generateWithdrawalCredentials(etherFiNode),
            32 ether
        );

        depositDataArray2[0] = IStakingManager
            .DepositData({
                publicKey: hex"8f9c0aab19ee7586d3d470f132842396af606947a0589382483308fdffdaf544078c3be24210677a9c471ce70b3b4c2c",
                signature: hex"877bee8d83cac8bf46c89ce50215da0b5e370d282bb6c8599aabdbc780c33833687df5e1f5b5c2de8a6cd20b6572c8b0130b1744310a998e1079e3286ff03e18e4f94de8cdebecf3aaac3277b742adb8b0eea074e619c20d13a1dda6cba6e3df",
                depositDataRoot: root,
                ipfsHashForEncryptedValidatorKey: "test_ipfs"
            });

        // Register the Validator
        liquidityPoolInstance.batchRegisterValidators(_getDepositRoot(), processedBidIds2, depositDataArray2);
        vm.stopPrank();

        /// ETHER.FI DOES A PARTIAL WITHDRAW ONCE A MONTH TO DISTRIBUTE AUCTION AND PROTOCOL FEES.
        skip(4 weeks);

        vm.startPrank(owner);

        assertEq(address(treasuryInstance).balance, 0 ether);
        assertEq(liquidityPoolInstance.accruedStakingRewards(), 1 ether);
        assertEq(address(liquidityPoolInstance).balance, 46.46875 ether);
        managerInstance.partialWithdraw(processedBidIds2[0], true, true, true);
        assertEq(address(liquidityPoolInstance).balance, 46.5140625 ether);
        assertEq(address(treasuryInstance).balance, 0.025 ether);
        assertEq(liquidityPoolInstance.accruedStakingRewards(), 0.9546875 ether);

        vm.stopPrank();
    }

    /*----- EAP MIGRATION SCENARIO -----*/
    function test_EapMigration() public {
        /// @notice This test uses ETH to test the withdrawal and deposit flow due to the complexity of deploying a local wETH/ERC20 pool for swaps
        /// @notice Gareth has tested the ERC20 deposits on goerli and assures everything works.

        /*
        Alice, Chad all deposit into the Early Adopter Pool
        
        -   Alice claims her funds after the snapshot has been taken. 
            She then deposits her ETH into the Claim Receiver Pool and has her score is set in the score manager contract.
        
        -   Chad withdraws his funds after the snapshot but does not deposit into the CRP losing all his points.
        */

        // Acotrs deposit into EAP
        startHoax(alice);
        earlyAdopterPoolInstance.depositEther{value: 1 ether}();
        vm.stopPrank();

        skip(3 days);

        startHoax(chad);
        earlyAdopterPoolInstance.depositEther{value: 2 ether}();
        vm.stopPrank();

        skip(1 days);

        startHoax(dan);
        earlyAdopterPoolInstance.depositEther{value: 1 ether}();
        vm.stopPrank();


        skip(8 weeks);

        // PAUSE CONTRACTS AND GET READY FOR SNAPSHOT
        vm.startPrank(owner);
        earlyAdopterPoolInstance.pauseContract();
        claimReceiverPoolInstance.pauseContract();
        vm.stopPrank();

        /// SNAPSHOT FROM PYTHON SCRIPT GETS TAKEN HERE
        // Alice's Points are 103680 * 1e9 
        // Bob's points are 136850

        uint256 chadPoints = earlyAdopterPoolInstance.calculateUserPoints(chad);
        uint256 danPoints = earlyAdopterPoolInstance.calculateUserPoints(dan);

        /// MERKLE TREE GETS GENERATED AND UPDATED
        vm.prank(owner);
        claimReceiverPoolInstance.updateMerkleRoot(rootMigration2);

        // Unpause CRP to allow for depoists
        vm.startPrank(owner);
        claimReceiverPoolInstance.unPauseContract();
        vm.stopPrank();

        // Alice Withdraws
        vm.startPrank(alice);
        earlyAdopterPoolInstance.withdraw();
        vm.stopPrank();

        // Alice Deposits into the Claim Receiver Pool and receives eETH in return
        bytes32[] memory aliceProof = merkleMigration2.getProof(
            dataForVerification2,
            0
        );
        vm.startPrank(alice);
        regulationsManagerInstance.confirmEligibility(termsAndConditionsHash);
        claimReceiverPoolInstance.deposit{value: 1 ether}(
            0,
            0,
            0,
            0,
            103680 * 1e9,
            aliceProof,
            slippageLimit
        );
        vm.stopPrank();

        assertEq(address(claimReceiverPoolInstance).balance, 0);
        assertEq(address(liquidityPoolInstance).balance, 1 ether);

        // Check that Alice has received meETH
        assertEq(meEthInstance.balanceOf(alice), 1 ether);

        // Chad withdraws and does not deposit
        uint256 chadBalanceBeforeWithdrawal = chad.balance;
        uint256 eapBalanceBeforeWithdrawal = address(earlyAdopterPoolInstance)
            .balance;
        vm.prank(chad);
        earlyAdopterPoolInstance.withdraw();
        assertEq(chad.balance, chadBalanceBeforeWithdrawal + 2 ether);
        assertEq(
            address(earlyAdopterPoolInstance).balance,
            eapBalanceBeforeWithdrawal - 2 ether
        );

        // Dan withdraws and does not deposit
        uint256 danBalanceBeforeWithdrawal = dan.balance;
        eapBalanceBeforeWithdrawal = address(earlyAdopterPoolInstance).balance;
        vm.prank(dan);
        earlyAdopterPoolInstance.withdraw();
        assertEq(dan.balance, danBalanceBeforeWithdrawal + 1 ether);
        assertEq(
            address(earlyAdopterPoolInstance).balance,
            eapBalanceBeforeWithdrawal - 1 ether
        );
    }

    /*------ AUCTION / STAKER FLOW ------*/

    // Chad - Bids first with 5 bids of 0.2 ETH
    // Bob - Bids second with 30 bids of 0.2 ETH
    // Chad - Cancels 4 bids
    // Dan - Then stakes once, should be matched with Chad's only bid of 0.2 ETH
    // Dan - Cancels his stake
    // Greg - Stakes 5 times, should be matched with one of Chads and 4 of Bob bids
    // Greg - Registers 5 validators
    function test_AuctionToStakerFlow() public {
        bytes32[] memory chadProof = merkle.getProof(whiteListedAddresses, 5);
        bytes32[] memory bobProof = merkle.getProof(whiteListedAddresses, 4);

        vm.prank(bob);
        nodeOperatorManagerInstance.registerNodeOperator(
            _ipfsHash,
            40
        );

        vm.prank(chad);
        nodeOperatorManagerInstance.registerNodeOperator(
            _ipfsHash,
            10
        );

        //-------------------------------------------------------------------------------------------------------------------------------

        hoax(chad);
        uint256[] memory chadBidIds = auctionInstance.createBid{value: 1 ether}(
            5,
            0.2 ether
        );

        assertEq(auctionInstance.numberOfActiveBids(), 5);
        assertEq(address(auctionInstance).balance, 1 ether);

        //-------------------------------------------------------------------------------------------------------------------------------

        hoax(bob);
        uint256[] memory bobBidIds = auctionInstance.createBid{value: 6 ether}(
            30,
            0.2 ether
        );

        assertEq(auctionInstance.numberOfActiveBids(), 35);
        assertEq(address(auctionInstance).balance, 7 ether);

        //-------------------------------------------------------------------------------------------------------------------------------

        startHoax(chad);
        uint256 chadBalanceBeforeCancelling = chad.balance;

        uint256[] memory bidIdsToCancel = new uint256[](4);
        bidIdsToCancel[0] = chadBidIds[0];
        bidIdsToCancel[1] = chadBidIds[1];
        bidIdsToCancel[2] = chadBidIds[2];
        bidIdsToCancel[3] = chadBidIds[3];
        auctionInstance.cancelBidBatch(bidIdsToCancel);

        (uint256 amount, , , bool isActive) = auctionInstance.bids(2);

        assertEq(auctionInstance.numberOfActiveBids(), 31);
        assertEq(chad.balance, chadBalanceBeforeCancelling + 0.8 ether);
        assertEq(amount, 0.2 ether);
        assertEq(isActive, false);
        assertEq(address(auctionInstance).balance, 6.2 ether);

        vm.stopPrank();

        //-------------------------------------------------------------------------------------------------------------------------------

        uint256[] memory bidIdArray = new uint256[](1);
        bidIdArray[0] = chadBidIds[4];

        bytes32[] memory danProof = merkle.getProof(whiteListedAddresses, 6);

        startHoax(dan);
        stakingManagerInstance.batchDepositWithBidIds{value: 32 ether}(
            bidIdArray,
            danProof
        );

        (amount, , , isActive) = auctionInstance.bids(chadBidIds[4]);
        address staker = stakingManagerInstance.bidIdToStaker(chadBidIds[4]);

        assertEq(amount, 0.2 ether);
        assertEq(isActive, false);
        assertEq(auctionInstance.numberOfActiveBids(), 30);
        assertEq(staker, dan);
        assertEq(address(auctionInstance).balance, 6.2 ether);
        assertEq(address(stakingManagerInstance).balance, 32 ether);

        //-------------------------------------------------------------------------------------------------------------------------------

        uint256 danBalanceBeforeCancelling = dan.balance;

        stakingManagerInstance.cancelDeposit(chadBidIds[4]);

        (amount, , , isActive) = auctionInstance.bids(chadBidIds[4]);
        staker = stakingManagerInstance.bidIdToStaker(chadBidIds[4]);

        assertEq(staker, address(0));
        assertEq(isActive, true);
        assertEq(auctionInstance.numberOfActiveBids(), 31);
        assertEq(address(auctionInstance).balance, 6.2 ether);
        assertEq(address(stakingManagerInstance).balance, 0 ether);
        assertEq(dan.balance, danBalanceBeforeCancelling + 32 ether);

        vm.stopPrank();

        //-------------------------------------------------------------------------------------------------------------------------------

        uint256 gregBalanceBeforeStaking = greg.balance;
        bytes32[] memory gregProof = merkle.getProof(whiteListedAddresses, 8);

        startHoax(greg);
        uint256[] memory bidIdArray2 = new uint256[](6);
        bidIdArray2[0] = chadBidIds[4];
        bidIdArray2[1] = bobBidIds[0];
        bidIdArray2[2] = chadBidIds[0];
        bidIdArray2[3] = bobBidIds[1];
        bidIdArray2[4] = bobBidIds[2];
        bidIdArray2[5] = bobBidIds[3];

        uint256[] memory gregProcessedBidIds = stakingManagerInstance.batchDepositWithBidIds{value: 192 ether}(
            bidIdArray2,
            gregProof
        );

        staker = stakingManagerInstance.bidIdToStaker(bobBidIds[2]);

        assertEq(staker, greg);
        assertEq(auctionInstance.numberOfActiveBids(), 26);
        assertEq(address(auctionInstance).balance, 6.2 ether);
        assertEq(address(stakingManagerInstance).balance, 160 ether);

        //-------------------------------------------------------------------------------------------------------------------------------

        IStakingManager.DepositData[]
            memory depositDataArray = new IStakingManager.DepositData[](gregProcessedBidIds.length);

        for (uint256 i = 0; i < gregProcessedBidIds.length; i++) {
            address node = managerInstance.etherfiNodeAddress(
                gregProcessedBidIds[i]
            );

            root = depGen.generateDepositRoot(
                hex"8f9c0aab19ee7586d3d470f132842396af606947a0589382483308fdffdaf544078c3be24210677a9c471ce70b3b4c2c",
                hex"877bee8d83cac8bf46c89ce50215da0b5e370d282bb6c8599aabdbc780c33833687df5e1f5b5c2de8a6cd20b6572c8b0130b1744310a998e1079e3286ff03e18e4f94de8cdebecf3aaac3277b742adb8b0eea074e619c20d13a1dda6cba6e3df",
                managerInstance.generateWithdrawalCredentials(node),
                32 ether
            );
            depositDataArray[i] = IStakingManager.DepositData({
                publicKey: hex"8f9c0aab19ee7586d3d470f132842396af606947a0589382483308fdffdaf544078c3be24210677a9c471ce70b3b4c2c",
                signature: hex"877bee8d83cac8bf46c89ce50215da0b5e370d282bb6c8599aabdbc780c33833687df5e1f5b5c2de8a6cd20b6572c8b0130b1744310a998e1079e3286ff03e18e4f94de8cdebecf3aaac3277b742adb8b0eea074e619c20d13a1dda6cba6e3df",
                depositDataRoot: root,
                ipfsHashForEncryptedValidatorKey: "test_ipfs"
            });
        }

        stakingManagerInstance.batchRegisterValidators(_getDepositRoot(), gregProcessedBidIds, depositDataArray);

        for (uint256 i = 0; i < gregProcessedBidIds.length; i++) {
            address gregNode = managerInstance.etherfiNodeAddress(
                gregProcessedBidIds[i]
            );
            assertEq(gregNode.balance, 0.1 ether);
        }

        for (uint256 i = 0; i < gregProcessedBidIds.length; i++) {
            address gregNode = managerInstance.etherfiNodeAddress(
                gregProcessedBidIds[i]
            );
            assertTrue(
                IEtherFiNode(gregNode).phase() ==
                    IEtherFiNode.VALIDATOR_PHASE.LIVE
            );
            assertEq(TNFTInstance.ownerOf(gregProcessedBidIds[i]), greg);
            assertEq(BNFTInstance.ownerOf(gregProcessedBidIds[i]), greg);
        }

        assertEq(address(auctionInstance).balance, 5.2 ether);
        assertEq(address(protocolRevenueManagerInstance).balance, 0.5 ether);
        assertEq(managerInstance.numberOfValidators(), 5);
        assertEq(address(stakingManagerInstance).balance, 0 ether);
    }
}<|MERGE_RESOLUTION|>--- conflicted
+++ resolved
@@ -49,11 +49,7 @@
 
         /// Alice confirms she is not a US or Canadian citizen and deposits 10 ETH into the pool.
         startHoax(alice);
-<<<<<<< HEAD
-        regulationsManagerInstance.confirmEligibility("USA, CANADA");
-=======
         regulationsManagerInstance.confirmEligibility(termsAndConditionsHash);
->>>>>>> 46664b9c
         liquidityPoolInstance.deposit{value: 10 ether}(alice, aliceProof);
         vm.stopPrank();
 
@@ -68,11 +64,7 @@
         vm.expectRevert("Incorrect hash");
         regulationsManagerInstance.confirmEligibility("INCORRECT HASH");
 
-<<<<<<< HEAD
-        regulationsManagerInstance.confirmEligibility("USA, CANADA");
-=======
         regulationsManagerInstance.confirmEligibility(termsAndConditionsHash);
->>>>>>> 46664b9c
         liquidityPoolInstance.deposit{value: 5 ether}(bob, bobProof);
         vm.stopPrank();
 
@@ -110,11 +102,7 @@
 
         /// Chad confirms he is not a US or Canadian citizen and deposits 17 ether into Pool
         startHoax(chad);
-<<<<<<< HEAD
-        regulationsManagerInstance.confirmEligibility("USA, CANADA");
-=======
         regulationsManagerInstance.confirmEligibility(termsAndConditionsHash);
->>>>>>> 46664b9c
         liquidityPoolInstance.deposit{value: 17 ether}(chad, chadProof);
         vm.stopPrank();
 
@@ -188,11 +176,7 @@
         // EtherFi deposits a validators worth (32 ETH) into the pool to allow users to withdraw
         vm.deal(owner, 100 ether);
         vm.startPrank(owner);
-<<<<<<< HEAD
-        regulationsManagerInstance.confirmEligibility("USA, CANADA");
-=======
         regulationsManagerInstance.confirmEligibility(termsAndConditionsHash);
->>>>>>> 46664b9c
         liquidityPoolInstance.deposit{value: 32 ether}(owner, ownerProof);
         vm.stopPrank();
         
@@ -255,11 +239,7 @@
 
         /// ANOTHER VALIDATOR IS CREATED.
         startHoax(dan);
-<<<<<<< HEAD
-        regulationsManagerInstance.confirmEligibility("USA, CANADA");
-=======
         regulationsManagerInstance.confirmEligibility(termsAndConditionsHash);
->>>>>>> 46664b9c
         liquidityPoolInstance.deposit{value: 32 ether}(dan, danProof);
         vm.stopPrank();
 
