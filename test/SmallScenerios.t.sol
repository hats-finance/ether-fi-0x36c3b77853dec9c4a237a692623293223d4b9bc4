--- conflicted
+++ resolved
@@ -34,14 +34,12 @@
         vm.stopPrank();
 
         skip(1 days);
-<<<<<<< HEAD
 
         startHoax(dan);
         earlyAdopterPoolInstance.depositEther{value: 1 ether}();
         vm.stopPrank();
 
-=======
->>>>>>> 24277b70
+
         skip(8 weeks);
 
         // PAUSE CONTRACTS AND GET READY FOR SNAPSHOT
@@ -53,14 +51,11 @@
         /// SNAPSHOT FROM PYTHON SCRIPT GETS TAKEN HERE
         // Alice's Points are 100224
         // Bob's points are 136850
-<<<<<<< HEAD
 
         uint256 alicePoints = earlyAdopterPoolInstance.calculateUserPoints(
             alice
         );
-=======
-        uint256 alicePoints = earlyAdopterPoolInstance.calculateUserPoints(alice);
->>>>>>> 24277b70
+
         uint256 chadPoints = earlyAdopterPoolInstance.calculateUserPoints(chad);
 
         /// MERKLE TREE GETS GENERATED AND UPDATED
@@ -101,14 +96,11 @@
         assertEq(eETHInstance.balanceOf(alice), 1 ether);
 
         // Check that scores are recorded in Score Manager
-<<<<<<< HEAD
         assertEq(
             scoreManagerInstance.scores(0, alice),
             bytes32(bytes(abi.encode(alicePoints)))
         );
-=======
-        assertEq(liquidityPoolInstance.eapScore(alice), alicePoints);
->>>>>>> 24277b70
+
 
         // Chad withdraws and does not deposit
         // If he does not deposit his points will not be stored in the score manager
@@ -118,7 +110,6 @@
         vm.prank(chad);
         earlyAdopterPoolInstance.withdraw();
         assertEq(chad.balance, chadBalanceBeforeWithdrawal + 2 ether);
-<<<<<<< HEAD
         assertEq(
             address(earlyAdopterPoolInstance).balance,
             eapBalanceBeforeWithdrawal - 2 ether
@@ -149,9 +140,7 @@
             scoreManagerInstance.scores(0, dan),
             bytes32(bytes(abi.encode(danPoints)))
         );
-=======
-        assertEq(address(earlyAdopterPoolInstance).balance, eapBalanceBeforeWithdrawal - 2 ether);
->>>>>>> 24277b70
+
     }
 
     /*------ AUCTION / STAKER FLOW ------*/
