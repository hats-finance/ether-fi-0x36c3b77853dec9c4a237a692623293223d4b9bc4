--- conflicted
+++ resolved
@@ -236,14 +236,9 @@
         
         /// Chad wants to withdraw his ETH from the pool.
         /// He has a claimable balance of 15.5 ETH but the Pool only has a balance of 0.0453125 ETH.
-<<<<<<< HEAD
         /// EtherFi should allow users to request withdrawals even if the pool doesn't have enough ETH to cover it.
         assertEq(liquidityPoolInstance.getTotalEtherClaimOf(chad), 15.5 ether);
 
-=======
-        /// EtherFi should make sure that there is sufficient liquidity in the pool to allow for withdrawals
-        vm.expectRevert("TRANSFER_AMOUNT_EXCEEDS_ALLOWANCE");
->>>>>>> 414fdd31
         vm.prank(chad);
         eETHInstance.approve(address(liquidityPoolInstance), 15.5 ether);
 
