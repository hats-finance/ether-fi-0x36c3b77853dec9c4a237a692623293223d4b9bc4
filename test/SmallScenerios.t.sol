--- conflicted
+++ resolved
@@ -233,115 +233,6 @@
         assertEq(liquidityPoolInstance.getTotalEtherClaimOf(chad), 0.000000000000000001 ether);
     }
 
-    /*----- EAP MIGRATION SCENARIO -----*/
-<<<<<<< HEAD
-    function test_EapMigration() public {
-        /// @notice This test uses ETH to test the withdrawal and deposit flow due to the complexity of deploying a local wETH/ERC20 pool for swaps
-        /// @notice Gareth has tested the ERC20 deposits on goerli and assures everything works.
-
-        /*
-        Alice, Chad all deposit into the Early Adopter Pool
-        
-        -   Alice claims her funds after the snapshot has been taken. 
-            She then deposits her ETH into the Claim Receiver Pool and has her score is set in the score manager contract.
-        
-        -   Chad withdraws his funds after the snapshot but does not deposit into the CRP losing all his points.
-        */
-
-        // Acotrs deposit into EAP
-        startHoax(alice);
-        earlyAdopterPoolInstance.depositEther{value: 1 ether}();
-        vm.stopPrank();
-
-        skip(3 days);
-
-        startHoax(chad);
-        earlyAdopterPoolInstance.depositEther{value: 2 ether}();
-        vm.stopPrank();
-
-        skip(1 days);
-
-        startHoax(dan);
-        earlyAdopterPoolInstance.depositEther{value: 1 ether}();
-        vm.stopPrank();
-
-
-        skip(8 weeks);
-
-        // PAUSE CONTRACTS AND GET READY FOR SNAPSHOT
-        vm.startPrank(owner);
-        earlyAdopterPoolInstance.pauseContract();
-        claimReceiverPoolInstance.pauseContract();
-        vm.stopPrank();
-
-        /// SNAPSHOT FROM PYTHON SCRIPT GETS TAKEN HERE
-        // Alice's Points are 103680 * 1e9 
-        // Bob's points are 136850
-
-        /// MERKLE TREE GETS GENERATED AND UPDATED
-        vm.prank(owner);
-        claimReceiverPoolInstance.updateMerkleRoot(rootMigration2);
-
-        // Unpause CRP to allow for depoists
-        vm.startPrank(owner);
-        claimReceiverPoolInstance.unPauseContract();
-        vm.stopPrank();
-
-        // Alice Withdraws
-        vm.startPrank(alice);
-        earlyAdopterPoolInstance.withdraw();
-        vm.stopPrank();
-
-        // Alice Deposits into the Claim Receiver Pool and receives eETH in return
-        bytes32[] memory aliceProofCRP = merkleMigration2.getProof(
-            dataForVerification2,
-            0
-        );
-        vm.startPrank(alice);
-        regulationsManagerInstance.confirmEligibility(termsAndConditionsHash);
-        claimReceiverPoolInstance.deposit{value: 1 ether}(
-            0,
-            0,
-            0,
-            0,
-            103680 * 1e9,
-            aliceProofCRP,
-            slippageLimit
-        );
-        vm.stopPrank();
-
-        assertEq(address(claimReceiverPoolInstance).balance, 0);
-        assertEq(address(liquidityPoolInstance).balance, 1 ether);
-
-        // Check that Alice has received meETH
-        assertEq(meEthInstance.balanceOf(alice), 1 ether);
-
-        // Chad withdraws and does not deposit
-        uint256 chadBalanceBeforeWithdrawal = chad.balance;
-        uint256 eapBalanceBeforeWithdrawal = address(earlyAdopterPoolInstance)
-            .balance;
-        vm.prank(chad);
-        earlyAdopterPoolInstance.withdraw();
-        assertEq(chad.balance, chadBalanceBeforeWithdrawal + 2 ether);
-        assertEq(
-            address(earlyAdopterPoolInstance).balance,
-            eapBalanceBeforeWithdrawal - 2 ether
-        );
-
-        // Dan withdraws and does not deposit
-        uint256 danBalanceBeforeWithdrawal = dan.balance;
-        eapBalanceBeforeWithdrawal = address(earlyAdopterPoolInstance).balance;
-        vm.prank(dan);
-        earlyAdopterPoolInstance.withdraw();
-        assertEq(dan.balance, danBalanceBeforeWithdrawal + 1 ether);
-        assertEq(
-            address(earlyAdopterPoolInstance).balance,
-            eapBalanceBeforeWithdrawal - 1 ether
-        );
-    }
-=======
->>>>>>> 66d10cb2
-
     /*------ AUCTION / STAKER FLOW ------*/
 
     // Chad - Bids first with 5 bids of 0.2 ETH
