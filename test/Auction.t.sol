--- conflicted
+++ resolved
@@ -45,11 +45,18 @@
         auctionInstance = new Auction(address(treasuryInstance));
         treasuryInstance.setAuctionContractAddress(address(auctionInstance));
         auctionInstance.updateMerkleRoot(root);
-        depositInstance = new Deposit(address(auctionInstance), address(treasuryInstance));
+        depositInstance = new Deposit(
+            address(auctionInstance),
+            address(treasuryInstance)
+        );
         auctionInstance.setDepositContractAddress(address(depositInstance));
         TestBNFTInstance = BNFT(address(depositInstance.BNFTInstance()));
         TestTNFTInstance = TNFT(address(depositInstance.TNFTInstance()));
-        withdrawSafeInstance = new WithdrawSafe(address(treasuryInstance), address(auctionInstance), address(depositInstance));
+        withdrawSafeInstance = new WithdrawSafe(
+            address(treasuryInstance),
+            address(auctionInstance),
+            address(depositInstance)
+        );
         depositInstance.setUpWithdrawContract(address(withdrawSafeInstance));
 
         test_data = IDeposit.DepositData({
@@ -92,11 +99,6 @@
         auctionInstance.bidOnStake{value: 0.1 ether}(proof, "test_pubKey");
 
         depositInstance.deposit{value: 0.032 ether}();
-<<<<<<< HEAD
-        (, address withdrawSafeAddress, , , , , , ) = depositInstance.stakes(0);
-
-=======
->>>>>>> 2d9c0061
         vm.stopPrank();
 
         vm.prank(owner);
@@ -112,10 +114,6 @@
         auctionInstance.bidOnStake{value: 0.05 ether}(proof, "test_pubKey");
 
         depositInstance.deposit{value: 0.032 ether}();
-<<<<<<< HEAD
-        (, address withdrawSafeAddress, , , , , , ) = depositInstance.stakes(0);
-=======
->>>>>>> 2d9c0061
         depositInstance.cancelStake(0);
         vm.stopPrank();
 
@@ -156,10 +154,6 @@
         depositInstance.deposit{value: 0.032 ether}();
         vm.stopPrank();
 
-<<<<<<< HEAD
-        (, address withdrawSafeAddress, , , , , , ) = depositInstance.stakes(0);
-=======
->>>>>>> 2d9c0061
         vm.prank(owner);
         vm.expectRevert("Only deposit contract function");
         auctionInstance.calculateWinningBid();
@@ -198,17 +192,9 @@
             proofForAddress3,
             "test_pubKey"
         );
-<<<<<<< HEAD
-=======
-        
+
         depositInstance.deposit{value: 0.032 ether}();
->>>>>>> 2d9c0061
-
-        depositInstance.deposit{value: 0.032 ether}();
-        (, address withdrawSafeAddress, , , , , , ) = depositInstance.stakes(0);
-        WithdrawSafe withdrawSafeInstance = WithdrawSafe(
-            payable(withdrawSafeAddress)
-        );
+
         assertEq(auctionInstance.currentHighestBidId(), 3);
         assertEq(address(withdrawSafeInstance).balance, 0.3 ether);
         assertEq(address(auctionInstance).balance, 0.3 ether);
@@ -225,13 +211,7 @@
         assertEq(isActiveBid3, true);
 
         hoax(address(depositInstance));
-<<<<<<< HEAD
-        uint256 winner = auctionInstance.calculateWinningBid(
-            withdrawSafeAddress
-        );
-=======
         uint256 winner = auctionInstance.calculateWinningBid();
->>>>>>> 2d9c0061
 
         assertEq(address(withdrawSafeInstance).balance, 0.5 ether);
         assertEq(address(auctionInstance).balance, 0.1 ether);
@@ -269,10 +249,6 @@
         );
 
         depositInstance.deposit{value: 0.032 ether}();
-<<<<<<< HEAD
-        (, address withdrawSafeAddress, , , , , , ) = depositInstance.stakes(0);
-=======
->>>>>>> 2d9c0061
         vm.stopPrank();
 
         vm.expectEmit(true, false, false, true);
