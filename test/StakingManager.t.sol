--- conflicted
+++ resolved
@@ -37,14 +37,20 @@
         treasuryInstance = new Treasury();
         _merkleSetup();
         nodeOperatorKeyManagerInstance = new NodeOperatorKeyManager();
-        auctionInstance = new AuctionManager(address(nodeOperatorKeyManagerInstance));
-        treasuryInstance.setAuctionManagerContractAddress(address(auctionInstance));
+        auctionInstance = new AuctionManager(
+            address(nodeOperatorKeyManagerInstance)
+        );
+        treasuryInstance.setAuctionManagerContractAddress(
+            address(auctionInstance)
+        );
         auctionInstance.updateMerkleRoot(root);
 
         stakingManagerInstance = new StakingManager(address(auctionInstance));
         stakingManagerInstance.setTreasuryAddress(address(treasuryInstance));
 
-        auctionInstance.setStakingManagerContractAddress(address(stakingManagerInstance));
+        auctionInstance.setStakingManagerContractAddress(
+            address(stakingManagerInstance)
+        );
 
         TestBNFTInstance = BNFT(address(stakingManagerInstance.BNFTInstance()));
         TestTNFTInstance = TNFT(address(stakingManagerInstance.TNFTInstance()));
@@ -57,7 +63,9 @@
             address(TestTNFTInstance)
         );
 
-        stakingManagerInstance.setEtherFiNodesManagerAddress(address(managerInstance));
+        stakingManagerInstance.setEtherFiNodesManagerAddress(
+            address(managerInstance)
+        );
         auctionInstance.setEtherFiNodesManagerAddress(address(managerInstance));
 
         test_data = IStakingManager.DepositData({
@@ -118,8 +126,8 @@
         auctionInstance.bidOnStake{value: 0.1 ether}(proof);
         stakingManagerInstance.deposit{value: 0.032 ether}();
         stakingManagerInstance.registerValidator(0, test_data);
-        
-        (   
+
+        (
             uint256 validatorId,
             uint256 winningBid,
             address staker,
@@ -290,13 +298,14 @@
         stakingManagerInstance.deposit{value: 0.032 ether}();
 
         stakingManagerInstance.registerValidator(0, test_data);
-        
-        (   
+
+        (
             ,
             uint256 selectedBidId,
             ,
             address etherFiNode,
             ,
+
         ) = stakingManagerInstance.validators(0);
 
         assertEq(etherFiNode.balance, 0.1 ether);
@@ -375,32 +384,14 @@
         uint256 depositorBalance = 0xCd5EBC2dD4Cb3dc52ac66CEEcc72c838B40A5931
             .balance;
 
-        (   
-            ,
-            uint256 selectedBidId,
-            address staker,
-            ,
-            ,
-        ) = stakingManagerInstance.validators(0);
+        (, uint256 selectedBidId, address staker, , , ) = stakingManagerInstance
+            .validators(0);
 
         assertEq(staker, 0xCd5EBC2dD4Cb3dc52ac66CEEcc72c838B40A5931);
         assertEq(selectedBidId, 2);
 
-<<<<<<< HEAD
-        (
-            ,
-            uint256 bidAmount,
-            ,
-            ,
-            bool isActive,
-            ,
-            address bidder,
-
-        ) = auctionInstance.bids(winningbidID);
-=======
         (uint256 bidAmount, , , address bidder, bool isActive) = auctionInstance
             .bids(selectedBidId);
->>>>>>> f7b86889
         assertEq(bidAmount, 0.3 ether);
         assertEq(bidder, 0xCd5EBC2dD4Cb3dc52ac66CEEcc72c838B40A5931);
         assertEq(isActive, false);
@@ -409,17 +400,11 @@
         assertEq(address(auctionInstance).balance, 0.6 ether);
 
         stakingManagerInstance.cancelDeposit(0);
-        
-        (   
-            ,
-            selectedBidId,
-            ,
-            ,
-            ,
-        ) = stakingManagerInstance.validators(0);
+
+        (, selectedBidId, , , , ) = stakingManagerInstance.validators(0);
         assertEq(selectedBidId, 0);
 
-        (, bidAmount, , , isActive, , bidder, ) = auctionInstance.bids(2);
+        (bidAmount, , , bidder, isActive) = auctionInstance.bids(2);
         assertEq(bidAmount, 0.3 ether);
         assertEq(bidder, 0xCd5EBC2dD4Cb3dc52ac66CEEcc72c838B40A5931);
         assertEq(isActive, true);
