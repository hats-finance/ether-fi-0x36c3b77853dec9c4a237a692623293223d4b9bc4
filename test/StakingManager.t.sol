--- conflicted
+++ resolved
@@ -32,7 +32,7 @@
         stakingManagerImplementation.initialize(address(auctionInstance));
     }
 
-    function test_fake() view public {
+    function test_fake() public {
         console.logBytes32(_getDepositRoot());
     }
 
@@ -714,11 +714,7 @@
             address etherFiNode = managerInstance.etherfiNodeAddress(
                 processedBidIds[i]
             );
-<<<<<<< HEAD
-            root = depGen.generateDepositRoot(
-=======
             bytes32 generatedRoot = depGen.generateDepositRoot(
->>>>>>> 4d5cdc5c
                 hex"8f9c0aab19ee7586d3d470f132842396af606947a0589382483308fdffdaf544078c3be24210677a9c471ce70b3b4c2c",
                 hex"877bee8d83cac8bf46c89ce50215da0b5e370d282bb6c8599aabdbc780c33833687df5e1f5b5c2de8a6cd20b6572c8b0130b1744310a998e1079e3286ff03e18e4f94de8cdebecf3aaac3277b742adb8b0eea074e619c20d13a1dda6cba6e3df",
                 managerInstance.generateWithdrawalCredentials(etherFiNode),
@@ -796,11 +792,7 @@
             address etherFiNode = managerInstance.etherfiNodeAddress(
                 bidIdArray[i]
             );
-<<<<<<< HEAD
-            root = depGen.generateDepositRoot(
-=======
             bytes32 generatedRoot = depGen.generateDepositRoot(
->>>>>>> 4d5cdc5c
                 hex"8f9c0aab19ee7586d3d470f132842396af606947a0589382483308fdffdaf544078c3be24210677a9c471ce70b3b4c2c",
                 hex"877bee8d83cac8bf46c89ce50215da0b5e370d282bb6c8599aabdbc780c33833687df5e1f5b5c2de8a6cd20b6572c8b0130b1744310a998e1079e3286ff03e18e4f94de8cdebecf3aaac3277b742adb8b0eea074e619c20d13a1dda6cba6e3df",
                 managerInstance.generateWithdrawalCredentials(etherFiNode),
