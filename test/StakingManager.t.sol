--- conflicted
+++ resolved
@@ -396,54 +396,6 @@
         assertEq(stakingManagerInstance.paused(), false);
         assertEq(address(stakingManagerInstance).balance, 0.032 ether);
     }
-
-<<<<<<< HEAD
-=======
-    function test_BatchDepositForAuctionSimpleWorksCorrectly() public {
-        bytes32[] memory proof = merkle.getProof(whiteListedAddresses, 0);
-
-        startHoax(0xCd5EBC2dD4Cb3dc52ac66CEEcc72c838B40A5931);
-        nodeOperatorKeyManagerInstance.registerNodeOperator(_ipfsHash, 100);
-
-        for (uint256 x = 0; x < 10; x++) {
-            auctionInstance.createBidWhitelisted{value: 0.1 ether}(
-                proof,
-                1,
-                0.1 ether
-            );
-        }
-        for (uint256 x = 0; x < 10; x++) {
-            auctionInstance.createBidWhitelisted{value: 0.2 ether}(
-                proof,
-                1,
-                0.2 ether
-            );
-        }
-
-        assertEq(auctionInstance.numberOfActiveBids(), 20);
-        assertEq(auctionInstance.currentHighestBidId(), 11);
-
-        stakingManagerInstance.depositForAuction{value: 0.352 ether}();
-        assertEq(auctionInstance.numberOfActiveBids(), 9);
-        assertEq(auctionInstance.currentHighestBidId(), 2);
-
-        (uint256 amount, , , bool isActive) = auctionInstance.bids(11);
-        assertEq(amount, 0.2 ether);
-        assertEq(isActive, false);
-
-        (amount, , , isActive) = auctionInstance.bids(7);
-        assertEq(amount, 0.1 ether);
-        assertEq(isActive, true);
-
-        (amount, , , isActive) = auctionInstance.bids(12);
-        assertEq(amount, 0.2 ether);
-        assertEq(isActive, false);
-
-        (amount, , , isActive) = auctionInstance.bids(13);
-        assertEq(amount, 0.2 ether);
-        assertEq(isActive, false);
-    }
->>>>>>> 3eef6b95
 
     function test_BatchDepositWithIdsSimpleWorksCorrectly() public {
         bytes32[] memory proof = merkle.getProof(whiteListedAddresses, 0);
