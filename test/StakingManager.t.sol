--- conflicted
+++ resolved
@@ -552,24 +552,18 @@
         );
 
         startHoax(0xCd5EBC2dD4Cb3dc52ac66CEEcc72c838B40A5931);
-<<<<<<< HEAD
         uint256[] memory bidId = auctionInstance.createBid{value: 0.1 ether}(
             1,
             0.1 ether
         );
         uint256[] memory bidIdArray = new uint256[](1);
         bidIdArray[0] = bidId[0];
-=======
-        uint256[] memory bidIds = auctionInstance.createBidWhitelisted{
-            value: 0.1 ether
-        }(proof, 1, 0.1 ether);
->>>>>>> a78cb52e
 
         stakingManagerInstance.batchDepositWithBidIds{value: 0.032 ether}(
-            bidIds
-        );
-
-        stakingManagerInstance.registerValidator(bidIds[0], test_data);
+            bidIdArray
+        );
+
+        stakingManagerInstance.registerValidator(bidIdArray[0], test_data);
         vm.stopPrank();
 
         // vm.expectRevert("The validator Id is invalid.");
@@ -577,7 +571,7 @@
 
         vm.expectRevert("Incorrect phase");
         hoax(0xCd5EBC2dD4Cb3dc52ac66CEEcc72c838B40A5931);
-        stakingManagerInstance.registerValidator(bidIds[0], test_data);
+        stakingManagerInstance.registerValidator(bidIdArray[0], test_data);
     }
 
     function test_RegisterValidatorFailsIfContractPaused() public {
@@ -816,21 +810,17 @@
         bytes32[] memory proof = merkle.getProof(whiteListedAddresses, 0);
 
         startHoax(0xCd5EBC2dD4Cb3dc52ac66CEEcc72c838B40A5931);
-        nodeOperatorKeyManagerInstance.registerNodeOperator(_ipfsHash, 100);
-
-        for (uint256 x = 0; x < 10; x++) {
-            auctionInstance.createBidWhitelisted{value: 0.1 ether}(
-                proof,
-                1,
-                0.1 ether
-            );
-        }
-        for (uint256 x = 0; x < 10; x++) {
-            auctionInstance.createBidWhitelisted{value: 0.2 ether}(
-                proof,
-                1,
-                0.2 ether
-            );
+        nodeOperatorKeyManagerInstance.registerNodeOperator(
+            proof,
+            _ipfsHash,
+            100
+        );
+
+        for (uint256 x = 0; x < 10; x++) {
+            auctionInstance.createBid{value: 0.1 ether}(1, 0.1 ether);
+        }
+        for (uint256 x = 0; x < 10; x++) {
+            auctionInstance.createBid{value: 0.2 ether}(1, 0.2 ether);
         }
 
         uint256[] memory bidIdArray = new uint256[](9);
@@ -1002,12 +992,17 @@
         bytes32[] memory proof = merkle.getProof(whiteListedAddresses, 0);
 
         vm.prank(0xCd5EBC2dD4Cb3dc52ac66CEEcc72c838B40A5931);
-        nodeOperatorKeyManagerInstance.registerNodeOperator(_ipfsHash, 5);
-
-        startHoax(0xCd5EBC2dD4Cb3dc52ac66CEEcc72c838B40A5931);
-        uint256[] memory bidId = auctionInstance.createBidWhitelisted{
-            value: 0.1 ether
-        }(proof, 1, 0.1 ether);
+        nodeOperatorKeyManagerInstance.registerNodeOperator(
+            proof,
+            _ipfsHash,
+            5
+        );
+
+        startHoax(0xCd5EBC2dD4Cb3dc52ac66CEEcc72c838B40A5931);
+        uint256[] memory bidId = auctionInstance.createBid{value: 0.1 ether}(
+            1,
+            0.1 ether
+        );
 
         uint256[] memory bidIdArray = new uint256[](1);
         bidIdArray[0] = bidId[0];
