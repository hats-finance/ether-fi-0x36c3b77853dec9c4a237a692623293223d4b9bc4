// SPDX-License-Identifier: UNLICENSED
pragma solidity ^0.8.13;

import "forge-std/Test.sol";
import "../src/interfaces/IStakingManager.sol";
import "src/EtherFiNodesManager.sol";
import "../src/StakingManager.sol";
import "../src/NodeOperatorKeyManager.sol";
import "../src/AuctionManager.sol";
import "../src/ProtocolRevenueManager.sol";
import "../src/BNFT.sol";
import "../src/TNFT.sol";
import "../src/Treasury.sol";
import "../lib/murky/src/Merkle.sol";

contract StakingManagerTest is Test {
    IStakingManager public depositInterface;
    EtherFiNode public withdrawSafeInstance;
    EtherFiNodesManager public managerInstance;
    NodeOperatorKeyManager public nodeOperatorKeyManagerInstance;
    StakingManager public stakingManagerInstance;
    BNFT public TestBNFTInstance;
    TNFT public TestTNFTInstance;
    AuctionManager public auctionInstance;
    ProtocolRevenueManager public protocolRevenueManagerInstance;
    Treasury public treasuryInstance;
    Merkle merkle;
    bytes32 root;
    bytes32[] public whiteListedAddresses;

    IStakingManager.DepositData public test_data;
    IStakingManager.DepositData public test_data_2;

    address owner = vm.addr(1);
    address alice = vm.addr(2);

    string _ipfsHash = "IPFSHash";

    function setUp() public {
        vm.startPrank(owner);
        treasuryInstance = new Treasury();
        _merkleSetup();
        nodeOperatorKeyManagerInstance = new NodeOperatorKeyManager();
        auctionInstance = new AuctionManager(
            address(nodeOperatorKeyManagerInstance)
        );
        protocolRevenueManagerInstance = new ProtocolRevenueManager();

        treasuryInstance.setAuctionManagerContractAddress(
            address(auctionInstance)
        );
        auctionInstance.updateMerkleRoot(root);

        stakingManagerInstance = new StakingManager(address(auctionInstance));
        stakingManagerInstance.setTreasuryAddress(address(treasuryInstance));

        auctionInstance.setStakingManagerContractAddress(
            address(stakingManagerInstance)
        );

        TestBNFTInstance = BNFT(address(stakingManagerInstance.BNFTInstance()));
        TestTNFTInstance = TNFT(address(stakingManagerInstance.TNFTInstance()));

        managerInstance = new EtherFiNodesManager(
            address(treasuryInstance),
            address(auctionInstance),
            address(stakingManagerInstance),
            address(TestBNFTInstance),
            address(TestTNFTInstance)
        );

        protocolRevenueManagerInstance.setEtherFiNodesManagerAddress(address(managerInstance));
        protocolRevenueManagerInstance.setAuctionManagerAddress(address(auctionInstance));
        stakingManagerInstance.setEtherFiNodesManagerAddress(
            address(managerInstance)
        );
        auctionInstance.setEtherFiNodesManagerAddress(address(managerInstance));
        auctionInstance.setProtocolRevenueManager(address(protocolRevenueManagerInstance));

        test_data = IStakingManager.DepositData({
            depositDataRoot: "test_deposit_root",
            publicKey: "test_pubkey",
            signature: "test_signature",
            ipfsHashForEncryptedValidatorKey: "test_ipfs_hash"
        });

        test_data_2 = IStakingManager.DepositData({
            depositDataRoot: "test_deposit_root_2",
            publicKey: "test_pubkey_2",
            signature: "test_signature_2",
            ipfsHashForEncryptedValidatorKey: "test_ipfs_hash2"
        });

        vm.stopPrank();
    }

    function test_StakingManagerSwitchWorks() public {
        bytes32[] memory proof = merkle.getProof(whiteListedAddresses, 0);

        assertTrue(stakingManagerInstance.test());
        assertEq(stakingManagerInstance.stakeAmount(), 0.032 ether);

        stakingManagerInstance.switchMode();
        console.logBool(stakingManagerInstance.test());

        vm.prank(owner);
        nodeOperatorKeyManagerInstance.registerNodeOperator(_ipfsHash, 5);

        hoax(owner);
        auctionInstance.createBid{value: 0.1 ether}(proof, 1, 0.1 ether);

        hoax(alice);
        vm.expectRevert("Insufficient staking amount");
        stakingManagerInstance.depositForAuction{value: 0.032 ether}();

        stakingManagerInstance.switchMode();
        console.logBool(stakingManagerInstance.test());

        hoax(alice);
        vm.expectRevert("Insufficient staking amount");
        stakingManagerInstance.depositForAuction{value: 32 ether}();

        hoax(alice);
        stakingManagerInstance.depositForAuction{value: 0.032 ether}();
    }

    function test_StakingManagerContractInstantiatedCorrectly() public {
        assertEq(stakingManagerInstance.stakeAmount(), 0.032 ether);
        assertEq(stakingManagerInstance.owner(), owner);
    }

    function test_GenerateWithdrawalCredentialsCorrectly() public {
        address exampleWithdrawalAddress = 0xCd5EBC2dD4Cb3dc52ac66CEEcc72c838B40A5931;
        bytes memory withdrawalCredential = managerInstance
            .generateWithdrawalCredentials(exampleWithdrawalAddress);
        // Generated with './deposit new-mnemonic --eth1_withdrawal_address 0xCd5EBC2dD4Cb3dc52ac66CEEcc72c838B40A5931'
        bytes
            memory trueOne = hex"010000000000000000000000cd5ebc2dd4cb3dc52ac66ceecc72c838b40a5931";
        assertEq(withdrawalCredential.length, trueOne.length);
        assertEq(keccak256(withdrawalCredential), keccak256(trueOne));
    }

    function test_StakingManagerCorrectlyInstantiatesStakeObject() public {
        bytes32[] memory proof = merkle.getProof(whiteListedAddresses, 0);

        vm.prank(0xCd5EBC2dD4Cb3dc52ac66CEEcc72c838B40A5931);
        nodeOperatorKeyManagerInstance.registerNodeOperator(_ipfsHash, 5);

        startHoax(0xCd5EBC2dD4Cb3dc52ac66CEEcc72c838B40A5931);
        uint256[] memory bidId = auctionInstance.createBid{value: 0.1 ether}(
            proof,
            1,
            0.1 ether
        );
        stakingManagerInstance.depositForAuction{value: 0.032 ether}();
        stakingManagerInstance.registerValidator(bidId[0], test_data);

        uint256 validatorId = bidId[0];
        uint256 winningBid = bidId[0];
        address staker = stakingManagerInstance.getStakerRelatedToValidator(
            validatorId
        );
        address etherfiNode = managerInstance.getEtherFiNodeAddress(
            validatorId
        );

        assertEq(staker, 0xCd5EBC2dD4Cb3dc52ac66CEEcc72c838B40A5931);
        assertEq(stakingManagerInstance.stakeAmount(), 0.032 ether);
        assertEq(winningBid, bidId[0]);
        assertEq(validatorId, bidId[0]);

        assertEq(
            IEtherFiNode(etherfiNode).getIpfsHashForEncryptedValidatorKey(),
            test_data.ipfsHashForEncryptedValidatorKey
        );
        assertEq(
            managerInstance.getEtherFiNodeIpfsHashForEncryptedValidatorKey(
                validatorId
            ),
            test_data.ipfsHashForEncryptedValidatorKey
        );
    }

    function test_DepositWithBidIdWorksCorrectly() public {
        bytes32[] memory proof = merkle.getProof(whiteListedAddresses, 0);

        vm.prank(0xCd5EBC2dD4Cb3dc52ac66CEEcc72c838B40A5931);
        nodeOperatorKeyManagerInstance.registerNodeOperator(_ipfsHash, 5);

        startHoax(0xCd5EBC2dD4Cb3dc52ac66CEEcc72c838B40A5931);
        uint256[] memory bidIdOne = auctionInstance.createBid{value: 0.1 ether}(
            proof,
            1,
            0.1 ether
        );
        uint256[] memory bidIdTwo = auctionInstance.createBid{value: 0.2 ether}(
            proof,
            1,
            0.2 ether
        );
        uint256[] memory bidIdThree = auctionInstance.createBid{
            value: 0.3 ether
        }(proof, 1, 0.3 ether);
        assertEq(bidIdThree[0], 3);

        stakingManagerInstance.depositWithBidId{value: 0.032 ether}(
            bidIdOne[0]
        );
        assertEq(
            stakingManagerInstance.bidIdToStaker(bidIdOne[0]),
            0xCd5EBC2dD4Cb3dc52ac66CEEcc72c838B40A5931
        );

        (, , , , bool isActive) = auctionInstance.bids(bidIdOne[0]);
        assertEq(isActive, false);
        (, , , , isActive) = auctionInstance.bids(bidIdTwo[0]);
        assertEq(isActive, true);
        assertEq(auctionInstance.currentHighestBidId(), 3);

        stakingManagerInstance.registerValidator(bidIdOne[0], test_data);

        assertEq(
            TestBNFTInstance.ownerOf(bidIdOne[0]),
            0xCd5EBC2dD4Cb3dc52ac66CEEcc72c838B40A5931
        );
        assertEq(
            TestTNFTInstance.ownerOf(bidIdOne[0]),
            0xCd5EBC2dD4Cb3dc52ac66CEEcc72c838B40A5931
        );

<<<<<<< HEAD
        address etherfiNode = managerInstance.getEtherFiNodeAddress(
            bidIdOne[0]
        );

=======
>>>>>>> da86d9ab
        assertEq(stakingManagerInstance.stakeAmount(), 0.032 ether);
        assertEq(address(protocolRevenueManagerInstance).balance, 0.1 ether);
    }

    function test_StakingManagerReceivesEther() public {
        bytes32[] memory proof = merkle.getProof(whiteListedAddresses, 0);

        vm.prank(0xCd5EBC2dD4Cb3dc52ac66CEEcc72c838B40A5931);
        nodeOperatorKeyManagerInstance.registerNodeOperator(_ipfsHash, 5);

        startHoax(0xCd5EBC2dD4Cb3dc52ac66CEEcc72c838B40A5931);
        auctionInstance.createBid{value: 0.1 ether}(proof, 1, 0.1 ether);
        stakingManagerInstance.depositForAuction{value: 0.032 ether}();
        assertEq(address(stakingManagerInstance).balance, 0.032 ether);
    }

    function test_DepositFailsIfIncorrectAmountSent() public {
        startHoax(0xCd5EBC2dD4Cb3dc52ac66CEEcc72c838B40A5931);
        vm.expectRevert("Insufficient staking amount");
        stakingManagerInstance.depositForAuction{value: 0.2 ether}();
    }

    function test_DepositFailsBidDoesntExist() public {
        bytes32[] memory proof = merkle.getProof(whiteListedAddresses, 0);

        vm.prank(0xCd5EBC2dD4Cb3dc52ac66CEEcc72c838B40A5931);
        nodeOperatorKeyManagerInstance.registerNodeOperator(_ipfsHash, 5);

        startHoax(0xCd5EBC2dD4Cb3dc52ac66CEEcc72c838B40A5931);
        auctionInstance.createBid{value: 0.1 ether}(proof, 1, 0.1 ether);
        auctionInstance.cancelBid(1);
        vm.expectRevert("No bids available at the moment");
        stakingManagerInstance.depositForAuction{value: 0.032 ether}();
    }

    function test_DepositFailsIfContractPaused() public {
        bytes32[] memory proof = merkle.getProof(whiteListedAddresses, 0);

        vm.prank(0xCd5EBC2dD4Cb3dc52ac66CEEcc72c838B40A5931);
        nodeOperatorKeyManagerInstance.registerNodeOperator(_ipfsHash, 5);

        vm.prank(owner);
        stakingManagerInstance.pauseContract();

        startHoax(0xCd5EBC2dD4Cb3dc52ac66CEEcc72c838B40A5931);
        auctionInstance.createBid{value: 0.1 ether}(proof, 1, 0.1 ether);
        vm.expectRevert("Pausable: paused");
        stakingManagerInstance.depositForAuction{value: 0.032 ether}();
        assertEq(stakingManagerInstance.paused(), true);
        vm.stopPrank();

        vm.prank(owner);
        stakingManagerInstance.unPauseContract();

        hoax(0xCd5EBC2dD4Cb3dc52ac66CEEcc72c838B40A5931);
        stakingManagerInstance.depositForAuction{value: 0.032 ether}();
        assertEq(stakingManagerInstance.paused(), false);
        assertEq(address(stakingManagerInstance).balance, 0.032 ether);
    }

    function test_DepositFailsIfBidAlreadySelected() public {
        bytes32[] memory proof = merkle.getProof(whiteListedAddresses, 0);

        vm.prank(0xCd5EBC2dD4Cb3dc52ac66CEEcc72c838B40A5931);
        nodeOperatorKeyManagerInstance.registerNodeOperator(_ipfsHash, 5);

        startHoax(0xCd5EBC2dD4Cb3dc52ac66CEEcc72c838B40A5931);
        auctionInstance.createBid{value: 0.1 ether}(proof, 1, 0.1 ether);
        stakingManagerInstance.depositForAuction{value: 0.032 ether}();
        auctionInstance.createBid{value: 0.1 ether}(proof, 1, 0.1 ether);
        vm.expectRevert("Bid already selected");
        stakingManagerInstance.depositWithBidId{value: 0.032 ether}(1);
    }

    function test_EtherFailSafeWorks() public {
        bytes32[] memory proof = merkle.getProof(whiteListedAddresses, 0);

        vm.prank(0xCd5EBC2dD4Cb3dc52ac66CEEcc72c838B40A5931);
        nodeOperatorKeyManagerInstance.registerNodeOperator(_ipfsHash, 5);

        startHoax(0xCd5EBC2dD4Cb3dc52ac66CEEcc72c838B40A5931);
        uint256 walletBalance = 0xCd5EBC2dD4Cb3dc52ac66CEEcc72c838B40A5931
            .balance;
        auctionInstance.createBid{value: 0.1 ether}(proof, 1, 0.1 ether);
        stakingManagerInstance.depositForAuction{value: 0.032 ether}();
        assertEq(address(stakingManagerInstance).balance, 0.032 ether);
        assertEq(
            0xCd5EBC2dD4Cb3dc52ac66CEEcc72c838B40A5931.balance,
            walletBalance - 0.132 ether
        );
        vm.stopPrank();

        vm.prank(owner);
        uint256 walletBalance2 = 0xCd5EBC2dD4Cb3dc52ac66CEEcc72c838B40A5931
            .balance;
        stakingManagerInstance.fetchEtherFromContract(
            0xCd5EBC2dD4Cb3dc52ac66CEEcc72c838B40A5931
        );
        assertEq(address(stakingManagerInstance).balance, 0 ether);
        assertEq(
            0xCd5EBC2dD4Cb3dc52ac66CEEcc72c838B40A5931.balance,
            walletBalance - 0.1 ether
        );
    }

    function test_RegisterValidatorFailsIfIncorrectCaller() public {
        bytes32[] memory proof = merkle.getProof(whiteListedAddresses, 0);

        vm.prank(0xCd5EBC2dD4Cb3dc52ac66CEEcc72c838B40A5931);
        nodeOperatorKeyManagerInstance.registerNodeOperator(_ipfsHash, 5);

        startHoax(0xCd5EBC2dD4Cb3dc52ac66CEEcc72c838B40A5931);
        uint256[] memory bidId = auctionInstance.createBid{value: 0.1 ether}(
            proof,
            1,
            0.1 ether
        );
        stakingManagerInstance.depositForAuction{value: 0.032 ether}();
        vm.stopPrank();

        vm.prank(owner);
        vm.expectRevert("Not deposit owner");
        stakingManagerInstance.registerValidator(bidId[0], test_data);
    }

    function test_RegisterValidatorFailsIfValidatorNotInCorrectPhase() public {
        bytes32[] memory proof = merkle.getProof(whiteListedAddresses, 0);

        vm.prank(0xCd5EBC2dD4Cb3dc52ac66CEEcc72c838B40A5931);
        nodeOperatorKeyManagerInstance.registerNodeOperator(_ipfsHash, 5);

        startHoax(0xCd5EBC2dD4Cb3dc52ac66CEEcc72c838B40A5931);
        uint256[] memory bidId = auctionInstance.createBid{value: 0.1 ether}(
            proof,
            1,
            0.1 ether
        );
        stakingManagerInstance.depositForAuction{value: 0.032 ether}();
        stakingManagerInstance.cancelDeposit(bidId[0]);

        vm.expectRevert("Deposit does not exist");
        stakingManagerInstance.registerValidator(bidId[0], test_data);
    }

    function test_RegisterValidatorFailsIfContractPaused() public {
        bytes32[] memory proof = merkle.getProof(whiteListedAddresses, 0);

        vm.prank(0xCd5EBC2dD4Cb3dc52ac66CEEcc72c838B40A5931);
        nodeOperatorKeyManagerInstance.registerNodeOperator(_ipfsHash, 5);

        startHoax(0xCd5EBC2dD4Cb3dc52ac66CEEcc72c838B40A5931);
        auctionInstance.createBid{value: 0.1 ether}(proof, 1, 0.1 ether);
        stakingManagerInstance.depositForAuction{value: 0.032 ether}();
        vm.stopPrank();

        vm.prank(owner);
        stakingManagerInstance.pauseContract();

        hoax(0xCd5EBC2dD4Cb3dc52ac66CEEcc72c838B40A5931);
        vm.expectRevert("Pausable: paused");
        stakingManagerInstance.registerValidator(0, test_data);
    }

    function test_RegisterValidatorWorksCorrectly() public {
        bytes32[] memory proof = merkle.getProof(whiteListedAddresses, 0);

        vm.prank(0xCd5EBC2dD4Cb3dc52ac66CEEcc72c838B40A5931);
        nodeOperatorKeyManagerInstance.registerNodeOperator(_ipfsHash, 5);

        startHoax(0xCd5EBC2dD4Cb3dc52ac66CEEcc72c838B40A5931);
        uint256[] memory bidId = auctionInstance.createBid{value: 0.1 ether}(
            proof,
            1,
            0.1 ether
        );
        stakingManagerInstance.depositForAuction{value: 0.032 ether}();
        stakingManagerInstance.registerValidator(bidId[0], test_data);

        uint256 selectedBidId = bidId[0];
        address etherFiNode = managerInstance.getEtherFiNodeAddress(bidId[0]);

        assertEq(address(protocolRevenueManagerInstance).balance, 0.1 ether);
        assertEq(selectedBidId, 1);
        assertEq(managerInstance.getNumberOfValidators(), 1);
        assertEq(address(managerInstance).balance, 0 ether);
        assertEq(address(auctionInstance).balance, 0);

        address operatorAddress = auctionInstance.getBidOwner(bidId[0]);
        assertEq(operatorAddress, 0xCd5EBC2dD4Cb3dc52ac66CEEcc72c838B40A5931);

        address safeAddress = managerInstance.getEtherFiNodeAddress(bidId[0]);
        assertEq(safeAddress, etherFiNode);

        assertEq(
            TestBNFTInstance.ownerOf(bidId[0]),
            0xCd5EBC2dD4Cb3dc52ac66CEEcc72c838B40A5931
        );
        assertEq(
            TestTNFTInstance.ownerOf(bidId[0]),
            0xCd5EBC2dD4Cb3dc52ac66CEEcc72c838B40A5931
        );
        assertEq(
            TestBNFTInstance.balanceOf(
                0xCd5EBC2dD4Cb3dc52ac66CEEcc72c838B40A5931
            ),
            1
        );
        assertEq(
            TestTNFTInstance.balanceOf(
                0xCd5EBC2dD4Cb3dc52ac66CEEcc72c838B40A5931
            ),
            1
        );
    }

    function test_cancelDepositFailsIfNotStakeOwner() public {
        bytes32[] memory proof = merkle.getProof(whiteListedAddresses, 0);

        vm.prank(0xCd5EBC2dD4Cb3dc52ac66CEEcc72c838B40A5931);
        nodeOperatorKeyManagerInstance.registerNodeOperator(_ipfsHash, 5);

        startHoax(0xCd5EBC2dD4Cb3dc52ac66CEEcc72c838B40A5931);
        uint256[] memory bidId = auctionInstance.createBid{value: 0.1 ether}(
            proof,
            1,
            0.1 ether
        );

        stakingManagerInstance.depositForAuction{value: 0.032 ether}();
        vm.stopPrank();

        vm.prank(owner);
        vm.expectRevert("Not deposit owner");
        stakingManagerInstance.cancelDeposit(bidId[0]);
    }

    function test_cancelDepositFailsIfCancellingAvailabilityClosed() public {
        bytes32[] memory proof = merkle.getProof(whiteListedAddresses, 0);

        vm.prank(0xCd5EBC2dD4Cb3dc52ac66CEEcc72c838B40A5931);
        nodeOperatorKeyManagerInstance.registerNodeOperator(_ipfsHash, 5);

        startHoax(0xCd5EBC2dD4Cb3dc52ac66CEEcc72c838B40A5931);
        uint256[] memory bidId = auctionInstance.createBid{value: 0.1 ether}(
            proof,
            1,
            0.1 ether
        );

        stakingManagerInstance.depositForAuction{value: 0.032 ether}();
        stakingManagerInstance.cancelDeposit(bidId[0]);

        vm.expectRevert("Deposit does not exist");
        stakingManagerInstance.cancelDeposit(bidId[0]);
    }

    function test_cancelDepositWorksCorrectly() public {
        bytes32[] memory proof = merkle.getProof(whiteListedAddresses, 0);

        vm.prank(0xCd5EBC2dD4Cb3dc52ac66CEEcc72c838B40A5931);
        nodeOperatorKeyManagerInstance.registerNodeOperator(_ipfsHash, 5);

        startHoax(0xCd5EBC2dD4Cb3dc52ac66CEEcc72c838B40A5931);
        uint256[] memory bidId1 = auctionInstance.createBid{value: 0.1 ether}(
            proof,
            1,
            0.1 ether
        );
        uint256[] memory bidId2 = auctionInstance.createBid{value: 0.3 ether}(
            proof,
            1,
            0.3 ether
        );
        uint256[] memory bidId3 = auctionInstance.createBid{value: 0.2 ether}(
            proof,
            1,
            0.2 ether
        );

        assertEq(address(auctionInstance).balance, 0.6 ether);

        stakingManagerInstance.depositForAuction{value: 0.032 ether}(); // bidId2
        uint256 depositorBalance = 0xCd5EBC2dD4Cb3dc52ac66CEEcc72c838B40A5931
            .balance;

        uint256 selectedBidId = bidId2[0];
        address staker = stakingManagerInstance.getStakerRelatedToValidator(
            bidId2[0]
        );
        address etherFiNode = managerInstance.getEtherFiNodeAddress(bidId2[0]);

        assertEq(staker, 0xCd5EBC2dD4Cb3dc52ac66CEEcc72c838B40A5931);
        assertEq(selectedBidId, bidId2[0]);
        assertTrue(
            IEtherFiNode(etherFiNode).getPhase() ==
                IEtherFiNode.VALIDATOR_PHASE.STAKE_DEPOSITED
        );

        (uint256 bidAmount, , , address bidder, bool isActive) = auctionInstance
            .bids(selectedBidId);

        assertEq(bidAmount, 0.3 ether);
        assertEq(bidder, 0xCd5EBC2dD4Cb3dc52ac66CEEcc72c838B40A5931);
        assertEq(isActive, false);
        assertEq(auctionInstance.numberOfActiveBids(), 2);
        assertEq(auctionInstance.currentHighestBidId(), bidId3[0]);
        assertEq(address(auctionInstance).balance, 0.6 ether);

        stakingManagerInstance.cancelDeposit(bidId2[0]);
        assertEq(managerInstance.getEtherFiNodeAddress(bidId2[0]), address(0));
        assertEq(
            stakingManagerInstance.getStakerRelatedToValidator(bidId2[0]),
            address(0)
        );
        assertTrue(
            IEtherFiNode(etherFiNode).getPhase() ==
                IEtherFiNode.VALIDATOR_PHASE.CANCELLED
        );

        (bidAmount, , , bidder, isActive) = auctionInstance.bids(bidId2[0]);
        assertEq(bidAmount, 0.3 ether);
        assertEq(bidder, 0xCd5EBC2dD4Cb3dc52ac66CEEcc72c838B40A5931);
        assertEq(isActive, true);
        assertEq(auctionInstance.numberOfActiveBids(), 3);
        assertEq(auctionInstance.currentHighestBidId(), bidId2[0]);
        assertEq(address(auctionInstance).balance, 0.6 ether);

        assertEq(
            0xCd5EBC2dD4Cb3dc52ac66CEEcc72c838B40A5931.balance,
            depositorBalance + 0.032 ether
        );
    }

    function test_CorrectValidatorAttatchedToNft() public {
        bytes32[] memory proof = merkle.getProof(whiteListedAddresses, 0);

        vm.prank(0xCd5EBC2dD4Cb3dc52ac66CEEcc72c838B40A5931);
        nodeOperatorKeyManagerInstance.registerNodeOperator(_ipfsHash, 5);

        vm.prank(0x9154a74AAfF2F586FB0a884AeAb7A64521c64bCf);
        nodeOperatorKeyManagerInstance.registerNodeOperator(_ipfsHash, 5);

        startHoax(0xCd5EBC2dD4Cb3dc52ac66CEEcc72c838B40A5931);
        uint256[] memory bidId1 = auctionInstance.createBid{value: 0.1 ether}(
            proof,
            1,
            0.1 ether
        );
        stakingManagerInstance.depositForAuction{value: 0.032 ether}();
        stakingManagerInstance.registerValidator(bidId1[0], test_data);

        vm.stopPrank();
        startHoax(0x9154a74AAfF2F586FB0a884AeAb7A64521c64bCf);
        uint256[] memory bidId2 = auctionInstance.createBid{value: 0.1 ether}(
            proof,
            1,
            0.1 ether
        );
        stakingManagerInstance.depositForAuction{value: 0.032 ether}();
        stakingManagerInstance.registerValidator(bidId2[0], test_data);

        assertEq(
            TestBNFTInstance.ownerOf(bidId1[0]),
            0xCd5EBC2dD4Cb3dc52ac66CEEcc72c838B40A5931
        );
        assertEq(
            TestTNFTInstance.ownerOf(bidId1[0]),
            0xCd5EBC2dD4Cb3dc52ac66CEEcc72c838B40A5931
        );
        assertEq(
            TestBNFTInstance.ownerOf(bidId2[0]),
            0x9154a74AAfF2F586FB0a884AeAb7A64521c64bCf
        );
        assertEq(
            TestTNFTInstance.ownerOf(bidId2[0]),
            0x9154a74AAfF2F586FB0a884AeAb7A64521c64bCf
        );
        assertEq(
            TestBNFTInstance.balanceOf(
                0xCd5EBC2dD4Cb3dc52ac66CEEcc72c838B40A5931
            ),
            1
        );
        assertEq(
            TestTNFTInstance.balanceOf(
                0xCd5EBC2dD4Cb3dc52ac66CEEcc72c838B40A5931
            ),
            1
        );
        assertEq(
            TestBNFTInstance.balanceOf(
                0x9154a74AAfF2F586FB0a884AeAb7A64521c64bCf
            ),
            1
        );
        assertEq(
            TestTNFTInstance.balanceOf(
                0x9154a74AAfF2F586FB0a884AeAb7A64521c64bCf
            ),
            1
        );
    }

    function _merkleSetup() internal {
        merkle = new Merkle();

        whiteListedAddresses.push(
            keccak256(
                abi.encodePacked(0xCd5EBC2dD4Cb3dc52ac66CEEcc72c838B40A5931)
            )
        );
        whiteListedAddresses.push(
            keccak256(
                abi.encodePacked(0x9154a74AAfF2F586FB0a884AeAb7A64521c64bCf)
            )
        );
        whiteListedAddresses.push(
            keccak256(
                abi.encodePacked(0xCDca97f61d8EE53878cf602FF6BC2f260f10240B)
            )
        );

        root = merkle.getRoot(whiteListedAddresses);
    }
}<|MERGE_RESOLUTION|>--- conflicted
+++ resolved
@@ -69,13 +69,19 @@
             address(TestTNFTInstance)
         );
 
-        protocolRevenueManagerInstance.setEtherFiNodesManagerAddress(address(managerInstance));
-        protocolRevenueManagerInstance.setAuctionManagerAddress(address(auctionInstance));
+        protocolRevenueManagerInstance.setEtherFiNodesManagerAddress(
+            address(managerInstance)
+        );
+        protocolRevenueManagerInstance.setAuctionManagerAddress(
+            address(auctionInstance)
+        );
         stakingManagerInstance.setEtherFiNodesManagerAddress(
             address(managerInstance)
         );
         auctionInstance.setEtherFiNodesManagerAddress(address(managerInstance));
-        auctionInstance.setProtocolRevenueManager(address(protocolRevenueManagerInstance));
+        auctionInstance.setProtocolRevenueManager(
+            address(protocolRevenueManagerInstance)
+        );
 
         test_data = IStakingManager.DepositData({
             depositDataRoot: "test_deposit_root",
@@ -228,13 +234,6 @@
             0xCd5EBC2dD4Cb3dc52ac66CEEcc72c838B40A5931
         );
 
-<<<<<<< HEAD
-        address etherfiNode = managerInstance.getEtherFiNodeAddress(
-            bidIdOne[0]
-        );
-
-=======
->>>>>>> da86d9ab
         assertEq(stakingManagerInstance.stakeAmount(), 0.032 ether);
         assertEq(address(protocolRevenueManagerInstance).balance, 0.1 ether);
     }
