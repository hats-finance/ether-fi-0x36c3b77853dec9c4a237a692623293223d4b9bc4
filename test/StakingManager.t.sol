--- conflicted
+++ resolved
@@ -158,33 +158,19 @@
         nodeOperatorKeyManagerInstance.registerNodeOperator(_ipfsHash, 5);
 
         startHoax(0xCd5EBC2dD4Cb3dc52ac66CEEcc72c838B40A5931);
-<<<<<<< HEAD
-        uint256[] memory bidId = auctionInstance.createBid{value: 0.1 ether}(
-            proof,
-            1,
-            0.1 ether
-        );
-        uint256[] memory bidIdArray = new uint256[](1);  
-        bidIdArray[0] = bidId[0];
-
-        stakingManagerInstance.batchDepositWithBidIds{value: 0.032 ether}(bidIdArray);
-=======
         uint256[] memory bidId = auctionInstance.createBidWhitelisted{
             value: 0.1 ether
         }(proof, 1, 0.1 ether);
-        stakingManagerInstance.depositForAuction{value: 0.032 ether}();
->>>>>>> eea0cb8b
+        
+        uint256[] memory bidIdArray = new uint256[](1);  
+        bidIdArray[0] = bidId[0];
+
+        stakingManagerInstance.batchDepositWithBidIds{value: 0.032 ether}(bidIdArray);        
         stakingManagerInstance.registerValidator(bidId[0], test_data);
 
         uint256 validatorId = bidId[0];
         uint256 winningBid = bidId[0];
-<<<<<<< HEAD
-        address staker = stakingManagerInstance.bidIdToStaker(
-            validatorId
-        );
-=======
         address staker = stakingManagerInstance.bidIdToStaker(validatorId);
->>>>>>> eea0cb8b
         address etherfiNode = managerInstance.getEtherFiNodeAddress(
             validatorId
         );
@@ -206,8 +192,6 @@
         );
     }
 
-<<<<<<< HEAD
-=======
     function test_BatchDepositForAuctionFailsIFInvalidDepositAmount() public {
         bytes32[] memory proof = merkle.getProof(whiteListedAddresses, 0);
 
@@ -236,30 +220,11 @@
         );
 
         vm.expectRevert("Insufficient staking amount");
-        stakingManagerInstance.depositForAuction{value: 0.095 ether}();
-    }
-
-    function test_BatchDepositForAuctionFailsIfNoMoreActiveBids() public {
-        bytes32[] memory proof = merkle.getProof(whiteListedAddresses, 0);
-
-        startHoax(0xCd5EBC2dD4Cb3dc52ac66CEEcc72c838B40A5931);
-        nodeOperatorKeyManagerInstance.registerNodeOperator(_ipfsHash, 100);
-
-        auctionInstance.createBidWhitelisted{value: 0.1 ether}(
-            proof,
-            1,
-            0.1 ether
-        );
-        auctionInstance.createBidWhitelisted{value: 0.1 ether}(
-            proof,
-            1,
-            0.1 ether
-        );
-
-        vm.expectRevert("No bids available at the moment");
-        stakingManagerInstance.depositForAuction{value: 0.096 ether}();
-    }
->>>>>>> eea0cb8b
+        uint256[] memory bidIdArray = new uint256[](1);  
+        bidIdArray[0] = 1;
+
+        stakingManagerInstance.batchDepositWithBidIds{value: 0.032 ether}(bidIdArray); 
+    }
 
     function test_BatchDepositWithBidIdsFailsIfNotEnoughActiveBids() public {
         bytes32[] memory proof = merkle.getProof(whiteListedAddresses, 0);
@@ -368,21 +333,17 @@
         nodeOperatorKeyManagerInstance.registerNodeOperator(_ipfsHash, 5);
 
         startHoax(0xCd5EBC2dD4Cb3dc52ac66CEEcc72c838B40A5931);
-<<<<<<< HEAD
-        auctionInstance.createBid{value: 0.1 ether}(proof, 1, 0.1 ether);
+        auctionInstance.createBidWhitelisted{value: 0.1 ether}(
+            proof,
+            1,
+            0.1 ether
+        );
         
         uint256[] memory bidIdArray = new uint256[](1);  
         bidIdArray[0] = 1;
 
         stakingManagerInstance.batchDepositWithBidIds{value: 0.032 ether}(bidIdArray);
-=======
-        auctionInstance.createBidWhitelisted{value: 0.1 ether}(
-            proof,
-            1,
-            0.1 ether
-        );
-        stakingManagerInstance.depositForAuction{value: 0.032 ether}();
->>>>>>> eea0cb8b
+        
         assertEq(address(stakingManagerInstance).balance, 0.032 ether);
     }
 
@@ -438,54 +399,7 @@
         assertEq(address(stakingManagerInstance).balance, 0.032 ether);
     }
 
-<<<<<<< HEAD
-=======
-    function test_BatchDepositForAuctionSimpleWorksCorrectly() public {
-        bytes32[] memory proof = merkle.getProof(whiteListedAddresses, 0);
-
-        startHoax(0xCd5EBC2dD4Cb3dc52ac66CEEcc72c838B40A5931);
-        nodeOperatorKeyManagerInstance.registerNodeOperator(_ipfsHash, 100);
-
-        for (uint256 x = 0; x < 10; x++) {
-            auctionInstance.createBidWhitelisted{value: 0.1 ether}(
-                proof,
-                1,
-                0.1 ether
-            );
-        }
-        for (uint256 x = 0; x < 10; x++) {
-            auctionInstance.createBidWhitelisted{value: 0.2 ether}(
-                proof,
-                1,
-                0.2 ether
-            );
-        }
-
-        assertEq(auctionInstance.numberOfActiveBids(), 20);
-        assertEq(auctionInstance.currentHighestBidId(), 11);
-
-        stakingManagerInstance.depositForAuction{value: 0.352 ether}();
-        assertEq(auctionInstance.numberOfActiveBids(), 9);
-        assertEq(auctionInstance.currentHighestBidId(), 2);
-
-        (, uint256 amount, , , , bool isActive) = auctionInstance.bids(11);
-        assertEq(amount, 0.2 ether);
-        assertEq(isActive, false);
-
-        (, amount, , , , isActive) = auctionInstance.bids(7);
-        assertEq(amount, 0.1 ether);
-        assertEq(isActive, true);
-
-        (, amount, , , , isActive) = auctionInstance.bids(12);
-        assertEq(amount, 0.2 ether);
-        assertEq(isActive, false);
-
-        (, amount, , , , isActive) = auctionInstance.bids(13);
-        assertEq(amount, 0.2 ether);
-        assertEq(isActive, false);
-    }
-
->>>>>>> eea0cb8b
+
     function test_BatchDepositWithIdsSimpleWorksCorrectly() public {
         bytes32[] memory proof = merkle.getProof(whiteListedAddresses, 0);
 
@@ -647,21 +561,18 @@
         startHoax(0xCd5EBC2dD4Cb3dc52ac66CEEcc72c838B40A5931);
         uint256 walletBalance = 0xCd5EBC2dD4Cb3dc52ac66CEEcc72c838B40A5931
             .balance;
-<<<<<<< HEAD
-        auctionInstance.createBid{value: 0.1 ether}(proof, 1, 0.1 ether);
+        auctionInstance.createBidWhitelisted{value: 0.1 ether}(
+            proof,
+            1,
+            0.1 ether
+        );
         
         uint256[] memory bidIdArray = new uint256[](1);  
         bidIdArray[0] = 1;
 
         stakingManagerInstance.batchDepositWithBidIds{value: 0.032 ether}(bidIdArray);
-=======
-        auctionInstance.createBidWhitelisted{value: 0.1 ether}(
-            proof,
-            1,
-            0.1 ether
-        );
+        
         stakingManagerInstance.depositForAuction{value: 0.032 ether}();
->>>>>>> eea0cb8b
         assertEq(address(stakingManagerInstance).balance, 0.032 ether);
         assertEq(
             0xCd5EBC2dD4Cb3dc52ac66CEEcc72c838B40A5931.balance,
@@ -689,22 +600,15 @@
         nodeOperatorKeyManagerInstance.registerNodeOperator(_ipfsHash, 5);
 
         startHoax(0xCd5EBC2dD4Cb3dc52ac66CEEcc72c838B40A5931);
-<<<<<<< HEAD
-        uint256[] memory bidId = auctionInstance.createBid{value: 0.1 ether}(
-            proof,
-            1,
-            0.1 ether
-        );
-        uint256[] memory bidIdArray = new uint256[](1);  
-        bidIdArray[0] = bidId[0];
-
-        stakingManagerInstance.batchDepositWithBidIds{value: 0.032 ether}(bidIdArray);
-=======
         uint256[] memory bidId = auctionInstance.createBidWhitelisted{
             value: 0.1 ether
         }(proof, 1, 0.1 ether);
+        uint256[] memory bidIdArray = new uint256[](1);  
+        bidIdArray[0] = bidId[0];
+
+        stakingManagerInstance.batchDepositWithBidIds{value: 0.032 ether}(bidIdArray);
+        
         stakingManagerInstance.depositForAuction{value: 0.032 ether}();
->>>>>>> eea0cb8b
         vm.stopPrank();
 
         vm.prank(owner);
@@ -719,8 +623,7 @@
         nodeOperatorKeyManagerInstance.registerNodeOperator(_ipfsHash, 5);
 
         startHoax(0xCd5EBC2dD4Cb3dc52ac66CEEcc72c838B40A5931);
-<<<<<<< HEAD
-        uint256[] memory bidId = auctionInstance.createBid{value: 0.1 ether}(
+        uint256[] memory bidId = auctionInstance.createBidWhitelisted{value: 0.1 ether}(
             proof,
             1,
             0.1 ether
@@ -729,12 +632,6 @@
         bidIdArray[0] = bidId[0];
 
         stakingManagerInstance.batchDepositWithBidIds{value: 0.032 ether}(bidIdArray);
-=======
-        uint256[] memory bidId = auctionInstance.createBidWhitelisted{
-            value: 0.1 ether
-        }(proof, 1, 0.1 ether);
-        stakingManagerInstance.depositForAuction{value: 0.032 ether}();
->>>>>>> eea0cb8b
         stakingManagerInstance.cancelDeposit(bidId[0]);
 
         vm.expectRevert("Deposit does not exist");
@@ -748,20 +645,12 @@
         nodeOperatorKeyManagerInstance.registerNodeOperator(_ipfsHash, 5);
 
         startHoax(0xCd5EBC2dD4Cb3dc52ac66CEEcc72c838B40A5931);
-<<<<<<< HEAD
-        auctionInstance.createBid{value: 0.1 ether}(proof, 1, 0.1 ether);
-        uint256[] memory bidIdArray = new uint256[](1);  
-        bidIdArray[0] = 1;
-
-        stakingManagerInstance.batchDepositWithBidIds{value: 0.032 ether}(bidIdArray);
-=======
-        auctionInstance.createBidWhitelisted{value: 0.1 ether}(
-            proof,
-            1,
-            0.1 ether
-        );
-        stakingManagerInstance.depositForAuction{value: 0.032 ether}();
->>>>>>> eea0cb8b
+        auctionInstance.createBidWhitelisted{value: 0.1 ether}(proof, 1, 0.1 ether);
+        uint256[] memory bidIdArray = new uint256[](1);  
+        bidIdArray[0] = 1;
+
+        stakingManagerInstance.batchDepositWithBidIds{value: 0.032 ether}(bidIdArray);
+       
         vm.stopPrank();
 
         vm.prank(owner);
@@ -779,22 +668,15 @@
         nodeOperatorKeyManagerInstance.registerNodeOperator(_ipfsHash, 5);
 
         startHoax(0xCd5EBC2dD4Cb3dc52ac66CEEcc72c838B40A5931);
-<<<<<<< HEAD
-        uint256[] memory bidId = auctionInstance.createBid{value: 0.1 ether}(
-            proof,
-            1,
-            0.1 ether
-        );
-        uint256[] memory bidIdArray = new uint256[](1);  
-        bidIdArray[0] = 1;
-
-        stakingManagerInstance.batchDepositWithBidIds{value: 0.032 ether}(bidIdArray);
-=======
-        uint256[] memory bidId = auctionInstance.createBidWhitelisted{
-            value: 0.1 ether
-        }(proof, 1, 0.1 ether);
-        stakingManagerInstance.depositForAuction{value: 0.032 ether}();
->>>>>>> eea0cb8b
+        uint256[] memory bidId = auctionInstance.createBidWhitelisted{value: 0.1 ether}(
+            proof,
+            1,
+            0.1 ether
+        );
+        uint256[] memory bidIdArray = new uint256[](1);  
+        bidIdArray[0] = 1;
+
+        stakingManagerInstance.batchDepositWithBidIds{value: 0.032 ether}(bidIdArray);
         stakingManagerInstance.registerValidator(bidId[0], test_data);
 
         uint256 selectedBidId = bidId[0];
@@ -840,16 +722,6 @@
         startHoax(0xCd5EBC2dD4Cb3dc52ac66CEEcc72c838B40A5931);
         nodeOperatorKeyManagerInstance.registerNodeOperator(_ipfsHash, 100);
 
-<<<<<<< HEAD
-        for(uint256 x = 0; x < 10; x++) {
-            auctionInstance.createBid{value: 0.1 ether}(proof, 1, 0.1 ether);
-        }
-        for(uint256 x = 0; x < 10; x++) {
-            auctionInstance.createBid{value: 0.2 ether}(proof, 1, 0.2 ether);
-        }
-
-        uint256[] memory bidIdArray = new uint256[](10);        
-=======
         for (uint256 x = 0; x < 10; x++) {
             auctionInstance.createBidWhitelisted{value: 0.1 ether}(
                 proof,
@@ -866,7 +738,6 @@
         }
 
         uint256[] memory bidIdArray = new uint256[](10);
->>>>>>> eea0cb8b
         bidIdArray[0] = 1;
         bidIdArray[1] = 2;
         bidIdArray[2] = 6;
@@ -878,12 +749,8 @@
         bidIdArray[8] = 19;
         bidIdArray[9] = 20;
 
-<<<<<<< HEAD
-        IStakingManager.DepositData[] memory depositDataArray = new IStakingManager.DepositData[](10);
-=======
         IStakingManager.DepositData[]
             memory depositDataArray = new IStakingManager.DepositData[](10);
->>>>>>> eea0cb8b
         depositDataArray[0] = test_data;
         depositDataArray[1] = test_data_2;
         depositDataArray[2] = test_data;
@@ -895,13 +762,6 @@
         depositDataArray[8] = test_data;
         depositDataArray[9] = test_data_2;
 
-<<<<<<< HEAD
-        stakingManagerInstance.batchDepositWithBidIds{value: 0.32 ether}(bidIdArray);
-
-        assertEq(address(auctionInstance).balance, 3 ether);
-
-        stakingManagerInstance.batchRegisterValidators(bidIdArray, depositDataArray);
-=======
         stakingManagerInstance.batchDepositWithBidIds{value: 0.32 ether}(
             bidIdArray
         );
@@ -912,19 +772,10 @@
             bidIdArray,
             depositDataArray
         );
->>>>>>> eea0cb8b
 
         assertEq(address(protocolRevenueManagerInstance).balance, 1.4 ether);
         assertEq(address(auctionInstance).balance, 1.6 ether);
 
-<<<<<<< HEAD
-        assertEq(TestBNFTInstance.ownerOf(bidIdArray[0]), 0xCd5EBC2dD4Cb3dc52ac66CEEcc72c838B40A5931);
-        assertEq(TestBNFTInstance.ownerOf(bidIdArray[4]), 0xCd5EBC2dD4Cb3dc52ac66CEEcc72c838B40A5931);
-        assertEq(TestBNFTInstance.ownerOf(bidIdArray[6]), 0xCd5EBC2dD4Cb3dc52ac66CEEcc72c838B40A5931);
-        assertEq(TestTNFTInstance.ownerOf(bidIdArray[1]), 0xCd5EBC2dD4Cb3dc52ac66CEEcc72c838B40A5931);
-        assertEq(TestTNFTInstance.ownerOf(bidIdArray[2]), 0xCd5EBC2dD4Cb3dc52ac66CEEcc72c838B40A5931);
-        assertEq(TestTNFTInstance.ownerOf(bidIdArray[9]), 0xCd5EBC2dD4Cb3dc52ac66CEEcc72c838B40A5931);
-=======
         assertEq(
             TestBNFTInstance.ownerOf(bidIdArray[0]),
             0xCd5EBC2dD4Cb3dc52ac66CEEcc72c838B40A5931
@@ -949,7 +800,6 @@
             TestTNFTInstance.ownerOf(bidIdArray[9]),
             0xCd5EBC2dD4Cb3dc52ac66CEEcc72c838B40A5931
         );
->>>>>>> eea0cb8b
 
         assertEq(managerInstance.getNumberOfValidators(), 10);
 
@@ -959,26 +809,12 @@
         //assertEq(etherFiNode.localRevenueIndex(), 1.1 ether);
     }
 
-<<<<<<< HEAD
-function test_BatchRegisterValidatorFailsIfArrayLengthAreNotEqual() public {
-=======
     function test_BatchRegisterValidatorFailsIfArrayLengthAreNotEqual() public {
->>>>>>> eea0cb8b
         bytes32[] memory proof = merkle.getProof(whiteListedAddresses, 0);
 
         startHoax(0xCd5EBC2dD4Cb3dc52ac66CEEcc72c838B40A5931);
         nodeOperatorKeyManagerInstance.registerNodeOperator(_ipfsHash, 100);
 
-<<<<<<< HEAD
-        for(uint256 x = 0; x < 10; x++) {
-            auctionInstance.createBid{value: 0.1 ether}(proof, 1, 0.1 ether);
-        }
-        for(uint256 x = 0; x < 10; x++) {
-            auctionInstance.createBid{value: 0.2 ether}(proof, 1, 0.2 ether);
-        }
-
-        uint256[] memory bidIdArray = new uint256[](10);        
-=======
         for (uint256 x = 0; x < 10; x++) {
             auctionInstance.createBidWhitelisted{value: 0.1 ether}(
                 proof,
@@ -995,7 +831,6 @@
         }
 
         uint256[] memory bidIdArray = new uint256[](10);
->>>>>>> eea0cb8b
         bidIdArray[0] = 1;
         bidIdArray[1] = 2;
         bidIdArray[2] = 6;
@@ -1007,12 +842,8 @@
         bidIdArray[8] = 19;
         bidIdArray[9] = 20;
 
-<<<<<<< HEAD
-        IStakingManager.DepositData[] memory depositDataArray = new IStakingManager.DepositData[](9);
-=======
         IStakingManager.DepositData[]
             memory depositDataArray = new IStakingManager.DepositData[](9);
->>>>>>> eea0cb8b
         depositDataArray[0] = test_data;
         depositDataArray[1] = test_data_2;
         depositDataArray[2] = test_data;
@@ -1023,25 +854,17 @@
         depositDataArray[7] = test_data_2;
         depositDataArray[8] = test_data;
 
-<<<<<<< HEAD
-        stakingManagerInstance.batchDepositWithBidIds{value: 0.32 ether}(bidIdArray);
-=======
         stakingManagerInstance.batchDepositWithBidIds{value: 0.32 ether}(
             bidIdArray
         );
->>>>>>> eea0cb8b
 
         assertEq(address(auctionInstance).balance, 3 ether);
 
         vm.expectRevert("Array lengths must match");
-<<<<<<< HEAD
-        stakingManagerInstance.batchRegisterValidators(bidIdArray, depositDataArray);
-=======
         stakingManagerInstance.batchRegisterValidators(
             bidIdArray,
             depositDataArray
         );
->>>>>>> eea0cb8b
     }
 
     function test_BatchRegisterValidatorFailsIfMoreThan16Registers() public {
@@ -1050,16 +873,6 @@
         startHoax(0xCd5EBC2dD4Cb3dc52ac66CEEcc72c838B40A5931);
         nodeOperatorKeyManagerInstance.registerNodeOperator(_ipfsHash, 100);
 
-<<<<<<< HEAD
-        for(uint256 x = 0; x < 10; x++) {
-            auctionInstance.createBid{value: 0.1 ether}(proof, 1, 0.1 ether);
-        }
-        for(uint256 x = 0; x < 10; x++) {
-            auctionInstance.createBid{value: 0.2 ether}(proof, 1, 0.2 ether);
-        }
-
-        uint256[] memory bidIdArray = new uint256[](17);        
-=======
         for (uint256 x = 0; x < 10; x++) {
             auctionInstance.createBidWhitelisted{value: 0.1 ether}(
                 proof,
@@ -1076,7 +889,6 @@
         }
 
         uint256[] memory bidIdArray = new uint256[](17);
->>>>>>> eea0cb8b
         bidIdArray[0] = 1;
         bidIdArray[1] = 2;
         bidIdArray[2] = 3;
@@ -1095,12 +907,8 @@
         bidIdArray[15] = 16;
         bidIdArray[16] = 17;
 
-<<<<<<< HEAD
-        IStakingManager.DepositData[] memory depositDataArray = new IStakingManager.DepositData[](17);
-=======
         IStakingManager.DepositData[]
             memory depositDataArray = new IStakingManager.DepositData[](17);
->>>>>>> eea0cb8b
         depositDataArray[0] = test_data;
         depositDataArray[1] = test_data_2;
         depositDataArray[2] = test_data;
@@ -1119,25 +927,17 @@
         depositDataArray[15] = test_data;
         depositDataArray[16] = test_data;
 
-<<<<<<< HEAD
-        stakingManagerInstance.batchDepositWithBidIds{value: 0.32 ether}(bidIdArray);
-=======
         stakingManagerInstance.batchDepositWithBidIds{value: 0.32 ether}(
             bidIdArray
         );
->>>>>>> eea0cb8b
 
         assertEq(address(auctionInstance).balance, 3 ether);
 
         vm.expectRevert("Too many validators");
-<<<<<<< HEAD
-        stakingManagerInstance.batchRegisterValidators(bidIdArray, depositDataArray);
-=======
         stakingManagerInstance.batchRegisterValidators(
             bidIdArray,
             depositDataArray
         );
->>>>>>> eea0cb8b
     }
 
     function test_cancelDepositFailsIfNotStakeOwner() public {
@@ -1210,13 +1010,7 @@
             .balance;
 
         uint256 selectedBidId = bidId2[0];
-<<<<<<< HEAD
-        address staker = stakingManagerInstance.bidIdToStaker(
-            bidId2[0]
-        );
-=======
         address staker = stakingManagerInstance.bidIdToStaker(bidId2[0]);
->>>>>>> eea0cb8b
         address etherFiNode = managerInstance.getEtherFiNodeAddress(bidId2[0]);
 
         assertEq(staker, 0xCd5EBC2dD4Cb3dc52ac66CEEcc72c838B40A5931);
@@ -1243,14 +1037,7 @@
 
         stakingManagerInstance.cancelDeposit(bidId2[0]);
         assertEq(managerInstance.getEtherFiNodeAddress(bidId2[0]), address(0));
-<<<<<<< HEAD
-        assertEq(
-            stakingManagerInstance.bidIdToStaker(bidId2[0]),
-            address(0)
-        );
-=======
         assertEq(stakingManagerInstance.bidIdToStaker(bidId2[0]), address(0));
->>>>>>> eea0cb8b
         assertTrue(
             IEtherFiNode(etherFiNode).phase() ==
                 IEtherFiNode.VALIDATOR_PHASE.CANCELLED
@@ -1280,8 +1067,7 @@
         nodeOperatorKeyManagerInstance.registerNodeOperator(_ipfsHash, 5);
 
         startHoax(0xCd5EBC2dD4Cb3dc52ac66CEEcc72c838B40A5931);
-<<<<<<< HEAD
-        uint256[] memory bidId1 = auctionInstance.createBid{value: 0.1 ether}(
+        uint256[] memory bidId1 = auctionInstance.createBidWhitelisted{value: 0.1 ether}(
             proof,
             1,
             0.1 ether
@@ -1290,18 +1076,12 @@
         bidIdArray[0] = bidId1[0];
 
         stakingManagerInstance.batchDepositWithBidIds{value: 0.032 ether}(bidIdArray);
-=======
-        uint256[] memory bidId1 = auctionInstance.createBidWhitelisted{
-            value: 0.1 ether
-        }(proof, 1, 0.1 ether);
-        stakingManagerInstance.depositForAuction{value: 0.032 ether}();
->>>>>>> eea0cb8b
+
         stakingManagerInstance.registerValidator(bidId1[0], test_data);
 
         vm.stopPrank();
         startHoax(0x9154a74AAfF2F586FB0a884AeAb7A64521c64bCf);
-<<<<<<< HEAD
-        uint256[] memory bidId2 = auctionInstance.createBid{value: 0.1 ether}(
+        uint256[] memory bidId2 = auctionInstance.createBidWhitelisted{value: 0.1 ether}(
             proof,
             1,
             0.1 ether
@@ -1310,12 +1090,7 @@
         bidIdArray2[0] = bidId2[0];
 
         stakingManagerInstance.batchDepositWithBidIds{value: 0.032 ether}(bidIdArray2);
-=======
-        uint256[] memory bidId2 = auctionInstance.createBidWhitelisted{
-            value: 0.1 ether
-        }(proof2, 1, 0.1 ether);
-        stakingManagerInstance.depositForAuction{value: 0.032 ether}();
->>>>>>> eea0cb8b
+
         stakingManagerInstance.registerValidator(bidId2[0], test_data);
 
         assertEq(
