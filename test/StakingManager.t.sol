--- conflicted
+++ resolved
@@ -333,90 +333,6 @@
         );
     }
 
-<<<<<<< HEAD
-=======
-    function test_StakingManagerReceivesEther() public {
-        bytes32[] memory proof = merkle.getProof(whiteListedAddresses, 0);
-
-        vm.prank(0xCd5EBC2dD4Cb3dc52ac66CEEcc72c838B40A5931);
-        nodeOperatorKeyManagerInstance.registerNodeOperator(_ipfsHash, 5);
-
-        startHoax(0xCd5EBC2dD4Cb3dc52ac66CEEcc72c838B40A5931);
-        auctionInstance.createBidWhitelisted{value: 0.1 ether}(
-            proof,
-            1,
-            0.1 ether
-        );
-
-        uint256[] memory bidIdArray = new uint256[](1);
-        bidIdArray[0] = 1;
-
-        stakingManagerInstance.batchDepositWithBidIds{value: 0.032 ether}(
-            bidIdArray
-        );
-
-        assertEq(address(stakingManagerInstance).balance, 0.032 ether);
-    }
-
-    function test_DepositFailsBidDoesntExist() public {
-        bytes32[] memory proof = merkle.getProof(whiteListedAddresses, 0);
-
-        vm.prank(0xCd5EBC2dD4Cb3dc52ac66CEEcc72c838B40A5931);
-        nodeOperatorKeyManagerInstance.registerNodeOperator(_ipfsHash, 5);
-
-        startHoax(0xCd5EBC2dD4Cb3dc52ac66CEEcc72c838B40A5931);
-        auctionInstance.createBidWhitelisted{value: 0.1 ether}(
-            proof,
-            1,
-            0.1 ether
-        );
-        auctionInstance.cancelBid(1);
-        vm.expectRevert("No bids available at the moment");
-        uint256[] memory bidIdArray = new uint256[](1);
-        bidIdArray[0] = 1;
-
-        stakingManagerInstance.batchDepositWithBidIds{value: 0.032 ether}(
-            bidIdArray
-        );
-    }
-
-    function test_DepositFailsIfContractPaused() public {
-        bytes32[] memory proof = merkle.getProof(whiteListedAddresses, 0);
-
-        vm.prank(0xCd5EBC2dD4Cb3dc52ac66CEEcc72c838B40A5931);
-        nodeOperatorKeyManagerInstance.registerNodeOperator(_ipfsHash, 5);
-
-        vm.prank(owner);
-        stakingManagerInstance.pauseContract();
-
-        startHoax(0xCd5EBC2dD4Cb3dc52ac66CEEcc72c838B40A5931);
-        auctionInstance.createBidWhitelisted{value: 0.1 ether}(
-            proof,
-            1,
-            0.1 ether
-        );
-        vm.expectRevert("Pausable: paused");
-        uint256[] memory bidIdArray = new uint256[](1);
-        bidIdArray[0] = 1;
-
-        stakingManagerInstance.batchDepositWithBidIds{value: 0.032 ether}(
-            bidIdArray
-        );
-        assertEq(stakingManagerInstance.paused(), true);
-        vm.stopPrank();
-
-        vm.prank(owner);
-        stakingManagerInstance.unPauseContract();
-
-        hoax(0xCd5EBC2dD4Cb3dc52ac66CEEcc72c838B40A5931);
-        stakingManagerInstance.batchDepositWithBidIds{value: 0.032 ether}(
-            bidIdArray
-        );
-        assertEq(stakingManagerInstance.paused(), false);
-        assertEq(address(stakingManagerInstance).balance, 0.032 ether);
-    }
-
->>>>>>> d4ef07c4
     function test_BatchDepositWithIdsSimpleWorksCorrectly() public {
         bytes32[] memory proof = merkle.getProof(whiteListedAddresses, 0);
 
