--- conflicted
+++ resolved
@@ -96,11 +96,7 @@
         vm.stopPrank();
         
         startHoax(alice);
-<<<<<<< HEAD
-        processedBids = liquidityPoolInstance.batchDepositAsBnftHolder{value: 8 ether}(bidIds, 0);
-=======
-        processedBids = liquidityPoolInstance.batchDepositAsBnftHolder{value: 8 ether}(bidIds, aliceProof, 0, 4);
->>>>>>> b4cdc95a
+        processedBids = liquidityPoolInstance.batchDepositAsBnftHolder{value: 8 ether}(bidIds, 0, 4);
 
         IStakingManager.DepositData[]
             memory depositDataArray = new IStakingManager.DepositData[](1);
