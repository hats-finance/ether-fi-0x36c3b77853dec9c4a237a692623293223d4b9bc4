--- conflicted
+++ resolved
@@ -119,22 +119,11 @@
         stakingManagerInstance.deposit{value: 0.032 ether}();
         stakingManagerInstance.registerValidator(bidId, test_data);
         
-<<<<<<< HEAD
         uint256 validatorId = bidId;
         uint256 winningBid = bidId;
         address staker = stakingManagerInstance.getStakerRelatedToValidator(validatorId);
         address etherfiNode = managerInstance.getEtherFiNodeAddress(validatorId);
         IStakingManager.DepositData memory deposit_data = IEtherFiNode(etherfiNode).getDepositData();
-=======
-        (   
-            uint256 validatorId,
-            uint256 winningBid,
-            address staker,
-            ,
-            ,
-            IStakingManager.DepositData memory deposit_data
-        ) = stakingManagerInstance.validators(bidId);
->>>>>>> 42a4287c
 
         assertEq(staker, 0xCd5EBC2dD4Cb3dc52ac66CEEcc72c838B40A5931);
         assertEq(stakingManagerInstance.stakeAmount(), 0.032 ether);
@@ -247,11 +236,7 @@
         stakingManagerInstance.deposit{value: 0.032 ether}();
         stakingManagerInstance.cancelDeposit(bidId);
 
-<<<<<<< HEAD
         vm.expectRevert("Deposit does not exist");
-=======
-        vm.expectRevert("Validator not in correct phase");
->>>>>>> 42a4287c
         stakingManagerInstance.registerValidator(bidId, test_data);
     }
 
@@ -276,27 +261,11 @@
 
         startHoax(0xCd5EBC2dD4Cb3dc52ac66CEEcc72c838B40A5931);
         uint256 bidId = auctionInstance.bidOnStake{value: 0.1 ether}(proof);
-<<<<<<< HEAD
-
-=======
->>>>>>> 42a4287c
         stakingManagerInstance.deposit{value: 0.032 ether}();
         stakingManagerInstance.registerValidator(bidId, test_data);
 
-<<<<<<< HEAD
         uint256 selectedBidId = bidId;
         address etherFiNode = managerInstance.getEtherFiNodeAddress(bidId);
-=======
-        stakingManagerInstance.registerValidator(bidId, test_data);
-        
-        (   
-            ,
-            uint256 selectedBidId,
-            ,
-            address etherFiNode,
-            ,
-        ) = stakingManagerInstance.validators(bidId);
->>>>>>> 42a4287c
 
         assertEq(etherFiNode.balance, 0.1 ether);
         assertEq(selectedBidId, 1);
@@ -304,19 +273,10 @@
         assertEq(address(managerInstance).balance, 0 ether);
         assertEq(address(auctionInstance).balance, 0);
 
-<<<<<<< HEAD
         address operatorAddress = auctionInstance.getBidOwner(bidId);
         assertEq(operatorAddress, 0xCd5EBC2dD4Cb3dc52ac66CEEcc72c838B40A5931);
 
         address safeAddress = managerInstance.getEtherFiNodeAddress(bidId);
-=======
-        address operatorAddress = managerInstance.operatorAddresses(bidId);
-        assertEq(operatorAddress, 0xCd5EBC2dD4Cb3dc52ac66CEEcc72c838B40A5931);
-
-        address safeAddress = managerInstance.withdrawSafeAddressesPerValidator(
-            bidId
-        );
->>>>>>> 42a4287c
         assertEq(safeAddress, etherFiNode);
 
         assertEq(
@@ -364,11 +324,7 @@
         stakingManagerInstance.deposit{value: 0.032 ether}();
         stakingManagerInstance.cancelDeposit(bidId);
 
-<<<<<<< HEAD
         vm.expectRevert("Deposit does not exist");
-=======
-        vm.expectRevert("Cancelling availability closed");
->>>>>>> 42a4287c
         stakingManagerInstance.cancelDeposit(bidId);
     }
 
@@ -386,7 +342,6 @@
         uint256 depositorBalance = 0xCd5EBC2dD4Cb3dc52ac66CEEcc72c838B40A5931
             .balance;
 
-<<<<<<< HEAD
         uint256 selectedBidId = bidId2;
         address staker = stakingManagerInstance.getStakerRelatedToValidator(bidId2);
         address etherFiNode = managerInstance.getEtherFiNodeAddress(bidId2);
@@ -394,18 +349,6 @@
         assertEq(staker, 0xCd5EBC2dD4Cb3dc52ac66CEEcc72c838B40A5931);
         assertEq(selectedBidId, bidId2);
         assertTrue(IEtherFiNode(etherFiNode).getPhase() == IEtherFiNode.VALIDATOR_PHASE.STAKE_DEPOSITED);
-=======
-        (   
-            ,
-            uint256 selectedBidId,
-            address staker,
-            ,
-            ,
-        ) = stakingManagerInstance.validators(bidId2);
-
-        assertEq(staker, 0xCd5EBC2dD4Cb3dc52ac66CEEcc72c838B40A5931);
-        assertEq(selectedBidId, bidId2);
->>>>>>> 42a4287c
 
         (uint256 bidAmount, , , address bidder, bool isActive) = auctionInstance
             .bids(selectedBidId);
@@ -417,21 +360,9 @@
         assertEq(address(auctionInstance).balance, 0.6 ether);
 
         stakingManagerInstance.cancelDeposit(bidId2);
-<<<<<<< HEAD
         assertEq(managerInstance.getEtherFiNodeAddress(bidId2), address(0));
         assertEq(stakingManagerInstance.getStakerRelatedToValidator(bidId2), address(0));
         assertTrue(IEtherFiNode(etherFiNode).getPhase() == IEtherFiNode.VALIDATOR_PHASE.CANCELLED);
-=======
-        
-        (   
-            ,
-            selectedBidId,
-            ,
-            ,
-            ,
-        ) = stakingManagerInstance.validators(bidId2);
-        assertEq(selectedBidId, 0); // '0' means that it is not 'selected'
->>>>>>> 42a4287c
 
         (bidAmount, , , bidder, isActive) = auctionInstance.bids(bidId2);
         assertEq(bidAmount, 0.3 ether);
