// SPDX-License-Identifier: UNLICENSED
pragma solidity ^0.8.13;

import "forge-std/Test.sol";
import "../src/interfaces/IStakingManager.sol";
import "src/EtherFiNodesManager.sol";
import "../src/StakingManager.sol";
import "../src/NodeOperatorKeyManager.sol";
import "../src/AuctionManager.sol";
import "../src/BNFT.sol";
import "../src/TNFT.sol";
import "../src/Treasury.sol";
import "../lib/murky/src/Merkle.sol";

contract StakingManagerTest is Test {
    IStakingManager public depositInterface;
    EtherFiNode public withdrawSafeInstance;
    EtherFiNodesManager public managerInstance;
    NodeOperatorKeyManager public nodeOperatorKeyManagerInstance;
    StakingManager public stakingManagerInstance;
    BNFT public TestBNFTInstance;
    TNFT public TestTNFTInstance;
    AuctionManager public auctionInstance;
    Treasury public treasuryInstance;
    Merkle merkle;
    bytes32 root;
    bytes32[] public whiteListedAddresses;

    IStakingManager.DepositData public test_data;
    IStakingManager.DepositData public test_data_2;

    address owner = vm.addr(1);
    address alice = vm.addr(2);

    string _ipfsHash = "IPFSHash";

    function setUp() public {
        vm.startPrank(owner);
        treasuryInstance = new Treasury();
        _merkleSetup();
        nodeOperatorKeyManagerInstance = new NodeOperatorKeyManager();
        auctionInstance = new AuctionManager(
            address(nodeOperatorKeyManagerInstance)
        );
        treasuryInstance.setAuctionManagerContractAddress(
            address(auctionInstance)
        );
        auctionInstance.updateMerkleRoot(root);

        stakingManagerInstance = new StakingManager(address(auctionInstance));
        stakingManagerInstance.setTreasuryAddress(address(treasuryInstance));

        auctionInstance.setStakingManagerContractAddress(
            address(stakingManagerInstance)
        );

        TestBNFTInstance = BNFT(address(stakingManagerInstance.BNFTInstance()));
        TestTNFTInstance = TNFT(address(stakingManagerInstance.TNFTInstance()));

        managerInstance = new EtherFiNodesManager(
            address(treasuryInstance),
            address(auctionInstance),
            address(stakingManagerInstance),
            address(TestBNFTInstance),
            address(TestTNFTInstance)
        );

        stakingManagerInstance.setEtherFiNodesManagerAddress(
            address(managerInstance)
        );
        auctionInstance.setEtherFiNodesManagerAddress(address(managerInstance));

        test_data = IStakingManager.DepositData({
            depositDataRoot: "test_deposit_root",
            publicKey: "test_pubkey",
            signature: "test_signature",
            ipfsHashForEncryptedValidatorKey: "test_ipfs_hash"
        });

        test_data_2 = IStakingManager.DepositData({
            depositDataRoot: "test_deposit_root_2",
            publicKey: "test_pubkey_2",
            signature: "test_signature_2",
            ipfsHashForEncryptedValidatorKey: "test_ipfs_hash2"
        });

        vm.stopPrank();
    }

    function test_StakingManagerSwitchWorks() public {
        bytes32[] memory proof = merkle.getProof(whiteListedAddresses, 0);

        assertTrue(stakingManagerInstance.test());
        assertEq(stakingManagerInstance.stakeAmount(), 0.032 ether);

        stakingManagerInstance.switchMode();
        console.logBool(stakingManagerInstance.test());

        vm.prank(owner);
        nodeOperatorKeyManagerInstance.registerNodeOperator(_ipfsHash, 5);

        hoax(owner);
        auctionInstance.createBid{value: 0.1 ether}(proof);

        hoax(alice);
        vm.expectRevert("Insufficient staking amount");
        stakingManagerInstance.depositForAuction{value: 0.032 ether}();

        stakingManagerInstance.switchMode();
        console.logBool(stakingManagerInstance.test());

        hoax(alice);
        vm.expectRevert("Insufficient staking amount");
        stakingManagerInstance.depositForAuction{value: 32 ether}();

        hoax(alice);
        stakingManagerInstance.depositForAuction{value: 0.032 ether}();
    }

    function test_StakingManagerContractInstantiatedCorrectly() public {
        assertEq(stakingManagerInstance.stakeAmount(), 0.032 ether);
        assertEq(stakingManagerInstance.owner(), owner);
    }

    function test_GenerateWithdrawalCredentialsCorrectly() public {
        address exampleWithdrawalAddress = 0xCd5EBC2dD4Cb3dc52ac66CEEcc72c838B40A5931;
        bytes memory withdrawalCredential = managerInstance
            .generateWithdrawalCredentials(exampleWithdrawalAddress);
        // Generated with './deposit new-mnemonic --eth1_withdrawal_address 0xCd5EBC2dD4Cb3dc52ac66CEEcc72c838B40A5931'
        bytes
            memory trueOne = hex"010000000000000000000000cd5ebc2dd4cb3dc52ac66ceecc72c838b40a5931";
        assertEq(withdrawalCredential.length, trueOne.length);
        assertEq(keccak256(withdrawalCredential), keccak256(trueOne));
    }

    function test_StakingManagerCorrectlyInstantiatesStakeObject() public {
        bytes32[] memory proof = merkle.getProof(whiteListedAddresses, 0);

        vm.prank(0xCd5EBC2dD4Cb3dc52ac66CEEcc72c838B40A5931);
        nodeOperatorKeyManagerInstance.registerNodeOperator(_ipfsHash, 5);

        startHoax(0xCd5EBC2dD4Cb3dc52ac66CEEcc72c838B40A5931);
<<<<<<< HEAD
        uint256 bidId = auctionInstance.createBid{value: 0.1 ether}(proof);
        stakingManagerInstance.deposit{value: 0.032 ether}(0);
=======
        uint256 bidId = auctionInstance.bidOnStake{value: 0.1 ether}(proof);
        stakingManagerInstance.depositForAuction{value: 0.032 ether}();
>>>>>>> 28718721
        stakingManagerInstance.registerValidator(bidId, test_data);

        uint256 validatorId = bidId;
        uint256 winningBid = bidId;
        address staker = stakingManagerInstance.getStakerRelatedToValidator(
            validatorId
        );
        address etherfiNode = managerInstance.getEtherFiNodeAddress(
            validatorId
        );

        assertEq(staker, 0xCd5EBC2dD4Cb3dc52ac66CEEcc72c838B40A5931);
        assertEq(stakingManagerInstance.stakeAmount(), 0.032 ether);
        assertEq(winningBid, bidId);
        assertEq(validatorId, bidId);

        assertEq(
            IEtherFiNode(etherfiNode).getIpfsHashForEncryptedValidatorKey(),
            test_data.ipfsHashForEncryptedValidatorKey
        );
        assertEq(
            managerInstance.getEtherFiNodeIpfsHashForEncryptedValidatorKey(
                validatorId
            ),
            test_data.ipfsHashForEncryptedValidatorKey
        );
    }

    function test_DepositWithBidIdWorksCorrectly() public {
        bytes32[] memory proof = merkle.getProof(whiteListedAddresses, 0);

        startHoax(0xCd5EBC2dD4Cb3dc52ac66CEEcc72c838B40A5931);
        uint256 bidIdOne = auctionInstance.bidOnStake{value: 0.1 ether}(proof);
        uint256 bidIdTwo = auctionInstance.bidOnStake{value: 0.2 ether}(proof);
        uint256 bidIdThree = auctionInstance.bidOnStake{value: 0.3 ether}(proof);
        assertEq(bidIdThree, 3);

        stakingManagerInstance.depositWithBidId{value: 0.032 ether}(bidIdOne);
        assertEq(stakingManagerInstance.bidIdToStaker(bidIdOne), 0xCd5EBC2dD4Cb3dc52ac66CEEcc72c838B40A5931);

        (,,,, bool isActive) = auctionInstance.bids(bidIdOne);
        assertEq(isActive, false);
        (,,,, isActive) = auctionInstance.bids(bidIdTwo);
        assertEq(isActive, true);
        assertEq(auctionInstance.currentHighestBidId(), 3);

        stakingManagerInstance.registerValidator(bidIdOne, test_data);

        assertEq(TestBNFTInstance.ownerOf(bidIdOne), 0xCd5EBC2dD4Cb3dc52ac66CEEcc72c838B40A5931);
        assertEq(TestTNFTInstance.ownerOf(bidIdOne), 0xCd5EBC2dD4Cb3dc52ac66CEEcc72c838B40A5931);

        address etherfiNode = managerInstance.getEtherFiNodeAddress(bidIdOne);

        assertEq(stakingManagerInstance.stakeAmount(), 0.032 ether);
        assertEq(etherfiNode.balance, 0.1 ether);
    }

    function test_StakingManagerReceivesEther() public {
        bytes32[] memory proof = merkle.getProof(whiteListedAddresses, 0);

        vm.prank(0xCd5EBC2dD4Cb3dc52ac66CEEcc72c838B40A5931);
        nodeOperatorKeyManagerInstance.registerNodeOperator(_ipfsHash, 5);

        startHoax(0xCd5EBC2dD4Cb3dc52ac66CEEcc72c838B40A5931);
<<<<<<< HEAD
        auctionInstance.createBid{value: 0.1 ether}(proof);
        stakingManagerInstance.deposit{value: 0.032 ether}(0);
        assertEq(address(stakingManagerInstance).balance, 0.032 ether);
    }

    function test_StakingManagerFailsIfIncorrectAmountSent() public {
        vm.prank(0xCd5EBC2dD4Cb3dc52ac66CEEcc72c838B40A5931);
        nodeOperatorKeyManagerInstance.registerNodeOperator(_ipfsHash, 5);

=======
        auctionInstance.bidOnStake{value: 0.1 ether}(proof);
        stakingManagerInstance.depositForAuction{value: 0.032 ether}();
        assertEq(address(stakingManagerInstance).balance, 0.032 ether);
    }

    function test_DepositFailsIfIncorrectAmountSent() public {
>>>>>>> 28718721
        startHoax(0xCd5EBC2dD4Cb3dc52ac66CEEcc72c838B40A5931);
        vm.expectRevert("Insufficient staking amount");
        stakingManagerInstance.depositForAuction{value: 0.2 ether}();
    }

    function test_DepositFailsBidDoesntExist() public {
        bytes32[] memory proof = merkle.getProof(whiteListedAddresses, 0);

        vm.prank(0xCd5EBC2dD4Cb3dc52ac66CEEcc72c838B40A5931);
        nodeOperatorKeyManagerInstance.registerNodeOperator(_ipfsHash, 5);

        startHoax(0xCd5EBC2dD4Cb3dc52ac66CEEcc72c838B40A5931);
        auctionInstance.createBid{value: 0.1 ether}(proof);
        auctionInstance.cancelBid(1);
        vm.expectRevert("No bids available at the moment");
        stakingManagerInstance.depositForAuction{value: 0.032 ether}();
    }

    function test_DepositFailsIfContractPaused() public {
        bytes32[] memory proof = merkle.getProof(whiteListedAddresses, 0);

        vm.prank(0xCd5EBC2dD4Cb3dc52ac66CEEcc72c838B40A5931);
        nodeOperatorKeyManagerInstance.registerNodeOperator(_ipfsHash, 5);

        vm.prank(owner);
        stakingManagerInstance.pauseContract();

        startHoax(0xCd5EBC2dD4Cb3dc52ac66CEEcc72c838B40A5931);
        auctionInstance.createBid{value: 0.1 ether}(proof);
        vm.expectRevert("Pausable: paused");
        stakingManagerInstance.depositForAuction{value: 0.032 ether}();
        assertEq(stakingManagerInstance.paused(), true);
        vm.stopPrank();

        vm.prank(owner);
        stakingManagerInstance.unPauseContract();

        hoax(0xCd5EBC2dD4Cb3dc52ac66CEEcc72c838B40A5931);
        stakingManagerInstance.depositForAuction{value: 0.032 ether}();
        assertEq(stakingManagerInstance.paused(), false);
        assertEq(address(stakingManagerInstance).balance, 0.032 ether);
    }

    function test_DepositFailsIfBidAlreadySelected() public {
        bytes32[] memory proof = merkle.getProof(whiteListedAddresses, 0);

        startHoax(0xCd5EBC2dD4Cb3dc52ac66CEEcc72c838B40A5931);
        auctionInstance.bidOnStake{value: 0.1 ether}(proof);
        stakingManagerInstance.depositForAuction{value: 0.032 ether}();
        auctionInstance.bidOnStake{value: 0.1 ether}(proof);
        vm.expectRevert("Bid already selected");
        stakingManagerInstance.depositWithBidId{value: 0.032 ether}(1);
    }

    function test_EtherFailSafeWorks() public {
        bytes32[] memory proof = merkle.getProof(whiteListedAddresses, 0);

        vm.prank(0xCd5EBC2dD4Cb3dc52ac66CEEcc72c838B40A5931);
        nodeOperatorKeyManagerInstance.registerNodeOperator(_ipfsHash, 5);

        startHoax(0xCd5EBC2dD4Cb3dc52ac66CEEcc72c838B40A5931);
        uint256 walletBalance = 0xCd5EBC2dD4Cb3dc52ac66CEEcc72c838B40A5931
            .balance;
<<<<<<< HEAD
        auctionInstance.createBid{value: 0.1 ether}(proof);
        stakingManagerInstance.deposit{value: 0.032 ether}(0);
=======
        auctionInstance.bidOnStake{value: 0.1 ether}(proof);
        stakingManagerInstance.depositForAuction{value: 0.032 ether}();
>>>>>>> 28718721
        assertEq(address(stakingManagerInstance).balance, 0.032 ether);
        assertEq(
            0xCd5EBC2dD4Cb3dc52ac66CEEcc72c838B40A5931.balance,
            walletBalance - 0.132 ether
        );
        vm.stopPrank();

        vm.prank(owner);
        uint256 walletBalance2 = 0xCd5EBC2dD4Cb3dc52ac66CEEcc72c838B40A5931
            .balance;
        stakingManagerInstance.fetchEtherFromContract(
            0xCd5EBC2dD4Cb3dc52ac66CEEcc72c838B40A5931
        );
        assertEq(address(stakingManagerInstance).balance, 0 ether);
        assertEq(
            0xCd5EBC2dD4Cb3dc52ac66CEEcc72c838B40A5931.balance,
            walletBalance - 0.1 ether
        );
    }

    function test_RegisterValidatorFailsIfIncorrectCaller() public {
        bytes32[] memory proof = merkle.getProof(whiteListedAddresses, 0);

        vm.prank(0xCd5EBC2dD4Cb3dc52ac66CEEcc72c838B40A5931);
        nodeOperatorKeyManagerInstance.registerNodeOperator(_ipfsHash, 5);

        startHoax(0xCd5EBC2dD4Cb3dc52ac66CEEcc72c838B40A5931);
<<<<<<< HEAD
        uint256 bidId = auctionInstance.createBid{value: 0.1 ether}(proof);
        stakingManagerInstance.deposit{value: 0.032 ether}(0);
=======
        uint256 bidId = auctionInstance.bidOnStake{value: 0.1 ether}(proof);
        stakingManagerInstance.depositForAuction{value: 0.032 ether}();
>>>>>>> 28718721
        vm.stopPrank();

        vm.prank(owner);
        vm.expectRevert("Not deposit owner");
        stakingManagerInstance.registerValidator(bidId, test_data);
    }

    function test_RegisterValidatorFailsIfValidatorNotInCorrectPhase() public {
        bytes32[] memory proof = merkle.getProof(whiteListedAddresses, 0);

        vm.prank(0xCd5EBC2dD4Cb3dc52ac66CEEcc72c838B40A5931);
        nodeOperatorKeyManagerInstance.registerNodeOperator(_ipfsHash, 5);

        startHoax(0xCd5EBC2dD4Cb3dc52ac66CEEcc72c838B40A5931);
<<<<<<< HEAD
        uint256 bidId = auctionInstance.createBid{value: 0.1 ether}(proof);
        stakingManagerInstance.deposit{value: 0.032 ether}(0);
=======
        uint256 bidId = auctionInstance.bidOnStake{value: 0.1 ether}(proof);
        stakingManagerInstance.depositForAuction{value: 0.032 ether}();
>>>>>>> 28718721
        stakingManagerInstance.cancelDeposit(bidId);

        vm.expectRevert("Deposit does not exist");
        stakingManagerInstance.registerValidator(bidId, test_data);
    }

    function test_RegisterValidatorFailsIfContractPaused() public {
        bytes32[] memory proof = merkle.getProof(whiteListedAddresses, 0);

        vm.prank(0xCd5EBC2dD4Cb3dc52ac66CEEcc72c838B40A5931);
        nodeOperatorKeyManagerInstance.registerNodeOperator(_ipfsHash, 5);

        startHoax(0xCd5EBC2dD4Cb3dc52ac66CEEcc72c838B40A5931);
<<<<<<< HEAD
        auctionInstance.createBid{value: 0.1 ether}(proof);
        stakingManagerInstance.deposit{value: 0.032 ether}(0);
=======
        auctionInstance.bidOnStake{value: 0.1 ether}(proof);
        stakingManagerInstance.depositForAuction{value: 0.032 ether}();
>>>>>>> 28718721
        vm.stopPrank();

        vm.prank(owner);
        stakingManagerInstance.pauseContract();

        hoax(0xCd5EBC2dD4Cb3dc52ac66CEEcc72c838B40A5931);
        vm.expectRevert("Pausable: paused");
        stakingManagerInstance.registerValidator(0, test_data);
    }

    function test_RegisterValidatorWorksCorrectly() public {
        bytes32[] memory proof = merkle.getProof(whiteListedAddresses, 0);

        vm.prank(0xCd5EBC2dD4Cb3dc52ac66CEEcc72c838B40A5931);
        nodeOperatorKeyManagerInstance.registerNodeOperator(_ipfsHash, 5);

        startHoax(0xCd5EBC2dD4Cb3dc52ac66CEEcc72c838B40A5931);
<<<<<<< HEAD
        uint256 bidId = auctionInstance.createBid{value: 0.1 ether}(proof);
        stakingManagerInstance.deposit{value: 0.032 ether}(0);
=======
        uint256 bidId = auctionInstance.bidOnStake{value: 0.1 ether}(proof);
        stakingManagerInstance.depositForAuction{value: 0.032 ether}();
>>>>>>> 28718721
        stakingManagerInstance.registerValidator(bidId, test_data);

        uint256 selectedBidId = bidId;
        address etherFiNode = managerInstance.getEtherFiNodeAddress(bidId);

        assertEq(etherFiNode.balance, 0.1 ether);
        assertEq(selectedBidId, 1);
        assertEq(managerInstance.numberOfValidators(), 1);
        assertEq(address(managerInstance).balance, 0 ether);
        assertEq(address(auctionInstance).balance, 0);

        address operatorAddress = auctionInstance.getBidOwner(bidId);
        assertEq(operatorAddress, 0xCd5EBC2dD4Cb3dc52ac66CEEcc72c838B40A5931);

        address safeAddress = managerInstance.getEtherFiNodeAddress(bidId);
        assertEq(safeAddress, etherFiNode);

        assertEq(
            TestBNFTInstance.ownerOf(bidId),
            0xCd5EBC2dD4Cb3dc52ac66CEEcc72c838B40A5931
        );
        assertEq(
            TestTNFTInstance.ownerOf(bidId),
            0xCd5EBC2dD4Cb3dc52ac66CEEcc72c838B40A5931
        );
        assertEq(
            TestBNFTInstance.balanceOf(
                0xCd5EBC2dD4Cb3dc52ac66CEEcc72c838B40A5931
            ),
            1
        );
        assertEq(
            TestTNFTInstance.balanceOf(
                0xCd5EBC2dD4Cb3dc52ac66CEEcc72c838B40A5931
            ),
            1
        );
    }

    function test_cancelDepositFailsIfNotStakeOwner() public {
        bytes32[] memory proof = merkle.getProof(whiteListedAddresses, 0);

        vm.prank(0xCd5EBC2dD4Cb3dc52ac66CEEcc72c838B40A5931);
        nodeOperatorKeyManagerInstance.registerNodeOperator(_ipfsHash, 5);

        startHoax(0xCd5EBC2dD4Cb3dc52ac66CEEcc72c838B40A5931);
        uint256 bidId = auctionInstance.createBid{value: 0.1 ether}(proof);

        stakingManagerInstance.depositForAuction{value: 0.032 ether}();
        vm.stopPrank();

        vm.prank(owner);
        vm.expectRevert("Not deposit owner");
        stakingManagerInstance.cancelDeposit(bidId);
    }

    function test_cancelDepositFailsIfCancellingAvailabilityClosed() public {
        bytes32[] memory proof = merkle.getProof(whiteListedAddresses, 0);

        vm.prank(0xCd5EBC2dD4Cb3dc52ac66CEEcc72c838B40A5931);
        nodeOperatorKeyManagerInstance.registerNodeOperator(_ipfsHash, 5);

        startHoax(0xCd5EBC2dD4Cb3dc52ac66CEEcc72c838B40A5931);
        uint256 bidId = auctionInstance.createBid{value: 0.1 ether}(proof);

        stakingManagerInstance.depositForAuction{value: 0.032 ether}();
        stakingManagerInstance.cancelDeposit(bidId);

        vm.expectRevert("Deposit does not exist");
        stakingManagerInstance.cancelDeposit(bidId);
    }

    function test_cancelDepositWorksCorrectly() public {
        bytes32[] memory proof = merkle.getProof(whiteListedAddresses, 0);

        vm.prank(0xCd5EBC2dD4Cb3dc52ac66CEEcc72c838B40A5931);
        nodeOperatorKeyManagerInstance.registerNodeOperator(_ipfsHash, 5);

        startHoax(0xCd5EBC2dD4Cb3dc52ac66CEEcc72c838B40A5931);
        uint256 bidId1 = auctionInstance.createBid{value: 0.1 ether}(proof);
        uint256 bidId2 = auctionInstance.createBid{value: 0.3 ether}(proof);
        uint256 bidId3 = auctionInstance.createBid{value: 0.2 ether}(proof);

        assertEq(address(auctionInstance).balance, 0.6 ether);

        stakingManagerInstance.depositForAuction{value: 0.032 ether}(); // bidId2
        uint256 depositorBalance = 0xCd5EBC2dD4Cb3dc52ac66CEEcc72c838B40A5931
            .balance;

        uint256 selectedBidId = bidId2;
        address staker = stakingManagerInstance.getStakerRelatedToValidator(
            bidId2
        );
        address etherFiNode = managerInstance.getEtherFiNodeAddress(bidId2);

        assertEq(staker, 0xCd5EBC2dD4Cb3dc52ac66CEEcc72c838B40A5931);
        assertEq(selectedBidId, bidId2);
        assertTrue(
            IEtherFiNode(etherFiNode).getPhase() ==
                IEtherFiNode.VALIDATOR_PHASE.STAKE_DEPOSITED
        );

        (uint256 bidAmount, , , address bidder, bool isActive) = auctionInstance
            .bids(selectedBidId);

        assertEq(bidAmount, 0.3 ether);
        assertEq(bidder, 0xCd5EBC2dD4Cb3dc52ac66CEEcc72c838B40A5931);
        assertEq(isActive, false);
        assertEq(auctionInstance.numberOfActiveBids(), 2);
        assertEq(auctionInstance.currentHighestBidId(), bidId3);
        assertEq(address(auctionInstance).balance, 0.6 ether);

        stakingManagerInstance.cancelDeposit(bidId2);
        assertEq(managerInstance.getEtherFiNodeAddress(bidId2), address(0));
        assertEq(
            stakingManagerInstance.getStakerRelatedToValidator(bidId2),
            address(0)
        );
        assertTrue(
            IEtherFiNode(etherFiNode).getPhase() ==
                IEtherFiNode.VALIDATOR_PHASE.CANCELLED
        );

        (bidAmount, , , bidder, isActive) = auctionInstance.bids(bidId2);
        assertEq(bidAmount, 0.3 ether);
        assertEq(bidder, 0xCd5EBC2dD4Cb3dc52ac66CEEcc72c838B40A5931);
        assertEq(isActive, true);
        assertEq(auctionInstance.numberOfActiveBids(), 3);
        assertEq(auctionInstance.currentHighestBidId(), bidId2);
        assertEq(address(auctionInstance).balance, 0.6 ether);

        assertEq(
            0xCd5EBC2dD4Cb3dc52ac66CEEcc72c838B40A5931.balance,
            depositorBalance + 0.032 ether
        );
    }

    function test_CorrectValidatorAttatchedToNft() public {
        bytes32[] memory proof = merkle.getProof(whiteListedAddresses, 0);

        vm.prank(0xCd5EBC2dD4Cb3dc52ac66CEEcc72c838B40A5931);
        nodeOperatorKeyManagerInstance.registerNodeOperator(_ipfsHash, 5);

        vm.prank(0x9154a74AAfF2F586FB0a884AeAb7A64521c64bCf);
        nodeOperatorKeyManagerInstance.registerNodeOperator(_ipfsHash, 5);

        startHoax(0xCd5EBC2dD4Cb3dc52ac66CEEcc72c838B40A5931);
<<<<<<< HEAD
        uint256 bidId1 = auctionInstance.createBid{value: 0.1 ether}(proof);
        stakingManagerInstance.deposit{value: 0.032 ether}(0);
=======
        uint256 bidId1 = auctionInstance.bidOnStake{value: 0.1 ether}(proof);
        stakingManagerInstance.depositForAuction{value: 0.032 ether}();
>>>>>>> 28718721
        stakingManagerInstance.registerValidator(bidId1, test_data);

        vm.stopPrank();
        startHoax(0x9154a74AAfF2F586FB0a884AeAb7A64521c64bCf);
<<<<<<< HEAD
        uint256 bidId2 = auctionInstance.createBid{value: 0.1 ether}(proof);
        stakingManagerInstance.deposit{value: 0.032 ether}(0);
=======
        uint256 bidId2 = auctionInstance.bidOnStake{value: 0.1 ether}(proof);
        stakingManagerInstance.depositForAuction{value: 0.032 ether}();
>>>>>>> 28718721
        stakingManagerInstance.registerValidator(bidId2, test_data);

        assertEq(
            TestBNFTInstance.ownerOf(bidId1),
            0xCd5EBC2dD4Cb3dc52ac66CEEcc72c838B40A5931
        );
        assertEq(
            TestTNFTInstance.ownerOf(bidId1),
            0xCd5EBC2dD4Cb3dc52ac66CEEcc72c838B40A5931
        );
        assertEq(
            TestBNFTInstance.ownerOf(bidId2),
            0x9154a74AAfF2F586FB0a884AeAb7A64521c64bCf
        );
        assertEq(
            TestTNFTInstance.ownerOf(bidId2),
            0x9154a74AAfF2F586FB0a884AeAb7A64521c64bCf
        );
        assertEq(
            TestBNFTInstance.balanceOf(
                0xCd5EBC2dD4Cb3dc52ac66CEEcc72c838B40A5931
            ),
            1
        );
        assertEq(
            TestTNFTInstance.balanceOf(
                0xCd5EBC2dD4Cb3dc52ac66CEEcc72c838B40A5931
            ),
            1
        );
        assertEq(
            TestBNFTInstance.balanceOf(
                0x9154a74AAfF2F586FB0a884AeAb7A64521c64bCf
            ),
            1
        );
        assertEq(
            TestTNFTInstance.balanceOf(
                0x9154a74AAfF2F586FB0a884AeAb7A64521c64bCf
            ),
            1
        );
    }

    function _merkleSetup() internal {
        merkle = new Merkle();

        whiteListedAddresses.push(
            keccak256(
                abi.encodePacked(0xCd5EBC2dD4Cb3dc52ac66CEEcc72c838B40A5931)
            )
        );
        whiteListedAddresses.push(
            keccak256(
                abi.encodePacked(0x9154a74AAfF2F586FB0a884AeAb7A64521c64bCf)
            )
        );
        whiteListedAddresses.push(
            keccak256(
                abi.encodePacked(0xCDca97f61d8EE53878cf602FF6BC2f260f10240B)
            )
        );

        root = merkle.getRoot(whiteListedAddresses);
    }
}<|MERGE_RESOLUTION|>--- conflicted
+++ resolved
@@ -140,13 +140,8 @@
         nodeOperatorKeyManagerInstance.registerNodeOperator(_ipfsHash, 5);
 
         startHoax(0xCd5EBC2dD4Cb3dc52ac66CEEcc72c838B40A5931);
-<<<<<<< HEAD
         uint256 bidId = auctionInstance.createBid{value: 0.1 ether}(proof);
-        stakingManagerInstance.deposit{value: 0.032 ether}(0);
-=======
-        uint256 bidId = auctionInstance.bidOnStake{value: 0.1 ether}(proof);
-        stakingManagerInstance.depositForAuction{value: 0.032 ether}();
->>>>>>> 28718721
+        stakingManagerInstance.depositForAuction{value: 0.032 ether}();
         stakingManagerInstance.registerValidator(bidId, test_data);
 
         uint256 validatorId = bidId;
@@ -178,25 +173,37 @@
     function test_DepositWithBidIdWorksCorrectly() public {
         bytes32[] memory proof = merkle.getProof(whiteListedAddresses, 0);
 
-        startHoax(0xCd5EBC2dD4Cb3dc52ac66CEEcc72c838B40A5931);
-        uint256 bidIdOne = auctionInstance.bidOnStake{value: 0.1 ether}(proof);
-        uint256 bidIdTwo = auctionInstance.bidOnStake{value: 0.2 ether}(proof);
-        uint256 bidIdThree = auctionInstance.bidOnStake{value: 0.3 ether}(proof);
+        vm.prank(0xCd5EBC2dD4Cb3dc52ac66CEEcc72c838B40A5931);
+        nodeOperatorKeyManagerInstance.registerNodeOperator(_ipfsHash, 5);
+
+        startHoax(0xCd5EBC2dD4Cb3dc52ac66CEEcc72c838B40A5931);
+        uint256 bidIdOne = auctionInstance.createBid{value: 0.1 ether}(proof);
+        uint256 bidIdTwo = auctionInstance.createBid{value: 0.2 ether}(proof);
+        uint256 bidIdThree = auctionInstance.createBid{value: 0.3 ether}(proof);
         assertEq(bidIdThree, 3);
 
         stakingManagerInstance.depositWithBidId{value: 0.032 ether}(bidIdOne);
-        assertEq(stakingManagerInstance.bidIdToStaker(bidIdOne), 0xCd5EBC2dD4Cb3dc52ac66CEEcc72c838B40A5931);
-
-        (,,,, bool isActive) = auctionInstance.bids(bidIdOne);
+        assertEq(
+            stakingManagerInstance.bidIdToStaker(bidIdOne),
+            0xCd5EBC2dD4Cb3dc52ac66CEEcc72c838B40A5931
+        );
+
+        (, , , , bool isActive) = auctionInstance.bids(bidIdOne);
         assertEq(isActive, false);
-        (,,,, isActive) = auctionInstance.bids(bidIdTwo);
+        (, , , , isActive) = auctionInstance.bids(bidIdTwo);
         assertEq(isActive, true);
         assertEq(auctionInstance.currentHighestBidId(), 3);
 
         stakingManagerInstance.registerValidator(bidIdOne, test_data);
 
-        assertEq(TestBNFTInstance.ownerOf(bidIdOne), 0xCd5EBC2dD4Cb3dc52ac66CEEcc72c838B40A5931);
-        assertEq(TestTNFTInstance.ownerOf(bidIdOne), 0xCd5EBC2dD4Cb3dc52ac66CEEcc72c838B40A5931);
+        assertEq(
+            TestBNFTInstance.ownerOf(bidIdOne),
+            0xCd5EBC2dD4Cb3dc52ac66CEEcc72c838B40A5931
+        );
+        assertEq(
+            TestTNFTInstance.ownerOf(bidIdOne),
+            0xCd5EBC2dD4Cb3dc52ac66CEEcc72c838B40A5931
+        );
 
         address etherfiNode = managerInstance.getEtherFiNodeAddress(bidIdOne);
 
@@ -211,24 +218,12 @@
         nodeOperatorKeyManagerInstance.registerNodeOperator(_ipfsHash, 5);
 
         startHoax(0xCd5EBC2dD4Cb3dc52ac66CEEcc72c838B40A5931);
-<<<<<<< HEAD
-        auctionInstance.createBid{value: 0.1 ether}(proof);
-        stakingManagerInstance.deposit{value: 0.032 ether}(0);
+        auctionInstance.createBid{value: 0.1 ether}(proof);
+        stakingManagerInstance.depositForAuction{value: 0.032 ether}();
         assertEq(address(stakingManagerInstance).balance, 0.032 ether);
     }
 
-    function test_StakingManagerFailsIfIncorrectAmountSent() public {
-        vm.prank(0xCd5EBC2dD4Cb3dc52ac66CEEcc72c838B40A5931);
-        nodeOperatorKeyManagerInstance.registerNodeOperator(_ipfsHash, 5);
-
-=======
-        auctionInstance.bidOnStake{value: 0.1 ether}(proof);
-        stakingManagerInstance.depositForAuction{value: 0.032 ether}();
-        assertEq(address(stakingManagerInstance).balance, 0.032 ether);
-    }
-
     function test_DepositFailsIfIncorrectAmountSent() public {
->>>>>>> 28718721
         startHoax(0xCd5EBC2dD4Cb3dc52ac66CEEcc72c838B40A5931);
         vm.expectRevert("Insufficient staking amount");
         stakingManagerInstance.depositForAuction{value: 0.2 ether}();
@@ -275,10 +270,13 @@
     function test_DepositFailsIfBidAlreadySelected() public {
         bytes32[] memory proof = merkle.getProof(whiteListedAddresses, 0);
 
-        startHoax(0xCd5EBC2dD4Cb3dc52ac66CEEcc72c838B40A5931);
-        auctionInstance.bidOnStake{value: 0.1 ether}(proof);
-        stakingManagerInstance.depositForAuction{value: 0.032 ether}();
-        auctionInstance.bidOnStake{value: 0.1 ether}(proof);
+        vm.prank(0xCd5EBC2dD4Cb3dc52ac66CEEcc72c838B40A5931);
+        nodeOperatorKeyManagerInstance.registerNodeOperator(_ipfsHash, 5);
+
+        startHoax(0xCd5EBC2dD4Cb3dc52ac66CEEcc72c838B40A5931);
+        auctionInstance.createBid{value: 0.1 ether}(proof);
+        stakingManagerInstance.depositForAuction{value: 0.032 ether}();
+        auctionInstance.createBid{value: 0.1 ether}(proof);
         vm.expectRevert("Bid already selected");
         stakingManagerInstance.depositWithBidId{value: 0.032 ether}(1);
     }
@@ -292,13 +290,8 @@
         startHoax(0xCd5EBC2dD4Cb3dc52ac66CEEcc72c838B40A5931);
         uint256 walletBalance = 0xCd5EBC2dD4Cb3dc52ac66CEEcc72c838B40A5931
             .balance;
-<<<<<<< HEAD
-        auctionInstance.createBid{value: 0.1 ether}(proof);
-        stakingManagerInstance.deposit{value: 0.032 ether}(0);
-=======
-        auctionInstance.bidOnStake{value: 0.1 ether}(proof);
-        stakingManagerInstance.depositForAuction{value: 0.032 ether}();
->>>>>>> 28718721
+        auctionInstance.createBid{value: 0.1 ether}(proof);
+        stakingManagerInstance.depositForAuction{value: 0.032 ether}();
         assertEq(address(stakingManagerInstance).balance, 0.032 ether);
         assertEq(
             0xCd5EBC2dD4Cb3dc52ac66CEEcc72c838B40A5931.balance,
@@ -326,13 +319,8 @@
         nodeOperatorKeyManagerInstance.registerNodeOperator(_ipfsHash, 5);
 
         startHoax(0xCd5EBC2dD4Cb3dc52ac66CEEcc72c838B40A5931);
-<<<<<<< HEAD
         uint256 bidId = auctionInstance.createBid{value: 0.1 ether}(proof);
-        stakingManagerInstance.deposit{value: 0.032 ether}(0);
-=======
-        uint256 bidId = auctionInstance.bidOnStake{value: 0.1 ether}(proof);
-        stakingManagerInstance.depositForAuction{value: 0.032 ether}();
->>>>>>> 28718721
+        stakingManagerInstance.depositForAuction{value: 0.032 ether}();
         vm.stopPrank();
 
         vm.prank(owner);
@@ -347,13 +335,8 @@
         nodeOperatorKeyManagerInstance.registerNodeOperator(_ipfsHash, 5);
 
         startHoax(0xCd5EBC2dD4Cb3dc52ac66CEEcc72c838B40A5931);
-<<<<<<< HEAD
         uint256 bidId = auctionInstance.createBid{value: 0.1 ether}(proof);
-        stakingManagerInstance.deposit{value: 0.032 ether}(0);
-=======
-        uint256 bidId = auctionInstance.bidOnStake{value: 0.1 ether}(proof);
-        stakingManagerInstance.depositForAuction{value: 0.032 ether}();
->>>>>>> 28718721
+        stakingManagerInstance.depositForAuction{value: 0.032 ether}();
         stakingManagerInstance.cancelDeposit(bidId);
 
         vm.expectRevert("Deposit does not exist");
@@ -367,13 +350,8 @@
         nodeOperatorKeyManagerInstance.registerNodeOperator(_ipfsHash, 5);
 
         startHoax(0xCd5EBC2dD4Cb3dc52ac66CEEcc72c838B40A5931);
-<<<<<<< HEAD
-        auctionInstance.createBid{value: 0.1 ether}(proof);
-        stakingManagerInstance.deposit{value: 0.032 ether}(0);
-=======
-        auctionInstance.bidOnStake{value: 0.1 ether}(proof);
-        stakingManagerInstance.depositForAuction{value: 0.032 ether}();
->>>>>>> 28718721
+        auctionInstance.createBid{value: 0.1 ether}(proof);
+        stakingManagerInstance.depositForAuction{value: 0.032 ether}();
         vm.stopPrank();
 
         vm.prank(owner);
@@ -391,13 +369,8 @@
         nodeOperatorKeyManagerInstance.registerNodeOperator(_ipfsHash, 5);
 
         startHoax(0xCd5EBC2dD4Cb3dc52ac66CEEcc72c838B40A5931);
-<<<<<<< HEAD
         uint256 bidId = auctionInstance.createBid{value: 0.1 ether}(proof);
-        stakingManagerInstance.deposit{value: 0.032 ether}(0);
-=======
-        uint256 bidId = auctionInstance.bidOnStake{value: 0.1 ether}(proof);
-        stakingManagerInstance.depositForAuction{value: 0.032 ether}();
->>>>>>> 28718721
+        stakingManagerInstance.depositForAuction{value: 0.032 ether}();
         stakingManagerInstance.registerValidator(bidId, test_data);
 
         uint256 selectedBidId = bidId;
@@ -545,24 +518,14 @@
         nodeOperatorKeyManagerInstance.registerNodeOperator(_ipfsHash, 5);
 
         startHoax(0xCd5EBC2dD4Cb3dc52ac66CEEcc72c838B40A5931);
-<<<<<<< HEAD
         uint256 bidId1 = auctionInstance.createBid{value: 0.1 ether}(proof);
-        stakingManagerInstance.deposit{value: 0.032 ether}(0);
-=======
-        uint256 bidId1 = auctionInstance.bidOnStake{value: 0.1 ether}(proof);
-        stakingManagerInstance.depositForAuction{value: 0.032 ether}();
->>>>>>> 28718721
+        stakingManagerInstance.depositForAuction{value: 0.032 ether}();
         stakingManagerInstance.registerValidator(bidId1, test_data);
 
         vm.stopPrank();
         startHoax(0x9154a74AAfF2F586FB0a884AeAb7A64521c64bCf);
-<<<<<<< HEAD
         uint256 bidId2 = auctionInstance.createBid{value: 0.1 ether}(proof);
-        stakingManagerInstance.deposit{value: 0.032 ether}(0);
-=======
-        uint256 bidId2 = auctionInstance.bidOnStake{value: 0.1 ether}(proof);
-        stakingManagerInstance.depositForAuction{value: 0.032 ether}();
->>>>>>> 28718721
+        stakingManagerInstance.depositForAuction{value: 0.032 ether}();
         stakingManagerInstance.registerValidator(bidId2, test_data);
 
         assertEq(
