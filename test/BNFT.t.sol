--- conflicted
+++ resolved
@@ -28,13 +28,8 @@
 
         hoax(alice);
         stakingManagerInstance.batchDepositWithBidIds{value: 32 ether}(
-<<<<<<< HEAD
             bidIds,
-            proof,
             false
-=======
-            bidIds
->>>>>>> 84a7ba0d
         );
 
         IStakingManager.DepositData[]
@@ -88,13 +83,8 @@
         bidIdArray[0] = 1;
 
         stakingManagerInstance.batchDepositWithBidIds{value: 32 ether}(
-<<<<<<< HEAD
             bidIdArray,
-            proof,
             false
-=======
-            bidIdArray
->>>>>>> 84a7ba0d
         );
 
         IStakingManager.DepositData[]
