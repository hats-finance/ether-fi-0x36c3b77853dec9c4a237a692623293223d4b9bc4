--- conflicted
+++ resolved
@@ -90,13 +90,8 @@
         bytes32[] memory proof = merkle.getProof(whiteListedAddresses, 0);
 
         startHoax(0xCd5EBC2dD4Cb3dc52ac66CEEcc72c838B40A5931);
-<<<<<<< HEAD
         auctionInstance.createBid{value: 0.1 ether}(proof);
-        stakingManagerInstance.deposit{value: 0.032 ether}();
-=======
-        auctionInstance.bidOnStake{value: 0.1 ether}(proof);
         stakingManagerInstance.deposit{value: 0.032 ether}(0);
->>>>>>> ef5f545b
         vm.expectRevert("Err: token is SOUL BOUND");
         TestBNFTInstance.transferFrom(
             0xCd5EBC2dD4Cb3dc52ac66CEEcc72c838B40A5931,
