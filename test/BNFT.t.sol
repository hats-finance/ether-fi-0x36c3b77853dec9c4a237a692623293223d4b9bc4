// SPDX-License-Identifier: UNLICENSED
pragma solidity ^0.8.13;

import "forge-std/Test.sol";
import "../src/StakingManager.sol";
import "src/EtherFiNodesManager.sol";

import "../src/BNFT.sol";
import "../src/NodeOperatorKeyManager.sol";
import "../src/TNFT.sol";
import "../src/AuctionManager.sol";
import "../src/Treasury.sol";
import "../lib/murky/src/Merkle.sol";

contract BNFTTest is Test {
    StakingManager public stakingManagerInstance;
    EtherFiNode public withdrawSafeInstance;
    EtherFiNodesManager public managerInstance;
    NodeOperatorKeyManager public nodeOperatorKeyManagerInstance;
    BNFT public TestBNFTInstance;
    TNFT public TestTNFTInstance;
    AuctionManager public auctionInstance;
    Treasury public treasuryInstance;
    Merkle merkle;
    bytes32 root;
    bytes32[] public whiteListedAddresses;
    IStakingManager.DepositData public test_data;

    address owner = vm.addr(1);
    address alice = vm.addr(2);
    address bob = vm.addr(3);

    string _ipfsHash = "ipfs";

    function setUp() public {
        vm.startPrank(owner);
        treasuryInstance = new Treasury();
        _merkleSetup();
        nodeOperatorKeyManagerInstance = new NodeOperatorKeyManager();
        auctionInstance = new AuctionManager(
            address(nodeOperatorKeyManagerInstance)
        );
        treasuryInstance.setAuctionManagerContractAddress(
            address(auctionInstance)
        );
        auctionInstance.updateMerkleRoot(root);
        stakingManagerInstance = new StakingManager(address(auctionInstance));
        auctionInstance.setStakingManagerContractAddress(
            address(stakingManagerInstance)
        );
        TestBNFTInstance = BNFT(address(stakingManagerInstance.BNFTInstance()));
        TestTNFTInstance = TNFT(address(stakingManagerInstance.TNFTInstance()));
        managerInstance = new EtherFiNodesManager(
            address(treasuryInstance),
            address(auctionInstance),
            address(stakingManagerInstance),
            address(TestTNFTInstance),
            address(TestBNFTInstance)
        );

        auctionInstance.setEtherFiNodesManagerAddress(address(managerInstance));
        stakingManagerInstance.setEtherFiNodesManagerAddress(
            address(managerInstance)
        );

        test_data = IStakingManager.DepositData({
            depositDataRoot: "test_deposit_root",
            publicKey: "test_pubkey",
            signature: "test_signature",
            ipfsHashForEncryptedValidatorKey: "test_ipfs_hash"
        });

        vm.stopPrank();
    }

    function test_BNFTContractGetsInstantiatedCorrectly() public {
        assertEq(
            TestBNFTInstance.stakingManagerContractAddress(),
            address(stakingManagerInstance)
        );
        assertEq(TestBNFTInstance.nftValue(), 0.002 ether);
    }

    function test_BNFTMintsFailsIfNotCorrectCaller() public {
        vm.startPrank(alice);
        vm.expectRevert("Only deposit contract function");
        TestBNFTInstance.mint(address(alice), 1);
    }

    function test_BNFTCannotBeTransferred() public {
        bytes32[] memory proof = merkle.getProof(whiteListedAddresses, 0);

        vm.prank(0xCd5EBC2dD4Cb3dc52ac66CEEcc72c838B40A5931);
        nodeOperatorKeyManagerInstance.registerNodeOperator(_ipfsHash, 5);

        startHoax(0xCd5EBC2dD4Cb3dc52ac66CEEcc72c838B40A5931);
<<<<<<< HEAD
        auctionInstance.createBid{value: 0.1 ether}(proof);
        stakingManagerInstance.deposit{value: 0.032 ether}(0);
=======
        auctionInstance.bidOnStake{value: 0.1 ether}(proof);
        stakingManagerInstance.depositForAuction{value: 0.032 ether}();
>>>>>>> 28718721
        vm.expectRevert("Err: token is SOUL BOUND");
        TestBNFTInstance.transferFrom(
            0xCd5EBC2dD4Cb3dc52ac66CEEcc72c838B40A5931,
            address(alice),
            0
        );
    }

    function _merkleSetup() internal {
        merkle = new Merkle();

        whiteListedAddresses.push(
            keccak256(
                abi.encodePacked(0xCd5EBC2dD4Cb3dc52ac66CEEcc72c838B40A5931)
            )
        );
        whiteListedAddresses.push(
            keccak256(
                abi.encodePacked(0x9154a74AAfF2F586FB0a884AeAb7A64521c64bCf)
            )
        );
        whiteListedAddresses.push(
            keccak256(
                abi.encodePacked(0xCDca97f61d8EE53878cf602FF6BC2f260f10240B)
            )
        );

        root = merkle.getRoot(whiteListedAddresses);
    }
}<|MERGE_RESOLUTION|>--- conflicted
+++ resolved
@@ -94,13 +94,8 @@
         nodeOperatorKeyManagerInstance.registerNodeOperator(_ipfsHash, 5);
 
         startHoax(0xCd5EBC2dD4Cb3dc52ac66CEEcc72c838B40A5931);
-<<<<<<< HEAD
         auctionInstance.createBid{value: 0.1 ether}(proof);
-        stakingManagerInstance.deposit{value: 0.032 ether}(0);
-=======
-        auctionInstance.bidOnStake{value: 0.1 ether}(proof);
         stakingManagerInstance.depositForAuction{value: 0.032 ether}();
->>>>>>> 28718721
         vm.expectRevert("Err: token is SOUL BOUND");
         TestBNFTInstance.transferFrom(
             0xCd5EBC2dD4Cb3dc52ac66CEEcc72c838B40A5931,
