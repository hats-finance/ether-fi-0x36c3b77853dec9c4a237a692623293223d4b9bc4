pragma solidity ^0.8.13;

import "forge-std/Test.sol";
import "../src/EarlyAdopterPool.sol";
import "@openzeppelin/contracts/token/ERC20/IERC20.sol";
import "@openzeppelin/contracts/token/ERC20/ERC20.sol";
import "../lib/murky/src/Merkle.sol";
import "./TestERC20.sol";
import "./TestSetup.sol";
import "../src/interfaces/IScoreManager.sol";

contract ClaimReceiverPoolTest is TestSetup {
    //goerli addresses
    address constant WETH = 0xB4FBF271143F4FBf7B91A5ded31805e42b2208d6;
    address constant DAI = 0xdc31Ee1784292379Fbb2964b3B9C4124D8F89C60;

    EarlyAdopterPool public adopterPool;
    
    IWETH private weth = IWETH(WETH);
    IERC20 private dai = IERC20(DAI);

    function setUp() public {
        
        setUpTests();

        vm.startPrank(owner);
        adopterPool = new EarlyAdopterPool(
            address(rETH),
            address(wstETH),
            address(sfrxEth),
            address(cbEth)
        );
        vm.stopPrank();
    }

    function test_DepositFailsWithIncorrectMerkle() public {
        bytes32[] memory proof1 = merkle.getProof(dataForVerification, 0);
        bytes32[] memory proof2 = merkle.getProof(dataForVerification, 1);
        bytes32[] memory proof3 = merkle.getProof(dataForVerification, 2);
        vm.prank(owner);
<<<<<<< HEAD
=======
        claimReceiverPoolInstance.updateMerkleRoot(rootMigration);
>>>>>>> 63ed875b
        vm.expectRevert("Verification failed");
        claimReceiverPoolInstance.deposit{value: 0 ether}(10, 0, 0, 0, 400, proof1);
        vm.expectRevert("Verification failed");
        claimReceiverPoolInstance.deposit{value: 0.2 ether}(0, 0, 0, 0, 652, proof2);
        vm.expectRevert("Verification failed");
        claimReceiverPoolInstance.deposit{value: 0 ether}(0, 10, 0, 50, 400, proof3);
    }

    function test_MigrateWorksCorrectly() public {
        bytes32[] memory proof1 = merkleMigration.getProof(dataForVerification, 1);

        vm.prank(owner);

        assertEq(scoreManagerInstance.scores(earlyAdopterPoolScoreType, 0xCd5EBC2dD4Cb3dc52ac66CEEcc72c838B40A5931), bytes32(abi.encodePacked(uint256(0))));
        assertEq(scoreManagerInstance.totalScores(earlyAdopterPoolScoreType), bytes32(abi.encodePacked(uint256(0))));

        assertEq(scoreManagerInstance.scores(earlyAdopterPoolScoreType, 0xCd5EBC2dD4Cb3dc52ac66CEEcc72c838B40A5931), bytes32(abi.encodePacked(uint256(0))));
        assertEq(scoreManagerInstance.totalScores(earlyAdopterPoolScoreType), bytes32(abi.encodePacked(uint256(0))));

        startHoax(0xCd5EBC2dD4Cb3dc52ac66CEEcc72c838B40A5931);
        claimReceiverPoolInstance.deposit{value: 0.2 ether}(0, 0, 0, 0, 652, proof1);

        assertEq(address(claimReceiverPoolInstance).balance, 0 ether);
        assertEq(address(liquidityPoolInstance).balance, 0.2 ether);
        assertEq(
            eETHInstance.balanceOf(0xCd5EBC2dD4Cb3dc52ac66CEEcc72c838B40A5931),
            0.2 ether
        );
        assertEq(scoreManagerInstance.scores(earlyAdopterPoolScoreType, 0xCd5EBC2dD4Cb3dc52ac66CEEcc72c838B40A5931), bytes32(abi.encodePacked(uint256(652))));
        assertEq(scoreManagerInstance.totalScores(earlyAdopterPoolScoreType), bytes32(abi.encodePacked(uint256(652))));

        vm.expectRevert("Already Deposited");
        claimReceiverPoolInstance.deposit{value: 0.2 ether}(0, 0, 0, 0, 652, proof1);
        vm.stopPrank();

        vm.deal(owner, 100 ether);
        vm.prank(owner);
        liquidityPoolInstance.accrueEapRewards{value: 1 ether}();
        assertEq(
            eETHInstance.balanceOf(0xCd5EBC2dD4Cb3dc52ac66CEEcc72c838B40A5931),
            0.2 ether + 1 ether
        );

        vm.prank(owner);
        liquidityPoolInstance.accrueEapRewards{value: 10 ether}();
        assertEq(
            eETHInstance.balanceOf(0xCd5EBC2dD4Cb3dc52ac66CEEcc72c838B40A5931),
            0.2 ether + 1 ether + 10 ether
        );
    }

    function test_SetLPAddressFailsIfZeroAddress() public {
        vm.prank(owner);
        vm.expectRevert("Cannot be address zero");
        claimReceiverPoolInstance.setLiquidityPool(address(0));
    }

    function test_SetLPAddressFailsIfNonOwner() public {
        vm.prank(alice);
        vm.expectRevert("Ownable: caller is not the owner");
        claimReceiverPoolInstance.setLiquidityPool(address(liquidityPoolInstance));
    }


    function test_EapRewardsWorksCorrectly() public {
        bytes32[] memory bobProof = merkle.getProof(dataForVerification, 3);
        bytes32[] memory danProof = merkle.getProof(dataForVerification, 4);

        vm.deal(bob, 0.1 ether);
        vm.deal(dan, 0.1 ether);

        vm.prank(bob);
        claimReceiverPoolInstance.deposit{value: 0.1 ether}(0, 0, 0, 0, 400, bobProof);
        vm.stopPrank();
        vm.prank(dan);
        claimReceiverPoolInstance.deposit{value: 0.1 ether}(0, 0, 0, 0, 800, danProof);
        vm.stopPrank();

        assertEq(eETHInstance.balanceOf(bob), 0.1 ether);
        assertEq(eETHInstance.balanceOf(dan), 0.1 ether);

        vm.deal(owner, 100 ether);
        vm.prank(owner);
        liquidityPoolInstance.accrueEapRewards{value: 3 ether}();

        assertEq(eETHInstance.balanceOf(bob), 0.1 ether + 1 ether);
        assertEq(eETHInstance.balanceOf(dan), 0.1 ether + 2 ether);
    }
}<|MERGE_RESOLUTION|>--- conflicted
+++ resolved
@@ -38,10 +38,7 @@
         bytes32[] memory proof2 = merkle.getProof(dataForVerification, 1);
         bytes32[] memory proof3 = merkle.getProof(dataForVerification, 2);
         vm.prank(owner);
-<<<<<<< HEAD
-=======
-        claimReceiverPoolInstance.updateMerkleRoot(rootMigration);
->>>>>>> 63ed875b
+
         vm.expectRevert("Verification failed");
         claimReceiverPoolInstance.deposit{value: 0 ether}(10, 0, 0, 0, 400, proof1);
         vm.expectRevert("Verification failed");
