--- conflicted
+++ resolved
@@ -65,12 +65,8 @@
             eETHInstance.balanceOf(0xCd5EBC2dD4Cb3dc52ac66CEEcc72c838B40A5931),
             0.2 ether
         );
-<<<<<<< HEAD
         assertEq(scoreManagerInstance.scores(0, 0xCd5EBC2dD4Cb3dc52ac66CEEcc72c838B40A5931), bytes32(abi.encodePacked(uint256(652))));
-=======
-        assertEq(scoreManagerInstance.scores(earlyAdopterPoolScoreType, 0xCd5EBC2dD4Cb3dc52ac66CEEcc72c838B40A5931), bytes32(abi.encodePacked(uint256(652))));
-        assertEq(scoreManagerInstance.totalScores(earlyAdopterPoolScoreType), bytes32(abi.encodePacked(uint256(652))));
->>>>>>> 63ed875b
+
 
         vm.expectRevert("Already Deposited");
         claimReceiverPoolInstance.deposit{value: 0.2 ether}(0, 0, 0, 0, 652, proof1);
