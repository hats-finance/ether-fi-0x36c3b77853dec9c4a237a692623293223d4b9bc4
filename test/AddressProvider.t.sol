// SPDX-License-Identifier: UNLICENSED
pragma solidity ^0.8.13;

import "./TestSetup.sol";

contract AuctionManagerV2Test is AuctionManager {
    function isUpgraded() public pure returns(bool){
        return true;
    }
}

contract AddressProviderTest is TestSetup {

    AuctionManagerV2Test public auctionManagerV2Instance;

    function setUp() public {
        setUpTests();
    }

    function test_ContractInstantiatedCorrectly() public {
        assertEq(addressProviderInstance.owner(), address(owner));
        assertEq(addressProviderInstance.numberOfContracts(), 0);
    }

    function test_AddNewContract() public {
        vm.expectRevert("Only owner function");
        vm.prank(alice);
        addressProviderInstance.addContract(
            address(auctionManagerProxy),
            "AuctionManager"
        );

        vm.startPrank(owner);
        vm.warp(20000);
        addressProviderInstance.addContract(
            address(auctionManagerProxy),
            "AuctionManager"
        );

        (
            address contractAddress,
            string memory name
        ) = addressProviderInstance.contracts("AuctionManager");
        
<<<<<<< HEAD
        assertEq(version, 1);
        assertEq(lastModified, 20000);
        assertEq(proxy, address(auctionManagerProxy));
        assertEq(implementation, address(0));
        assertEq(isActive, false);
=======
        assertEq(contractAddress, address(auctionManagerProxy));
>>>>>>> fc81f258
        assertEq(name, "AuctionManager");
        assertEq(addressProviderInstance.numberOfContracts(), 1);
    }

    function test_RemoveContract() public {
        vm.startPrank(owner);
        vm.warp(20000);
        addressProviderInstance.addContract(
            address(auctionManagerProxy),
            "AuctionManager"
        );

        addressProviderInstance.addContract(
            address(liquidityPoolProxy),
            "LiquidityPool"
        );
        vm.stopPrank();

        vm.expectRevert("Only owner function");
        vm.prank(alice);
        addressProviderInstance.removeContract(
            "AuctionManager"
        );

        vm.startPrank(owner);
        vm.expectRevert("Contract does not exist");
        addressProviderInstance.removeContract(
            "AuctionManage"
        );

        (
            address contractAddress,
            string memory name
        ) = addressProviderInstance.contracts("AuctionManager");
        
        assertEq(contractAddress, address(auctionManagerProxy));
        assertEq(name, "AuctionManager");
<<<<<<< HEAD
        assertEq(addressProviderInstance.numberOfContracts(), 1);
    }

    function test_DeactivateContract() public {
        vm.prank(owner);
        vm.warp(20000);
        addressProviderInstance.addContract(
            address(auctionManagerProxy),
            "Auction Manager"
        );

        vm.expectRevert("Only owner function");
        vm.prank(alice);
        addressProviderInstance.deactivateContract("AuctionManager");

        vm.startPrank(owner);
        addressProviderInstance.deactivateContract("AuctionManager");

        (, , , , bool isDeprecated, ) = addressProviderInstance.contracts("AuctionManager");
        assertEq(isDeprecated, true);

        vm.expectRevert("Contract already deprecated");
        addressProviderInstance.deactivateContract("AuctionManager");
    }

    function test_ReactivateContract() public {
        vm.prank(owner);
        vm.warp(20000);
        addressProviderInstance.addContract(
            address(auctionManagerProxy),
            "Auction Manager"
=======
        assertEq(addressProviderInstance.numberOfContracts(), 2);

        addressProviderInstance.removeContract(
            "AuctionManager"
>>>>>>> fc81f258
        );

        (
            contractAddress,
            name
        ) = addressProviderInstance.contracts("AuctionManager");

        assertEq(contractAddress, address(0));
        assertEq(addressProviderInstance.numberOfContracts(), 1);

    }

    function test_SetOwner() public {
        vm.expectRevert("Only owner function");
        vm.prank(alice);
        addressProviderInstance.setOwner(address(alice));

        vm.startPrank(owner);
        vm.expectRevert("Cannot be zero addr");
        addressProviderInstance.setOwner(address(0));

        assertEq(addressProviderInstance.owner(), address(owner));

        addressProviderInstance.setOwner(address(alice));
        assertEq(addressProviderInstance.owner(), address(alice));
    }

    function test_GetImplementationAddress() public {
        vm.startPrank(owner);
        addressProviderInstance.addContract(
            address(auctionManagerProxy),
            "AuctionManager"
        );
        addressProviderInstance.addContract(
            address(liquidityPoolProxy),
            "LiquidityPool"
        );
        addressProviderInstance.addContract(
            address(regulationsManagerProxy),
            "RegulationsManager"
        );

        assertEq(addressProviderInstance.getImplementationAddress("LiquidityPool"), address(liquidityPoolImplementation));
        assertEq(addressProviderInstance.getImplementationAddress("RegulationsManager"), address(regulationsManagerImplementation));
        assertEq(addressProviderInstance.getImplementationAddress("AuctionManager"), address(auctionImplementation));

        AuctionManagerV2Test auctionManagerV2Implementation = new AuctionManagerV2Test();
        auctionInstance.upgradeTo(address(auctionManagerV2Implementation));

        assertEq(addressProviderInstance.getImplementationAddress("AuctionManager"), address(auctionManagerV2Implementation));

    }
}<|MERGE_RESOLUTION|>--- conflicted
+++ resolved
@@ -42,15 +42,7 @@
             string memory name
         ) = addressProviderInstance.contracts("AuctionManager");
         
-<<<<<<< HEAD
-        assertEq(version, 1);
-        assertEq(lastModified, 20000);
-        assertEq(proxy, address(auctionManagerProxy));
-        assertEq(implementation, address(0));
-        assertEq(isActive, false);
-=======
         assertEq(contractAddress, address(auctionManagerProxy));
->>>>>>> fc81f258
         assertEq(name, "AuctionManager");
         assertEq(addressProviderInstance.numberOfContracts(), 1);
     }
@@ -88,44 +80,10 @@
         
         assertEq(contractAddress, address(auctionManagerProxy));
         assertEq(name, "AuctionManager");
-<<<<<<< HEAD
-        assertEq(addressProviderInstance.numberOfContracts(), 1);
-    }
-
-    function test_DeactivateContract() public {
-        vm.prank(owner);
-        vm.warp(20000);
-        addressProviderInstance.addContract(
-            address(auctionManagerProxy),
-            "Auction Manager"
-        );
-
-        vm.expectRevert("Only owner function");
-        vm.prank(alice);
-        addressProviderInstance.deactivateContract("AuctionManager");
-
-        vm.startPrank(owner);
-        addressProviderInstance.deactivateContract("AuctionManager");
-
-        (, , , , bool isDeprecated, ) = addressProviderInstance.contracts("AuctionManager");
-        assertEq(isDeprecated, true);
-
-        vm.expectRevert("Contract already deprecated");
-        addressProviderInstance.deactivateContract("AuctionManager");
-    }
-
-    function test_ReactivateContract() public {
-        vm.prank(owner);
-        vm.warp(20000);
-        addressProviderInstance.addContract(
-            address(auctionManagerProxy),
-            "Auction Manager"
-=======
         assertEq(addressProviderInstance.numberOfContracts(), 2);
 
         addressProviderInstance.removeContract(
             "AuctionManager"
->>>>>>> fc81f258
         );
 
         (
