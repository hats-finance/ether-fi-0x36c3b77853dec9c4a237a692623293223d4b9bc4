--- conflicted
+++ resolved
@@ -278,13 +278,8 @@
         skip(14 days);
 
         vm.startPrank(alice);
-<<<<<<< HEAD
         // Alice deposits 0.5 ETH and mints 0.5 meETH.
-        meEthInstance.wrapEth{value: 0.5 ether}(alice, aliceProof);
-=======
-        // Alice deposits 0.5 ETH and mints 0.5 eETH.
         meEthInstance.wrapEth{value: 0.5 ether}(alice, 0.5 ether, aliceProof);
->>>>>>> 0dfc88cf
         vm.stopPrank();
 
         // Check the balance
