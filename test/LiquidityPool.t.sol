// SPDX-License-Identifier: MIT
pragma solidity ^0.8.13;

import "./TestSetup.sol";

contract LiquidityPoolTest is TestSetup {

    bytes32[] public aliceProof;
    bytes32[] public bobProof;
    bytes32[] public henryProof;
    bytes32[] public elvisProof;
    bytes32[] public chadProof;
    bytes32[] public firstIndexPlayerProof;
    bytes32[] public beforeFirstIndexPlayerProof;
    bytes32[] public lastIndexPlayerProof;
<<<<<<< HEAD
    uint256[] public processedBids;
    uint256[] public validatorArray;
=======
    bytes[] public sig;
>>>>>>> af094ce4
    uint256[] public bidIds;
    bytes[] public sig;


    function setUp() public {
        setUpTests();
        sig = new bytes[](2);
        sig[0] = hex"877bee8d83cac8bf46c89ce50215da0b5e370d282bb6c8599aabdbc780c33833687df5e1f5b5c2de8a6cd20b6572c8b0130b1744310a998e1079e3286ff03e18e4f94de8cdebecf3aaac3277b742adb8b0eea074e619c20d13a1dda6cba6e3df";
        sig[1] = hex"877bee8d83cac8bf46c89ce50215da0b5e370d282bb6c8599aabdbc780c33833687df5e1f5b5c2de8a6cd20b6572c8b0130b1744310a998e1079e3286ff03e18e4f94de8cdebecf3aaac3277b742adb8b0eea074e619c20d13a1dda6cba6e3df";

        aliceProof = merkle.getProof(whiteListedAddresses, 3);
        bobProof = merkle.getProof(whiteListedAddresses, 4);

        sig = new bytes[](1);
        sig[0] = hex"877bee8d83cac8bf46c89ce50215da0b5e370d282bb6c8599aabdbc780c33833687df5e1f5b5c2de8a6cd20b6572c8b0130b1744310a998e1079e3286ff03e18e4f94de8cdebecf3aaac3277b742adb8b0eea074e619c20d13a1dda6cba6e3df";

        vm.deal(alice, 100 ether);
        vm.startPrank(alice);
        nodeOperatorManagerInstance.registerNodeOperator(
            _ipfsHash,
            10000
        );
        bidIds = auctionInstance.createBid{value: 1 ether}(
            10,
            0.1 ether
        );
        vm.stopPrank();
    }

    function test_DepositOrWithdrawOfZeroFails() public {
        vm.deal(alice, 1 ether);

        vm.startPrank(alice);
        stakingManagerInstance.disableWhitelist();
        regulationsManagerInstance.confirmEligibility(termsAndConditionsHash);

        vm.expectRevert(LiquidityPool.InvalidAmount.selector);
        liquidityPoolInstance.deposit{value: 0 ether}(alice, aliceProof);

        liquidityPoolInstance.deposit{value: 1 ether}(alice, aliceProof);

        vm.expectRevert(LiquidityPool.InvalidAmount.selector);
        liquidityPoolInstance.requestWithdraw(alice, 0);

        vm.stopPrank();
    }

    function test_StakingManagerLiquidityPool() public {
        vm.startPrank(alice);
        vm.deal(alice, 2 ether);
        vm.expectRevert("User is not eligible to participate");
        liquidityPoolInstance.deposit{value: 1 ether}(alice, aliceProof);
        vm.stopPrank();

        hoax(alice);
        regulationsManagerInstance.confirmEligibility(termsAndConditionsHash);

        startHoax(alice);
        stakingManagerInstance.enableWhitelist();
        vm.expectRevert("User is not whitelisted");
        liquidityPoolInstance.deposit{value: 1 ether}(alice, bobProof);
        stakingManagerInstance.disableWhitelist();
        vm.stopPrank();

        vm.prank(alice);
        stakingManagerInstance.enableWhitelist();

        startHoax(alice);
        uint256 aliceBalBefore = alice.balance;
        liquidityPoolInstance.deposit{value: 1 ether}(alice, aliceProof);

        assertEq(eETHInstance.balanceOf(alice), 1 ether);
        liquidityPoolInstance.deposit{value: 1 ether}(alice, aliceProof);
        assertEq(eETHInstance.balanceOf(alice), 2 ether);
        assertEq(alice.balance, aliceBalBefore - 2 ether);
    }

    function test_StakingManagerLiquidityFails() public {
        vm.prank(alice);
        regulationsManagerInstance.confirmEligibility(termsAndConditionsHash);

        vm.startPrank(owner);
        vm.expectRevert();
        liquidityPoolInstance.deposit{value: 2 ether}(alice, aliceProof);
    }

    function test_WithdrawLiquidityPoolSuccess() public {
        vm.deal(alice, 3 ether);
        vm.startPrank(alice);
        regulationsManagerInstance.confirmEligibility(termsAndConditionsHash);
        liquidityPoolInstance.deposit{value: 2 ether}(alice, aliceProof);
        assertEq(alice.balance, 1 ether);
        assertEq(eETHInstance.balanceOf(alice), 2 ether);
        assertEq(eETHInstance.balanceOf(bob), 0);
        vm.stopPrank();

        vm.deal(bob, 3 ether);
        vm.startPrank(bob);
        regulationsManagerInstance.confirmEligibility(termsAndConditionsHash);
        liquidityPoolInstance.deposit{value: 2 ether}(bob, bobProof);
        assertEq(bob.balance, 1 ether);
        assertEq(eETHInstance.balanceOf(alice), 2 ether);
        assertEq(eETHInstance.balanceOf(bob), 2 ether);
        vm.stopPrank();

        vm.startPrank(alice);
        liquidityPoolInstance.deposit{value: 1 ether}(alice, aliceProof);
        assertEq(alice.balance, 0 ether);
        assertEq(eETHInstance.balanceOf(alice), 3 ether);
        assertEq(eETHInstance.balanceOf(bob), 2 ether);
        vm.stopPrank();

        vm.startPrank(alice);
        eETHInstance.approve(address(liquidityPoolInstance), 2 ether);
        uint256 aliceReqId = liquidityPoolInstance.requestWithdraw(alice, 2 ether);
        withdrawRequestNFTInstance.finalizeRequests(aliceReqId);
        withdrawRequestNFTInstance.claimWithdraw(aliceReqId);
        assertEq(eETHInstance.balanceOf(alice), 1 ether);
        assertEq(alice.balance, 2 ether);
        vm.stopPrank();

        vm.startPrank(bob);
        eETHInstance.approve(address(liquidityPoolInstance), 2 ether);
        uint256 bobReqId = liquidityPoolInstance.requestWithdraw(bob, 2 ether);
        vm.stopPrank();

        vm.prank(alice);
        withdrawRequestNFTInstance.finalizeRequests(bobReqId);

        vm.startPrank(bob);
        withdrawRequestNFTInstance.claimWithdraw(bobReqId);
        assertEq(eETHInstance.balanceOf(bob), 0);
        assertEq(bob.balance, 3 ether);
        vm.stopPrank();
    }

    function test_WithdrawLiquidityPoolFails() public {
        vm.deal(bob, 100 ether);
        vm.startPrank(bob);
        regulationsManagerInstance.confirmEligibility(termsAndConditionsHash);
        liquidityPoolInstance.deposit{value: 100 ether}(bob, bobProof);        
        vm.stopPrank();

        startHoax(alice);
        eETHInstance.approve(address(liquidityPoolInstance), 2 ether);
        vm.expectRevert("Not enough eETH");
        liquidityPoolInstance.requestWithdraw(alice, 2 ether);
    }

    function test_WithdrawFailsNotInitializedToken() public {
        startHoax(alice);
        vm.expectRevert();
        liquidityPoolInstance.withdraw(alice, 2 ether);
    }

    function test_StakingManagerFailsNotInitializedToken() public {
        LiquidityPool liquidityPoolNoToken = new LiquidityPool();

        vm.startPrank(alice);
        regulationsManagerInstance.confirmEligibility(termsAndConditionsHash);
        vm.deal(alice, 3 ether);
        vm.expectRevert();
        liquidityPoolNoToken.deposit{value: 2 ether}(alice, aliceProof);
    }

    function test_selfdestruct() public {
        vm.deal(alice, 3 ether);
        vm.startPrank(alice);
        regulationsManagerInstance.confirmEligibility(termsAndConditionsHash);
        liquidityPoolInstance.deposit{value: 2 ether}(alice, aliceProof);
        vm.stopPrank();

        assertEq(alice.balance, 1 ether);
        assertEq(address(liquidityPoolInstance).balance, 2 ether);
        assertEq(eETHInstance.balanceOf(alice), 2 ether);

        _transferTo(address(attacker), 1 ether);
        attacker.attack();

        // While the 'selfdestruct' attack can change the LP contract's balance,
        // it does not affect the critical logics for determining ETH amount per share
        // so, the balance of Alice remains the same as 2 ether.
        assertEq(alice.balance, 1 ether);
        assertEq(address(liquidityPoolInstance).balance, 3 ether);
        assertEq(eETHInstance.balanceOf(alice), 2 ether);
    }

    function test_WithdrawLiquidityPoolAccrueStakingRewardsWithoutPartialWithdrawal() public {
        vm.deal(alice, 3 ether);
        vm.startPrank(alice);
        regulationsManagerInstance.confirmEligibility(termsAndConditionsHash);
        liquidityPoolInstance.deposit{value: 2 ether}(alice, aliceProof);
        assertEq(alice.balance, 1 ether);
        assertEq(eETHInstance.balanceOf(alice), 2 ether);
        assertEq(eETHInstance.balanceOf(bob), 0);
        vm.stopPrank();

        vm.deal(bob, 3 ether);
        vm.startPrank(bob);
        regulationsManagerInstance.confirmEligibility(termsAndConditionsHash);
        liquidityPoolInstance.deposit{value: 2 ether}(bob, bobProof);
        assertEq(bob.balance, 1 ether);
        assertEq(eETHInstance.balanceOf(alice), 2 ether);
        assertEq(eETHInstance.balanceOf(bob), 2 ether);
        vm.stopPrank();

        vm.deal(owner, 100 ether);
        vm.prank(owner);
        regulationsManagerInstance.confirmEligibility(termsAndConditionsHash);
        vm.prank(address(membershipManagerInstance));
        liquidityPoolInstance.rebase(2 ether + 4 ether, 4 ether);
        assertEq(eETHInstance.balanceOf(alice), 3 ether);
        assertEq(eETHInstance.balanceOf(bob), 3 ether);

        (bool sent, ) = address(liquidityPoolInstance).call{value: 1 ether}("");
        assertEq(sent, true);
        assertEq(eETHInstance.balanceOf(alice), 3 ether);
        assertEq(eETHInstance.balanceOf(bob), 3 ether);

        (sent, ) = address(liquidityPoolInstance).call{value: 1 ether}("");
        assertEq(sent, true);
        assertEq(eETHInstance.balanceOf(alice), 3 ether);
        assertEq(eETHInstance.balanceOf(bob), 3 ether);

        (sent, ) = address(liquidityPoolInstance).call{value: 1 ether}("");
        assertEq(sent, false);
        assertEq(eETHInstance.balanceOf(alice), 3 ether);
        assertEq(eETHInstance.balanceOf(bob), 3 ether);
    }

    function test_batchCancelDepositAsBnftHolder() public {
        vm.deal(owner, 100 ether);

        setUpBnftHolders();

        vm.warp(976348625856);

        vm.prank(alice);
        //Set the max number of validators per holder to 4
        liquidityPoolInstance.setMaxBnftSlotSize(4);

        hoax(alice);
        uint256[] memory bidIds = auctionInstance.createBid{value: 0.2 ether}(2, 0.1 ether);
        assertEq(bidIds.length, 2);

        assertEq(liquidityPoolInstance.totalValueOutOfLp(), 0);
        assertEq(liquidityPoolInstance.totalValueInLp(), 0);

        startHoax(bob);
        regulationsManagerInstance.confirmEligibility(termsAndConditionsHash);
        liquidityPoolInstance.deposit{value: 60 ether}(bob, bobProof);
        vm.stopPrank();

        assertEq(address(liquidityPoolInstance).balance, 60 ether);
        assertEq(liquidityPoolInstance.totalValueOutOfLp(), 0);
        assertEq(liquidityPoolInstance.totalValueInLp(), 60 ether);

        uint256 aliceBalance = address(alice).balance;
        bytes32[] memory proof = getWhitelistMerkleProof(9);
        vm.prank(alice);
        uint256[] memory newValidators = liquidityPoolInstance.batchDepositAsBnftHolder{value: 4 ether}(bidIds, proof, 0);

        assertEq(newValidators.length, 2);
        assertEq(address(alice).balance, aliceBalance - 4 ether);
        assertEq(address(liquidityPoolInstance).balance, 0 ether);
        assertEq(address(stakingManagerInstance).balance, 64 ether);
        assertEq(liquidityPoolInstance.numPendingDeposits(), 2);
        assertEq(liquidityPoolInstance.totalValueOutOfLp(), 60 ether);
        assertEq(liquidityPoolInstance.totalValueInLp(), 0);

        vm.prank(alice);
        liquidityPoolInstance.batchCancelDeposit(newValidators);

        assertEq(liquidityPoolInstance.numPendingDeposits(), 0);
        assertEq(liquidityPoolInstance.totalValueOutOfLp(), 0);
        assertEq(liquidityPoolInstance.totalValueInLp(), 60 ether);
        assertEq(address(alice).balance, aliceBalance);
        assertEq(address(stakingManagerInstance).balance, 0 ether);
        assertEq(address(liquidityPoolInstance).balance, 60 ether);
    }

    function test_ProcessNodeExit() public {
        vm.deal(owner, 100 ether);

        setUpBnftHolders();

        vm.prank(alice);
        //Set the max number of validators per holder to 4
        liquidityPoolInstance.setMaxBnftSlotSize(4);

        assertEq(liquidityPoolInstance.getTotalPooledEther(), 0);

        hoax(alice);
        uint256[] memory bidIds = auctionInstance.createBid{value: 0.2 ether}(2, 0.1 ether);

        startHoax(bob);
        regulationsManagerInstance.confirmEligibility(termsAndConditionsHash);
        liquidityPoolInstance.deposit{value: 60 ether}(bob, bobProof);

        assertEq(liquidityPoolInstance.getTotalPooledEther(), 60 ether);
        vm.stopPrank();

        bytes32[] memory proof = getWhitelistMerkleProof(3);

        vm.warp(1681075815 - 35 * 24 * 3600);   // Sun March ...
        vm.prank(henry);
        uint256[] memory newValidators = liquidityPoolInstance.batchDepositAsBnftHolder{value: 4 ether}(bidIds, proof, 7);
        assertEq(liquidityPoolInstance.getTotalPooledEther(), 60 ether);

        IStakingManager.DepositData[]
            memory depositDataArray = new IStakingManager.DepositData[](2);

        for (uint256 i = 0; i < newValidators.length; i++) {
            address etherFiNode = managerInstance.etherfiNodeAddress(
                newValidators[i]
            );
            bytes32 root = depGen.generateDepositRoot(
                hex"8f9c0aab19ee7586d3d470f132842396af606947a0589382483308fdffdaf544078c3be24210677a9c471ce70b3b4c2c",
                hex"877bee8d83cac8bf46c89ce50215da0b5e370d282bb6c8599aabdbc780c33833687df5e1f5b5c2de8a6cd20b6572c8b0130b1744310a998e1079e3286ff03e18e4f94de8cdebecf3aaac3277b742adb8b0eea074e619c20d13a1dda6cba6e3df",
                managerInstance.generateWithdrawalCredentials(etherFiNode),
                1 ether
            );
            depositDataArray[i] = IStakingManager.DepositData({
                publicKey: hex"8f9c0aab19ee7586d3d470f132842396af606947a0589382483308fdffdaf544078c3be24210677a9c471ce70b3b4c2c",
                signature: hex"877bee8d83cac8bf46c89ce50215da0b5e370d282bb6c8599aabdbc780c33833687df5e1f5b5c2de8a6cd20b6572c8b0130b1744310a998e1079e3286ff03e18e4f94de8cdebecf3aaac3277b742adb8b0eea074e619c20d13a1dda6cba6e3df",
                depositDataRoot: root,
                ipfsHashForEncryptedValidatorKey: "test_ipfs"
            });
        }

        bytes32 depositRoot = _getDepositRoot();

        vm.prank(henry);
        liquidityPoolInstance.batchRegisterAsBnftHolder(depositRoot, newValidators, depositDataArray, sig);

        assertEq(liquidityPoolInstance.getTotalPooledEther(), 60 ether);

        uint256[] memory slashingPenalties = new uint256[](2);
        slashingPenalties[0] = 0.5 ether;
        slashingPenalties[1] = 0.5 ether;

        vm.prank(address(membershipManagerInstance));
        liquidityPoolInstance.rebase(64 ether - 1 ether, 0 ether);

        vm.expectRevert("validator node is not exited");
        vm.prank(owner);
        managerInstance.fullWithdrawBatch(newValidators);

        vm.expectRevert("Caller is not the admin");
        vm.prank(owner);
        liquidityPoolInstance.sendExitRequests(newValidators);

        vm.warp(1681075815 - 7 * 24 * 3600);   // Sun Apr 02 2023 21:30:15 UTC
        vm.prank(alice);
        liquidityPoolInstance.sendExitRequests(newValidators);

        uint32[] memory exitRequestTimestamps = new uint32[](2);
        exitRequestTimestamps[0] = 1681351200; // Thu Apr 13 2023 02:00:00 UTC
        exitRequestTimestamps[1] = 1681075815; // Sun Apr 09 2023 21:30:15 UTC

        vm.warp(1681351200 + 12 * 6);

        address etherfiNode1 = managerInstance.etherfiNodeAddress(newValidators[0]);
        address etherfiNode2 = managerInstance.etherfiNodeAddress(newValidators[1]);

        _transferTo(etherfiNode1, 32 ether - slashingPenalties[0]);
        _transferTo(etherfiNode2, 32 ether - slashingPenalties[1]);

        // Process the node exit via nodeManager
        vm.prank(alice);
        managerInstance.processNodeExit(newValidators, exitRequestTimestamps);

        assertEq(liquidityPoolInstance.getTotalPooledEther(), 64 ether - 1 ether);
        assertTrue(managerInstance.isExited(newValidators[0]));
        assertTrue(managerInstance.isExited(newValidators[1]));

        // Delist the node from the liquidity pool
        vm.prank(henry);
        managerInstance.fullWithdrawBatch(newValidators);

        assertEq(liquidityPoolInstance.getTotalPooledEther(), 63 ether);
        assertEq(address(liquidityPoolInstance).balance, 60.045312500000000000 ether);
    }

    function test_SettersFailOnZeroAddress() public {
        vm.startPrank(owner);
        vm.expectRevert("No zero addresses");
        liquidityPoolInstance.setTokenAddress(address(0));
        
        vm.expectRevert("No zero addresses");
        liquidityPoolInstance.setStakingManager(address(0));

        vm.expectRevert("No zero addresses");
        liquidityPoolInstance.setEtherFiNodesManager(address(0));

        vm.stopPrank();
    }

    function test_LiquidStakingAccessControl() public {

        startHoax(alice);
        liquidityPoolInstance.closeEEthLiquidStaking();

        regulationsManagerInstance.confirmEligibility(termsAndConditionsHash);

        stakingManagerInstance.enableWhitelist();

        vm.expectRevert("Liquid staking functions are closed");
        liquidityPoolInstance.deposit{value: 1 ether}(alice, aliceProof);

        liquidityPoolInstance.openEEthLiquidStaking();

        liquidityPoolInstance.deposit{value: 1 ether}(alice, aliceProof);

        liquidityPoolInstance.closeEEthLiquidStaking();
    
        vm.stopPrank();
    }

    function test_fallback() public {
        assertEq(liquidityPoolInstance.getTotalPooledEther(), 0 ether);

        vm.deal(bob, 100 ether);
        vm.startPrank(bob);
        regulationsManagerInstance.confirmEligibility(termsAndConditionsHash);
        liquidityPoolInstance.deposit{value: 100 ether}(bob, bobProof);
        vm.stopPrank();

        assertEq(liquidityPoolInstance.getTotalPooledEther(), 100 ether);
        vm.prank(address(membershipManagerInstance));
        liquidityPoolInstance.rebase(103 ether, 100 ether);
        assertEq(liquidityPoolInstance.getTotalPooledEther(), 103 ether);

        vm.deal(alice, 3 ether);
        vm.prank(alice);
        (bool sent, ) = address(liquidityPoolInstance).call{value: 1 ether}("");
        assertEq(address(liquidityPoolInstance).balance, 100 ether + 1 ether);
        assertEq(sent, true);

        assertEq(liquidityPoolInstance.getTotalPooledEther(), 103 ether);
    }

    function test_rebase_withdraw_flow() public {
        uint256[] memory validatorIds = launch_validator();

        uint256[] memory tvls = new uint256[](4);

        for (uint256 i = 0; i < validatorIds.length; i++) {
            uint256 beaconBalance = 16 ether * (i + 1) + 1 ether;
            (uint256 toNodeOperator, uint256 toTnft, uint256 toBnft, uint256 toTreasury)
                = managerInstance.calculateTVL(validatorIds[i], beaconBalance, true, true, true, true);
            tvls[0] += toNodeOperator;
            tvls[1] += toTnft;
            tvls[2] += toBnft;
            tvls[3] += toTreasury;
        }

        assertEq(address(liquidityPoolInstance).balance, 0 ether);
        assertEq(eETHInstance.totalSupply(), 60 ether);
        assertEq(eETHInstance.balanceOf(bob), 60 ether);

        uint256 eEthTVL = tvls[1];

        vm.startPrank(address(membershipManagerInstance));
        liquidityPoolInstance.rebase(eEthTVL, 0 ether);
        vm.stopPrank();

        assertEq(address(liquidityPoolInstance).balance, 0 ether);
        assertEq(eETHInstance.totalSupply(), eEthTVL);
        assertEq(eETHInstance.balanceOf(bob), eEthTVL);

        // After a long period of time (after the auction fee vesting period completes)
        skip(6 * 7 * 4 days);

        uint32[] memory exitRequestTimestamps = new uint32[](2);
        exitRequestTimestamps[0] = uint32(block.timestamp);
        exitRequestTimestamps[1] = uint32(block.timestamp);

        address etherfiNode1 = managerInstance.etherfiNodeAddress(validatorIds[0]);
        address etherfiNode2 = managerInstance.etherfiNodeAddress(validatorIds[1]);

        _transferTo(etherfiNode1, 17 ether);
        _transferTo(etherfiNode2, 33 ether);

        // Process the node exit via nodeManager
        vm.prank(alice);
        managerInstance.processNodeExit(validatorIds, exitRequestTimestamps);
        managerInstance.fullWithdrawBatch(validatorIds);

        assertEq(address(liquidityPoolInstance).balance, eEthTVL);
        assertEq(eETHInstance.totalSupply(), eEthTVL);
        assertEq(eETHInstance.balanceOf(bob), eEthTVL);

        vm.startPrank(bob);
        eETHInstance.approve(address(liquidityPoolInstance), eEthTVL);
        uint256 bobRequestId = liquidityPoolInstance.requestWithdraw(bob, eEthTVL);
        vm.stopPrank();

        vm.prank(alice);
        withdrawRequestNFTInstance.finalizeRequests(bobRequestId);

        vm.prank(bob);
        withdrawRequestNFTInstance.claimWithdraw(bobRequestId);

        assertEq(address(liquidityPoolInstance).balance, 0);
        assertEq(eETHInstance.totalSupply(), 0);
        assertEq(eETHInstance.balanceOf(bob), 0);
    }

    function launch_validator() internal returns (uint256[] memory) {
        vm.deal(owner, 100 ether);       
        assertEq(liquidityPoolInstance.getTotalPooledEther(), 0);

        setUpBnftHolders();

        vm.warp(976348625856);

        vm.prank(alice);
        //Set the max number of validators per holder to 4
        liquidityPoolInstance.setMaxBnftSlotSize(4);

        hoax(alice);
        uint256[] memory bidIds = auctionInstance.createBid{value: 0.2 ether}(2, 0.1 ether);

        startHoax(bob);
        regulationsManagerInstance.confirmEligibility(termsAndConditionsHash);
        liquidityPoolInstance.deposit{value: 60 ether}(bob, bobProof);
        assertEq(liquidityPoolInstance.getTotalPooledEther(), 60 ether);
        vm.stopPrank();

        bytes32[] memory proof = getWhitelistMerkleProof(9);

        vm.prank(alice);
        uint256[] memory newValidators = liquidityPoolInstance.batchDepositAsBnftHolder{value: 4 ether}(bidIds, proof, 0);
        assertEq(liquidityPoolInstance.getTotalPooledEther(), 60 ether);

        IStakingManager.DepositData[]
            memory depositDataArray = new IStakingManager.DepositData[](2);

        for (uint256 i = 0; i < newValidators.length; i++) {
            address etherFiNode = managerInstance.etherfiNodeAddress(
                newValidators[i]
            );
            bytes32 root = depGen.generateDepositRoot(
                hex"8f9c0aab19ee7586d3d470f132842396af606947a0589382483308fdffdaf544078c3be24210677a9c471ce70b3b4c2c",
                hex"877bee8d83cac8bf46c89ce50215da0b5e370d282bb6c8599aabdbc780c33833687df5e1f5b5c2de8a6cd20b6572c8b0130b1744310a998e1079e3286ff03e18e4f94de8cdebecf3aaac3277b742adb8b0eea074e619c20d13a1dda6cba6e3df",
                managerInstance.generateWithdrawalCredentials(etherFiNode),
                1 ether
            );
            depositDataArray[i] = IStakingManager.DepositData({
                publicKey: hex"8f9c0aab19ee7586d3d470f132842396af606947a0589382483308fdffdaf544078c3be24210677a9c471ce70b3b4c2c",
                signature: hex"877bee8d83cac8bf46c89ce50215da0b5e370d282bb6c8599aabdbc780c33833687df5e1f5b5c2de8a6cd20b6572c8b0130b1744310a998e1079e3286ff03e18e4f94de8cdebecf3aaac3277b742adb8b0eea074e619c20d13a1dda6cba6e3df",
                depositDataRoot: root,
                ipfsHashForEncryptedValidatorKey: "test_ipfs"
            });
        }

        bytes32 depositRoot = _getDepositRoot();
        vm.prank(alice);
        liquidityPoolInstance.batchRegisterAsBnftHolder(depositRoot, newValidators, depositDataArray, sig);
    
        return newValidators;
    }

    function test_RegisterAsBnftHolder() public {

        //Move past one week
        vm.warp(804650);

        //Let Alice sign up as a BNFT holder
        vm.prank(alice);
        liquidityPoolInstance.registerAsBnftHolder(alice);

        (uint128 timestamp, uint128 numOfActiveHolders) = liquidityPoolInstance.holdersUpdate();

        assertEq(timestamp, 804650);
        assertEq(numOfActiveHolders, 0);

        //Move another week ahead to reset the active holders
        vm.warp(1609250);

        //Let Greg sign up as a BNFT holder
        vm.prank(alice);
        liquidityPoolInstance.registerAsBnftHolder(greg);

        (timestamp, numOfActiveHolders) = liquidityPoolInstance.holdersUpdate();

        assertEq(timestamp, 1609250);
        assertEq(numOfActiveHolders, 1);
    }

    function test_DutyForWeek() public {

        //Sets up the list of BNFT holders
        setUpBnftHolders();

        vm.startPrank(alice);
        regulationsManagerInstance.confirmEligibility(termsAndConditionsHash);

        //Set the max number of validators per holder to 4
        liquidityPoolInstance.setMaxBnftSlotSize(4);

        //Alice deposits funds into the LP to allow for validators to be spun and the calculations can work in dutyForWeek
        liquidityPoolInstance.deposit{value: 120 ether}(address(alice), aliceProof);

        //Move forward in time to make sure dutyForWeek runs with an arbitrary timestamp
        vm.warp(13431561615);

        (uint256 firstIndex, uint128 lastIndex, uint128 lastIndexNumOfValidators) = liquidityPoolInstance.dutyForWeek();
        assertEq(firstIndex, 7);
        assertEq(lastIndex, 7);
        assertEq(lastIndexNumOfValidators, 4);

        //Alice deposits funds into the LP to allow for validators to be spun and the calculations can work in dutyForWeek
        liquidityPoolInstance.deposit{value: 630 ether}(address(alice), aliceProof);
        
        //Can look in the logs that these numbers get returned, we cant test it without manually calculating numbers
        (firstIndex, lastIndex, lastIndexNumOfValidators) = liquidityPoolInstance.dutyForWeek();

        assertEq(firstIndex, 7);
        assertEq(lastIndex, 5);
        assertEq(lastIndexNumOfValidators, 1);

    }
    
    function test_DepositAsBnftHolderSimple() public {

        bobProof = merkle.getProof(whiteListedAddresses, 4);
        henryProof = merkle.getProof(whiteListedAddresses, 11);
        aliceProof = merkle.getProof(whiteListedAddresses, 3);
        chadProof = merkle.getProof(whiteListedAddresses, 5);
        
        //Sets up the list of BNFT holders
        setUpBnftHolders();

        vm.startPrank(alice);

        //Move to a random time in the future
        vm.warp(13431561615);
        regulationsManagerInstance.confirmEligibility(termsAndConditionsHash);

        //Set the max number of validators per holder to 4
        liquidityPoolInstance.setMaxBnftSlotSize(4);

        //Alice deposits funds into the LP to allow for validators to be spun and the calculations can work in dutyForWeek
        liquidityPoolInstance.deposit{value: 120 ether}(address(alice), aliceProof);

        //Can look in the logs that these numbers get returned, we cant test it without manually calculating numbers
        liquidityPoolInstance.dutyForWeek();

        vm.stopPrank();
        vm.prank(bob);

        //Making sure a user cannot deposit using another user's index
        vm.expectRevert("Incorrect Caller");
        liquidityPoolInstance.batchDepositAsBnftHolder{value: 8 ether}(bidIds, bobProof, 7);

        vm.prank(bob);

        //Making sure a user cannot deposit if they are not assigned
        vm.expectRevert("Not assigned");
        liquidityPoolInstance.batchDepositAsBnftHolder{value: 8 ether}(bidIds, bobProof, 2);

        vm.prank(henry);

        //Making sure if a user is assigned they send in the correct amount (This will be updated 
        //as we will allow users to specify how many validator they want to spin up)
        vm.expectRevert("B-NFT holder must deposit 2 ETH per validator");
        liquidityPoolInstance.batchDepositAsBnftHolder{value: 6 ether}(bidIds, henryProof, 7);

        //Move way more in the future
        vm.warp(33431561615);
        vm.prank(alice);

        //This triggers the number of active holders to be updated to include the previous bnft holders
        //However, Chad will not be included in this weeks duty
        liquidityPoolInstance.registerAsBnftHolder(chad);

        vm.startPrank(alice);
        
        //Alice deposits funds into the LP to allow for validators to be spun and the calculations can work in dutyForWeek
        liquidityPoolInstance.deposit{value: 300 ether}(address(alice), aliceProof);

        //Can look in the logs that these numbers get returned, we cant test it without manually calculating numbers
        (uint256 firstIndex, uint128 lastIndex, uint128 numForLastIndex) = liquidityPoolInstance.dutyForWeek();

        assertEq(firstIndex, 5);
        assertEq(lastIndex, 0);
        assertEq(numForLastIndex, 2);

        //With the current timestamps and data, the following is true
        //First Index = 5 
        //Last Index = 0
        //Num Validators For Last = 2

        //Alice deposits and her index is 0 (the last index), allowing her to deposit for 2 validators
        liquidityPoolInstance.batchDepositAsBnftHolder{value: 4 ether}(bidIds, aliceProof, 0);
        vm.stopPrank();

        assertEq(liquidityPoolInstance.numPendingDeposits(), 2);

        vm.prank(henry);

        //Henry deposits and his index is 7, allowing him to deposit
        uint256[] memory validators = liquidityPoolInstance.batchDepositAsBnftHolder{value: 8 ether}(bidIds, henryProof, 7);
        assertEq(liquidityPoolInstance.numPendingDeposits(), 6);
        assertEq(validators[0], 3);
        assertEq(validators[1], 4);
        assertEq(validators[2], 5);
        assertEq(validators[3], 6);

        vm.prank(chad);

        //Chad attempts to deposit, however, due to his index being 8 and not being apart of this weeks duty, he is not assigned
        vm.expectRevert("Not assigned");
        liquidityPoolInstance.batchDepositAsBnftHolder{value: 8 ether}(bidIds, chadProof, 8);
    }

    function test_DepositAsBnftHolderWithLargeSet() public {

        firstIndexPlayerProof = merkle.getProof(whiteListedAddresses, 12);
        beforeFirstIndexPlayerProof = merkle.getProof(whiteListedAddresses, 13);
        lastIndexPlayerProof = merkle.getProof(whiteListedAddresses, 14);

        //Add 1000 people to the BNFT holder array
        for (uint i = 1; i <= 1000; i++) {
            address actor = vm.addr(i);
            bnftHoldersArray.push(actor);
            vm.deal(actor, 1000 ether);
            vm.prank(alice);
            liquidityPoolInstance.registerAsBnftHolder(actor);
        }

        vm.startPrank(alice);

        //Move to a random period in time
        vm.warp(1684181656753);
        regulationsManagerInstance.confirmEligibility(termsAndConditionsHash);

        //Set the max number of validators per holder to 4
        liquidityPoolInstance.setMaxBnftSlotSize(4);

        vm.deal(alice, 100000 ether);
        //Alice deposits funds into the LP to allow for validators to be spun and the calculations can work in dutyForWeek
        liquidityPoolInstance.deposit{value: 77000 ether}(address(alice), aliceProof);
        vm.stopPrank();

        //Call duty for the week, and in this example, the data is:
        //First Index = 682
        //Last Index = 515
        //Num Validators For Last = 1
        (uint256 firstIndex, uint128 lastIndex, uint128 numOfValidatorsForLastIndex) = liquidityPoolInstance.dutyForWeek();

        vm.startPrank(alice);
        nodeOperatorManagerInstance.addToWhitelist(liquidityPoolInstance.bnftHolders(firstIndex));
        nodeOperatorManagerInstance.addToWhitelist(liquidityPoolInstance.bnftHolders(firstIndex - 1));
        nodeOperatorManagerInstance.addToWhitelist(liquidityPoolInstance.bnftHolders(lastIndex));
        vm.stopPrank();

        //Give the user in the first index position funds
        vm.deal(liquidityPoolInstance.bnftHolders(firstIndex), 10 ether);
        vm.startPrank(liquidityPoolInstance.bnftHolders(firstIndex));

        //Allow the user in the first index position to deposit 
        liquidityPoolInstance.batchDepositAsBnftHolder{value: 8 ether}(bidIds, firstIndexPlayerProof, firstIndex);
        assertEq(liquidityPoolInstance.numPendingDeposits(), 4);

        vm.stopPrank();

        vm.startPrank(liquidityPoolInstance.bnftHolders(firstIndex - 1));

        //User who is one short of the assigned first index attempts to deposit but fails
        vm.expectRevert("Not assigned");
        liquidityPoolInstance.batchDepositAsBnftHolder{value: 8 ether}(bidIds, beforeFirstIndexPlayerProof, firstIndex - 1);
        vm.stopPrank();

        vm.deal(liquidityPoolInstance.bnftHolders(lastIndex), 10 ether);
        vm.startPrank(liquidityPoolInstance.bnftHolders(lastIndex));

        //User who is last in the selection deposits with the correct amount of funds
        uint256 amount = 2 ether * numOfValidatorsForLastIndex;
        liquidityPoolInstance.batchDepositAsBnftHolder{value: amount}(bidIds, lastIndexPlayerProof, lastIndex);
        assertEq(liquidityPoolInstance.numPendingDeposits(), 4 + numOfValidatorsForLastIndex);
        vm.stopPrank();
    }

    function test_DepositWhenMaxBnftValidatorChanges() public {

        henryProof = merkle.getProof(whiteListedAddresses, 11);
        elvisProof = merkle.getProof(whiteListedAddresses, 7);
        chadProof = merkle.getProof(whiteListedAddresses, 5);
        
        //Sets up the list of BNFT holders
        setUpBnftHolders();

        vm.startPrank(alice);

        //Move to a random time in the future
        vm.warp(13431561615);
        regulationsManagerInstance.confirmEligibility(termsAndConditionsHash);

        //Set the max number of validators per holder to 4
        liquidityPoolInstance.setMaxBnftSlotSize(4);

        //Alice deposits funds into the LP to allow for validators to be spun and the calculations can work in dutyForWeek
        liquidityPoolInstance.deposit{value: 120 ether}(address(alice), aliceProof);

        //Can look in the logs that these numbers get returned, we cant test it without manually calculating numbers
        liquidityPoolInstance.dutyForWeek();

        vm.stopPrank();
        
        vm.startPrank(alice);

        //Set the max number of validators per holder to 6
        liquidityPoolInstance.setMaxBnftSlotSize(6);

        vm.stopPrank();

        //Move way more in the future
        vm.warp(33431561615);
        vm.prank(alice);

        //This triggers the number of active holders to be updated to include the previous bnft holders
        //However, Chad will not be included in this weeks duty
        liquidityPoolInstance.registerAsBnftHolder(chad);

        vm.startPrank(alice);
        
        //Alice deposits funds into the LP to allow for validators to be spun and the calculations can work in dutyForWeek
        liquidityPoolInstance.deposit{value: 370 ether}(address(alice), aliceProof);

        //Can look in the logs that these numbers get returned, we cant test it without manually calculating numbers
        liquidityPoolInstance.dutyForWeek();

        //With the current timestamps and data, the following is true
        //First Index = 5 
        //Last Index = 7
        //Num Validators For Last = 4
        vm.stopPrank();

        vm.startPrank(henry);
        //Henry deposits and his index is 7, meaning he is last and deposits 4 * 2 ether
        liquidityPoolInstance.batchDepositAsBnftHolder{value: 8 ether}(bidIds, henryProof, 7);
        assertEq(liquidityPoolInstance.numPendingDeposits(), 4);

        vm.stopPrank();

        vm.startPrank(elvis);
        //Elvis deposits and his index is 6, allowing him to deposit
        liquidityPoolInstance.batchDepositAsBnftHolder{value: 12 ether}(bidIds, elvisProof, 6);
        assertEq(liquidityPoolInstance.numPendingDeposits(), 10);
        vm.stopPrank();

        vm.startPrank(chad);
        //Chad attempts to deposit, however, due to his index being 8 and not being apart of this weeks duty, he is not assigned
        vm.expectRevert("Not assigned");
        liquidityPoolInstance.batchDepositAsBnftHolder{value: 8 ether}(bidIds, chadProof, 8);
        vm.stopPrank();
    }

    function test_DeRegisterBnftHolder() public {
        setUpBnftHolders();

        assertEq(liquidityPoolInstance.bnftHolders(3), owner);
        assertEq(liquidityPoolInstance.bnftHolders(7), henry);
        assertEq(liquidityPoolInstance.bnftHolders(2), bob);

        vm.prank(alice);
        liquidityPoolInstance.deRegisterBnftHolder(3);

        assertEq(liquidityPoolInstance.bnftHolders(3), henry);

        vm.prank(bob);
        liquidityPoolInstance.deRegisterBnftHolder(2);

        assertEq(liquidityPoolInstance.bnftHolders(2), elvis);
    }

    function test_DeRegisterBnftHolderIfIncorrectCaller() public {
        setUpBnftHolders();

        vm.prank(bob);
        vm.expectRevert("Incorrect Caller");
        liquidityPoolInstance.deRegisterBnftHolder(3);
    }

    function test_DepositWhenUserDeRegisters() public {

        henryProof = merkle.getProof(whiteListedAddresses, 11);
        aliceProof = merkle.getProof(whiteListedAddresses, 3);
        
        //Sets up the list of BNFT holders
        setUpBnftHolders();

        vm.startPrank(alice);

        //Move to a random time in the future
        vm.warp(1731561615);
        regulationsManagerInstance.confirmEligibility(termsAndConditionsHash);

        //Set the max number of validators per holder to 4
        liquidityPoolInstance.setMaxBnftSlotSize(4);
        
        //Alice deposits funds into the LP to allow for validators to be spun and the calculations can work in dutyForWeek
        liquidityPoolInstance.deposit{value: 630 ether}(address(alice), aliceProof);

        //Can look in the logs that these numbers get returned, we cant test it without manually calculating numbers
        liquidityPoolInstance.dutyForWeek();

        vm.stopPrank();

        //With the current timestamps and data, the following is true
        //First Index = 4
        //Last Index = 1
        //Num Validators For Last = 1

        vm.startPrank(alice);
        //Alice deposits and her index is 0 (the last index), allowing her to deposit for 2 validators
        liquidityPoolInstance.batchDepositAsBnftHolder{value: 8 ether}(bidIds, aliceProof, 0);
        vm.stopPrank();

        vm.startPrank(owner);
        //Owner de registers themselves
        liquidityPoolInstance.deRegisterBnftHolder(3);
        vm.stopPrank();

        //Can look in the logs that these numbers get returned, we cant test it without manually calculating numbers
        liquidityPoolInstance.dutyForWeek();

        //With the current timestamps and data, the following is true
        //First Index = 2
        //Last Index = 0
        //Num Validators For Last = 1

        vm.startPrank(greg);
        //Greg attempts to deposit, however, due to his index being 1 after the swap he is not assigned
        vm.expectRevert("Not assigned");
        liquidityPoolInstance.batchDepositAsBnftHolder{value: 8 ether}(bidIds, henryProof, 1);
        vm.stopPrank();
    }

    function test_UpdateSchedulingPeriod() public {
        assertEq(liquidityPoolInstance.schedulingPeriodInSeconds(), 604800);

        vm.prank(alice);
        liquidityPoolInstance.setSchedulingPeriodInSeconds(100000);

        assertEq(liquidityPoolInstance.schedulingPeriodInSeconds(), 100000);
    }

    function test_UpdateSchedulingPeriodFailsIfNotAdmin() public {
        vm.prank(bob);
        vm.expectRevert("Caller is not the admin");
        liquidityPoolInstance.setSchedulingPeriodInSeconds(100000);
    }

    function test_DepositFromBNFTHolder() public {
        bytes32[] memory aliceProof = merkle.getProof(whiteListedAddresses, 3);

        vm.startPrank(alice);
        liquidityPoolInstance.registerAsBnftHolder(alice);
        liquidityPoolInstance.registerAsBnftHolder(greg);

        vm.deal(alice, 100000 ether);
        vm.deal(greg, 100000 ether);

        regulationsManagerInstance.confirmEligibility(termsAndConditionsHash);

        //Set the max number of validators per holder to 4
        liquidityPoolInstance.setMaxBnftSlotSize(4);

        //Alice deposits funds into the LP to allow for validators to be spun and the calculations can work in dutyForWeek
        liquidityPoolInstance.deposit{value: 120 ether}(address(alice), aliceProof);
        vm.stopPrank();

        //Move forward in time to make sure dutyForWeek runs with an arbitrary timestamp
        vm.warp(12431561615);

        liquidityPoolInstance.dutyForWeek();

        startHoax(alice);
        bidIds = auctionInstance.createBid{value: 1 ether}(
            10,
            0.1 ether
        );
        vm.stopPrank();
        
        startHoax(alice);
        processedBids = liquidityPoolInstance.batchDepositAsBnftHolder{value: 8 ether}(bidIds, aliceProof, 0);

        assertEq(stakingManagerInstance.bidIdToStaker(11), alice);
        assertEq(stakingManagerInstance.bidIdToStaker(12), alice);
        assertEq(stakingManagerInstance.bidIdToStaker(13), alice);
        assertEq(stakingManagerInstance.bidIdToStaker(14), alice);
    }

    function test_RegisterAsBNFTHolder() public {
        
        test_DepositFromBNFTHolder();

        assertEq(processedBids[0], 11);
        assertEq(processedBids[1], 12);
        assertEq(processedBids[2], 13);
        assertEq(processedBids[3], 14);

        IStakingManager.DepositData[]
            memory depositDataArray = new IStakingManager.DepositData[](1);

        address etherFiNode = managerInstance.etherfiNodeAddress(1);
        bytes32 root = depGen.generateDepositRoot(
            hex"8f9c0aab19ee7586d3d470f132842396af606947a0589382483308fdffdaf544078c3be24210677a9c471ce70b3b4c2c",
            hex"877bee8d83cac8bf46c89ce50215da0b5e370d282bb6c8599aabdbc780c33833687df5e1f5b5c2de8a6cd20b6572c8b0130b1744310a998e1079e3286ff03e18e4f94de8cdebecf3aaac3277b742adb8b0eea074e619c20d13a1dda6cba6e3df",
            managerInstance.generateWithdrawalCredentials(etherFiNode),
            1 ether
        );
        IStakingManager.DepositData memory depositData = IStakingManager
            .DepositData({
                publicKey: hex"8f9c0aab19ee7586d3d470f132842396af606947a0589382483308fdffdaf544078c3be24210677a9c471ce70b3b4c2c",
                signature: hex"877bee8d83cac8bf46c89ce50215da0b5e370d282bb6c8599aabdbc780c33833687df5e1f5b5c2de8a6cd20b6572c8b0130b1744310a998e1079e3286ff03e18e4f94de8cdebecf3aaac3277b742adb8b0eea074e619c20d13a1dda6cba6e3df",
                depositDataRoot: root,
                ipfsHashForEncryptedValidatorKey: "test_ipfs"
            });

        depositDataArray[0] = depositData;

        validatorArray = new uint256[](1);
        validatorArray[0] = processedBids[0];

        assertEq(BNFTInstance.balanceOf(alice), 0);
        assertEq(TNFTInstance.balanceOf(address(liquidityPoolInstance)), 0);

        sig = new bytes[](1);
        sig[0] = hex"877bee8d83cac8bf46c89ce50215da0b5e370d282bb6c8599aabdbc780c33833687df5e1f5b5c2de8a6cd20b6572c8b0130b1744310a998e1079e3286ff03e18e4f94de8cdebecf3aaac3277b742adb8b0eea074e619c20d13a1dda6cba6e3df";

        liquidityPoolInstance.batchRegisterAsBnftHolder(zeroRoot, validatorArray, depositDataArray, sig);

        assertEq(liquidityPoolInstance.numPendingDeposits(), 3);
        assertEq(BNFTInstance.balanceOf(alice), 1);
        assertEq(TNFTInstance.balanceOf(address(liquidityPoolInstance)), 1);
    }

    function setUpBnftHolders() internal {
        vm.startPrank(alice);
        liquidityPoolInstance.registerAsBnftHolder(alice);
        liquidityPoolInstance.registerAsBnftHolder(greg);
        liquidityPoolInstance.registerAsBnftHolder(bob);
        liquidityPoolInstance.registerAsBnftHolder(owner);
        liquidityPoolInstance.registerAsBnftHolder(shonee);
        liquidityPoolInstance.registerAsBnftHolder(dan);
        liquidityPoolInstance.registerAsBnftHolder(elvis);
        liquidityPoolInstance.registerAsBnftHolder(henry);
        vm.stopPrank();

        vm.deal(alice, 100000 ether);
        vm.deal(greg, 100000 ether);
        vm.deal(bob, 100000 ether);
        vm.deal(owner, 100000 ether);
        vm.deal(shonee, 100000 ether);
        vm.deal(dan, 100000 ether);
        vm.deal(elvis, 100000 ether);
        vm.deal(henry, 100000 ether);
        vm.deal(chad, 100000 ether);
    }
}<|MERGE_RESOLUTION|>--- conflicted
+++ resolved
@@ -13,15 +13,10 @@
     bytes32[] public firstIndexPlayerProof;
     bytes32[] public beforeFirstIndexPlayerProof;
     bytes32[] public lastIndexPlayerProof;
-<<<<<<< HEAD
     uint256[] public processedBids;
     uint256[] public validatorArray;
-=======
-    bytes[] public sig;
->>>>>>> af094ce4
     uint256[] public bidIds;
     bytes[] public sig;
-
 
     function setUp() public {
         setUpTests();
@@ -31,9 +26,6 @@
 
         aliceProof = merkle.getProof(whiteListedAddresses, 3);
         bobProof = merkle.getProof(whiteListedAddresses, 4);
-
-        sig = new bytes[](1);
-        sig[0] = hex"877bee8d83cac8bf46c89ce50215da0b5e370d282bb6c8599aabdbc780c33833687df5e1f5b5c2de8a6cd20b6572c8b0130b1744310a998e1079e3286ff03e18e4f94de8cdebecf3aaac3277b742adb8b0eea074e619c20d13a1dda6cba6e3df";
 
         vm.deal(alice, 100 ether);
         vm.startPrank(alice);
@@ -1028,7 +1020,7 @@
         IStakingManager.DepositData[]
             memory depositDataArray = new IStakingManager.DepositData[](1);
 
-        address etherFiNode = managerInstance.etherfiNodeAddress(1);
+        address etherFiNode = managerInstance.etherfiNodeAddress(11);
         bytes32 root = depGen.generateDepositRoot(
             hex"8f9c0aab19ee7586d3d470f132842396af606947a0589382483308fdffdaf544078c3be24210677a9c471ce70b3b4c2c",
             hex"877bee8d83cac8bf46c89ce50215da0b5e370d282bb6c8599aabdbc780c33833687df5e1f5b5c2de8a6cd20b6572c8b0130b1744310a998e1079e3286ff03e18e4f94de8cdebecf3aaac3277b742adb8b0eea074e619c20d13a1dda6cba6e3df",
@@ -1054,7 +1046,7 @@
         sig = new bytes[](1);
         sig[0] = hex"877bee8d83cac8bf46c89ce50215da0b5e370d282bb6c8599aabdbc780c33833687df5e1f5b5c2de8a6cd20b6572c8b0130b1744310a998e1079e3286ff03e18e4f94de8cdebecf3aaac3277b742adb8b0eea074e619c20d13a1dda6cba6e3df";
 
-        liquidityPoolInstance.batchRegisterAsBnftHolder(zeroRoot, validatorArray, depositDataArray, sig);
+        liquidityPoolInstance.batchRegisterAsBnftHolder(_getDepositRoot(), validatorArray, depositDataArray, sig);
 
         assertEq(liquidityPoolInstance.numPendingDeposits(), 3);
         assertEq(BNFTInstance.balanceOf(alice), 1);
