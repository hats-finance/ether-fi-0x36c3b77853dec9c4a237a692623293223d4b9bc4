--- conflicted
+++ resolved
@@ -983,7 +983,6 @@
         liquidityPoolInstance.setSchedulingPeriodInSeconds(100000);
     }
 
-<<<<<<< HEAD
     function test_SetStakingTypeTargetWeights() public {
         (,, uint128 eEthTargetWeight) = liquidityPoolInstance.stakingTypeInformation(LiquidityPool.StakingTag.EETH);
         (,, uint128 etherFanTargetWeight) = liquidityPoolInstance.stakingTypeInformation(LiquidityPool.StakingTag.ETHER_FAN);
@@ -1006,7 +1005,8 @@
 
         assertEq(eEthTargetWeight, 61);
         assertEq(etherFanTargetWeight, 39);
-=======
+    }
+    
     function test_DepositFromBNFTHolder() public {
         bytes32[] memory aliceProof = merkle.getProof(whiteListedAddresses, 3);
 
@@ -1139,7 +1139,6 @@
         vm.expectRevert("Already deposited");
         liquidityPoolInstance.batchDepositAsBnftHolder{value: 8 ether}(bidIds, aliceProof, 0);
 
->>>>>>> c87d7e49
     }
 
     function setUpBnftHolders() internal {
