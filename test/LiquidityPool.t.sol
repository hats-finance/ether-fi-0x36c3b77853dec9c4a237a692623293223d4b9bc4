--- conflicted
+++ resolved
@@ -103,11 +103,7 @@
     function test_WithdrawFailsNotInitializedToken() public {
         startHoax(alice);
         vm.expectRevert();
-<<<<<<< HEAD
-        liquidityPoolNoToken.withdraw(2 ether);
-=======
         liquidityPoolInstance.withdraw(alice, 2 ether);
->>>>>>> 4d5cdc5c
     }
 
     function test_StakingManagerFailsNotInitializedToken() public {
@@ -121,19 +117,11 @@
     }
 
     function test_LiquidityPoolBatchDepositWithBidIds() public {
-<<<<<<< HEAD
-        bytes32[] memory _aliceProof = merkle.getProof(whiteListedAddresses, 3);
-=======
         vm.deal(alice, 3 ether);
         vm.deal(owner, 4 ether);
->>>>>>> 4d5cdc5c
 
         vm.startPrank(alice);
         nodeOperatorManagerInstance.registerNodeOperator(
-<<<<<<< HEAD
-            _aliceProof,
-=======
->>>>>>> 4d5cdc5c
             _ipfsHash,
             5
         );
@@ -250,18 +238,10 @@
     }
     
     function test_LiquidityPoolBatchRegisterValidators() public {
-<<<<<<< HEAD
-        bytes32[] memory aliceExitProof = merkle.getProof(whiteListedAddresses, 3);
+        vm.deal(owner, 100 ether);
 
         vm.prank(alice);
         nodeOperatorManagerInstance.registerNodeOperator(
-            aliceExitProof,
-=======
-        vm.deal(owner, 100 ether);
-
-        vm.prank(alice);
-        nodeOperatorManagerInstance.registerNodeOperator(
->>>>>>> 4d5cdc5c
             _ipfsHash,
             5
         );
