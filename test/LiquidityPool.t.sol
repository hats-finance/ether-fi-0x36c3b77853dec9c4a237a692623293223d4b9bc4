// SPDX-License-Identifier: MIT
pragma solidity ^0.8.13;

import "./TestSetup.sol";

contract LiquidityPoolTest is TestSetup {

    bytes32[] public aliceProof;
    bytes32[] public bobProof;
    bytes32[] public henryProof;
    bytes32[] public elvisProof;
    bytes32[] public chadProof;
    bytes32[] public gregProof;
    bytes32[] public ownerProof;
    bytes32[] public firstIndexPlayerProof;
    bytes32[] public beforeFirstIndexPlayerProof;
    bytes32[] public lastIndexPlayerProof;
    uint256[] public processedBids;
    uint256[] public validatorArray;
    uint256[] public bidIds;
    uint256[] public bids;
<<<<<<< HEAD
    uint256[] public validators;
    bytes[] public sig;
    bytes32 public rootForApproval;
=======
>>>>>>> dd25048b

    function setUp() public {
        setUpTests();

        aliceProof = merkle.getProof(whiteListedAddresses, 3);
        bobProof = merkle.getProof(whiteListedAddresses, 4);

        vm.deal(alice, 100 ether);
        vm.startPrank(alice);
        liquidityPoolInstance.setStakingTargetWeights(50, 50);
        nodeOperatorManagerInstance.registerNodeOperator(
            _ipfsHash,
            10000
        );
        bidIds = auctionInstance.createBid{value: 1 ether}(
            10,
            0.1 ether
        );
        vm.stopPrank();
    }

    function calculatePermitDigest(address owner, address spender, uint256 value, uint256 nonce, uint256 deadline, bytes32 domainSeparator) public pure returns (bytes32) {
        bytes32 permitTypehash = keccak256("Permit(address owner,address spender,uint256 value,uint256 nonce,uint256 deadline)");
        bytes32 digest = keccak256(
            abi.encodePacked(
                hex"1901",
                domainSeparator,
                keccak256(abi.encode(permitTypehash, owner, spender, value, nonce, deadline))
            )
        );
        return digest;
    }

    function createPermitInput(uint256 privKey, address spender, uint256 value, uint256 nonce, uint256 deadline, bytes32 domianSeparator) public returns (ILiquidityPool.PermitInput memory) {
        address owner = vm.addr(privKey);
        bytes32 digest = calculatePermitDigest(owner, spender, value, nonce, deadline, domianSeparator);
        (uint8 v, bytes32 r, bytes32 s) = vm.sign(privKey, digest);
        ILiquidityPool.PermitInput memory permitInput = ILiquidityPool.PermitInput({
            value: value,
            deadline: deadline,
            v: v,
            r: r,
            s: s
        });
        return permitInput;
    }

    function test_DepositOrWithdrawOfZeroFails() public {
        vm.deal(alice, 1 ether);

        vm.startPrank(alice);
        stakingManagerInstance.disableWhitelist();
        regulationsManagerInstance.confirmEligibility(termsAndConditionsHash);

        vm.expectRevert(LiquidityPool.InvalidAmount.selector);
        liquidityPoolInstance.deposit{value: 0 ether}(alice, aliceProof);

        liquidityPoolInstance.deposit{value: 1 ether}(alice, aliceProof);

        vm.expectRevert(LiquidityPool.InvalidAmount.selector);
        liquidityPoolInstance.requestWithdraw(alice, 0);

        vm.stopPrank();
    }

    function test_StakingManagerLiquidityPool() public {
        vm.startPrank(alice);
        vm.deal(alice, 2 ether);
        vm.expectRevert("User is not eligible to participate");
        liquidityPoolInstance.deposit{value: 1 ether}(alice, aliceProof);
        vm.stopPrank();

        hoax(alice);
        regulationsManagerInstance.confirmEligibility(termsAndConditionsHash);

        startHoax(alice);
        stakingManagerInstance.enableWhitelist();
        vm.expectRevert("User is not whitelisted");
        liquidityPoolInstance.deposit{value: 1 ether}(alice, bobProof);
        stakingManagerInstance.disableWhitelist();
        vm.stopPrank();

        vm.prank(alice);
        stakingManagerInstance.enableWhitelist();

        startHoax(alice);
        uint256 aliceBalBefore = alice.balance;
        liquidityPoolInstance.deposit{value: 1 ether}(alice, aliceProof);

        assertEq(eETHInstance.balanceOf(alice), 1 ether);
        liquidityPoolInstance.deposit{value: 1 ether}(alice, aliceProof);
        assertEq(eETHInstance.balanceOf(alice), 2 ether);
        assertEq(alice.balance, aliceBalBefore - 2 ether);
    }

    function test_StakingManagerLiquidityFails() public {
        vm.prank(alice);
        regulationsManagerInstance.confirmEligibility(termsAndConditionsHash);

        vm.startPrank(owner);
        vm.expectRevert();
        liquidityPoolInstance.deposit{value: 2 ether}(alice, aliceProof);
    }

    function test_WithdrawLiquidityPoolWithInvalidPermitFails() public {
        vm.deal(alice, 3 ether);
        vm.startPrank(alice);
        regulationsManagerInstance.confirmEligibility(termsAndConditionsHash);
        liquidityPoolInstance.deposit{value: 2 ether}(alice, aliceProof);
        assertEq(alice.balance, 1 ether);
        assertEq(eETHInstance.balanceOf(alice), 2 ether);
        vm.stopPrank();

        vm.startPrank(alice);
        uint256 aliceNonce = eETHInstance.nonces(alice);
        // create permit with invalid private key (Bob)
        ILiquidityPool.PermitInput memory permitInput = createPermitInput(3, address(liquidityPoolInstance), 2 ether, aliceNonce, 2**256 - 1, eETHInstance.DOMAIN_SEPARATOR());
        vm.expectRevert("ERC20Permit: invalid signature");
        liquidityPoolInstance.requestWithdrawWithPermit(alice, 2 ether, permitInput);
        vm.stopPrank();
    }

    function test_WithdrawLiquidityPoolWithInsufficientPermitFails() public {
        vm.deal(alice, 3 ether);
        vm.startPrank(alice);
        regulationsManagerInstance.confirmEligibility(termsAndConditionsHash);
        liquidityPoolInstance.deposit{value: 2 ether}(alice, aliceProof);
        assertEq(alice.balance, 1 ether);
        assertEq(eETHInstance.balanceOf(alice), 2 ether);
        vm.stopPrank();

        vm.startPrank(alice);
        uint256 aliceNonce = eETHInstance.nonces(alice);
        //  permit with insufficient amount of ETH
        ILiquidityPool.PermitInput memory permitInput = createPermitInput(2, address(liquidityPoolInstance), 1 ether, aliceNonce, 2**256 - 1, eETHInstance.DOMAIN_SEPARATOR());
        vm.expectRevert("TRANSFER_AMOUNT_EXCEEDS_ALLOWANCE");
        liquidityPoolInstance.requestWithdrawWithPermit(alice, 2 ether, permitInput);
        vm.stopPrank();
    }


    function test_WithdrawLiquidityPoolSuccess() public {
        vm.deal(alice, 3 ether);
        vm.startPrank(alice);
        regulationsManagerInstance.confirmEligibility(termsAndConditionsHash);
        liquidityPoolInstance.deposit{value: 2 ether}(alice, aliceProof);
        assertEq(alice.balance, 1 ether);
        assertEq(eETHInstance.balanceOf(alice), 2 ether);
        assertEq(eETHInstance.balanceOf(bob), 0);
        vm.stopPrank();

        vm.deal(bob, 3 ether);
        vm.startPrank(bob);
        regulationsManagerInstance.confirmEligibility(termsAndConditionsHash);
        liquidityPoolInstance.deposit{value: 2 ether}(bob, bobProof);
        assertEq(bob.balance, 1 ether);
        assertEq(eETHInstance.balanceOf(alice), 2 ether);
        assertEq(eETHInstance.balanceOf(bob), 2 ether);
        vm.stopPrank();

        vm.startPrank(alice);
        liquidityPoolInstance.deposit{value: 1 ether}(alice, aliceProof);
        assertEq(alice.balance, 0 ether);
        assertEq(eETHInstance.balanceOf(alice), 3 ether);
        assertEq(eETHInstance.balanceOf(bob), 2 ether);
        vm.stopPrank();

        vm.startPrank(alice);
        uint256 aliceNonce = eETHInstance.nonces(alice);
        // alice priv key = 2
        ILiquidityPool.PermitInput memory permitInputAlice = createPermitInput(2, address(liquidityPoolInstance), 2 ether, aliceNonce, 2**256 - 1, eETHInstance.DOMAIN_SEPARATOR());
        uint256 aliceReqId = liquidityPoolInstance.requestWithdrawWithPermit(alice, 2 ether, permitInputAlice);
        withdrawRequestNFTInstance.finalizeRequests(aliceReqId);
        withdrawRequestNFTInstance.claimWithdraw(aliceReqId);
        assertEq(eETHInstance.balanceOf(alice), 1 ether);
        assertEq(alice.balance, 2 ether);
        vm.stopPrank();

        vm.startPrank(bob);
        uint256 bobNonce = eETHInstance.nonces(bob);
        // bob priv key = 3
        ILiquidityPool.PermitInput memory permitInputBob = createPermitInput(3, address(liquidityPoolInstance), 2 ether, bobNonce, 2**256 - 1, eETHInstance.DOMAIN_SEPARATOR());
        uint256 bobReqId = liquidityPoolInstance.requestWithdrawWithPermit(bob, 2 ether, permitInputBob);
        vm.stopPrank();

        vm.prank(alice);
        withdrawRequestNFTInstance.finalizeRequests(bobReqId);

        vm.startPrank(bob);
        withdrawRequestNFTInstance.claimWithdraw(bobReqId);
        assertEq(eETHInstance.balanceOf(bob), 0);
        assertEq(bob.balance, 3 ether);
        vm.stopPrank();
    }

    function test_WithdrawLiquidityPoolFails() public {
        vm.deal(bob, 100 ether);
        vm.startPrank(bob);
        regulationsManagerInstance.confirmEligibility(termsAndConditionsHash);
        liquidityPoolInstance.deposit{value: 100 ether}(bob, bobProof);        
        vm.stopPrank();

        startHoax(alice);
        vm.expectRevert("Not enough eETH");
        liquidityPoolInstance.requestWithdraw(alice, 2 ether);
    }

    function test_WithdrawFailsNotInitializedToken() public {
        startHoax(alice);
        vm.expectRevert();
        liquidityPoolInstance.withdraw(alice, 2 ether);
    }

    function test_StakingManagerFailsNotInitializedToken() public {
        LiquidityPool liquidityPoolNoToken = new LiquidityPool();

        vm.startPrank(alice);
        regulationsManagerInstance.confirmEligibility(termsAndConditionsHash);
        vm.deal(alice, 3 ether);
        vm.expectRevert();
        liquidityPoolNoToken.deposit{value: 2 ether}(alice, aliceProof);
    }

    function test_selfdestruct() public {
        vm.deal(alice, 3 ether);
        vm.startPrank(alice);
        regulationsManagerInstance.confirmEligibility(termsAndConditionsHash);
        liquidityPoolInstance.deposit{value: 2 ether}(alice, aliceProof);
        vm.stopPrank();

        assertEq(alice.balance, 1 ether);
        assertEq(address(liquidityPoolInstance).balance, 2 ether);
        assertEq(eETHInstance.balanceOf(alice), 2 ether);

        _transferTo(address(attacker), 1 ether);
        attacker.attack();

        // While the 'selfdestruct' attack can change the LP contract's balance,
        // it does not affect the critical logics for determining ETH amount per share
        // so, the balance of Alice remains the same as 2 ether.
        assertEq(alice.balance, 1 ether);
        assertEq(address(liquidityPoolInstance).balance, 3 ether);
        assertEq(eETHInstance.balanceOf(alice), 2 ether);
    }

    function test_WithdrawLiquidityPoolAccrueStakingRewardsWithoutPartialWithdrawal() public {
        vm.deal(alice, 3 ether);
        vm.startPrank(alice);
        regulationsManagerInstance.confirmEligibility(termsAndConditionsHash);
        liquidityPoolInstance.deposit{value: 2 ether}(alice, aliceProof);
        assertEq(alice.balance, 1 ether);
        assertEq(eETHInstance.balanceOf(alice), 2 ether);
        assertEq(eETHInstance.balanceOf(bob), 0);
        vm.stopPrank();

        vm.deal(bob, 3 ether);
        vm.startPrank(bob);
        regulationsManagerInstance.confirmEligibility(termsAndConditionsHash);
        liquidityPoolInstance.deposit{value: 2 ether}(bob, bobProof);
        assertEq(bob.balance, 1 ether);
        assertEq(eETHInstance.balanceOf(alice), 2 ether);
        assertEq(eETHInstance.balanceOf(bob), 2 ether);
        vm.stopPrank();

        vm.deal(owner, 100 ether);
        vm.prank(owner);
        regulationsManagerInstance.confirmEligibility(termsAndConditionsHash);
        vm.prank(address(membershipManagerInstance));
        liquidityPoolInstance.rebase(2 ether);
        assertEq(eETHInstance.balanceOf(alice), 3 ether);
        assertEq(eETHInstance.balanceOf(bob), 3 ether);

        (bool sent, ) = address(liquidityPoolInstance).call{value: 1 ether}("");
        assertEq(sent, true);
        assertEq(eETHInstance.balanceOf(alice), 3 ether);
        assertEq(eETHInstance.balanceOf(bob), 3 ether);

        (sent, ) = address(liquidityPoolInstance).call{value: 1 ether}("");
        assertEq(sent, true);
        assertEq(eETHInstance.balanceOf(alice), 3 ether);
        assertEq(eETHInstance.balanceOf(bob), 3 ether);

        (sent, ) = address(liquidityPoolInstance).call{value: 1 ether}("");
        assertEq(sent, false);
        assertEq(eETHInstance.balanceOf(alice), 3 ether);
        assertEq(eETHInstance.balanceOf(bob), 3 ether);
    }

    function test_batchCancelDepositAsBnftHolder() public {
        vm.deal(owner, 100 ether);

        IEtherFiOracle.OracleReport memory report = _emptyOracleReport();
        report.numValidatorsToSpinUp = 2;
        _executeAdminTasks(report);

        setUpBnftHolders();

        vm.warp(976348625856);

        vm.prank(alice);
        //Set the max number of validators per holder to 4
        liquidityPoolInstance.setMaxBnftSlotSize(4);

        hoax(alice);
        uint256[] memory bidIds = auctionInstance.createBid{value: 0.2 ether}(2, 0.1 ether);
        assertEq(bidIds.length, 2);

        assertEq(liquidityPoolInstance.totalValueOutOfLp(), 0);
        assertEq(liquidityPoolInstance.totalValueInLp(), 0);

        startHoax(bob);
        regulationsManagerInstance.confirmEligibility(termsAndConditionsHash);
        liquidityPoolInstance.deposit{value: 60 ether}(bob, bobProof);
        vm.stopPrank();

        assertEq(address(liquidityPoolInstance).balance, 60 ether);
        assertEq(liquidityPoolInstance.totalValueOutOfLp(), 0);
        assertEq(liquidityPoolInstance.totalValueInLp(), 60 ether);

        uint256 aliceBalance = address(alice).balance;
        bytes32[] memory proof = getWhitelistMerkleProof(9);
        vm.prank(alice);
        uint256[] memory newValidators = liquidityPoolInstance.batchDepositAsBnftHolder{value: 4 ether}(bidIds, proof, 0);

        assertEq(newValidators.length, 2);
        assertEq(address(alice).balance, aliceBalance - 4 ether);
        assertEq(address(liquidityPoolInstance).balance, 0 ether);
        assertEq(address(stakingManagerInstance).balance, 64 ether);
        assertEq(liquidityPoolInstance.numPendingDeposits(), 2);
        assertEq(liquidityPoolInstance.totalValueOutOfLp(), 60 ether);
        assertEq(liquidityPoolInstance.totalValueInLp(), 0);

        vm.prank(alice);
        liquidityPoolInstance.batchCancelDeposit(newValidators);

        assertEq(liquidityPoolInstance.numPendingDeposits(), 0);
        assertEq(liquidityPoolInstance.totalValueOutOfLp(), 0);
        assertEq(liquidityPoolInstance.totalValueInLp(), 60 ether);
        assertEq(address(alice).balance, aliceBalance);
        assertEq(address(stakingManagerInstance).balance, 0 ether);
        assertEq(address(liquidityPoolInstance).balance, 60 ether);
    }

    function test_sendExitRequestFails() public {
        uint256[] memory newValidators = new uint256[](10);
        vm.expectRevert("Caller is not the admin");
        vm.prank(owner);
        liquidityPoolInstance.sendExitRequests(newValidators);
    }

    function test_ProcessNodeExit() public {
        vm.deal(owner, 100 ether);

        IEtherFiOracle.OracleReport memory report = _emptyOracleReport();
        report.numValidatorsToSpinUp = 2;
        _executeAdminTasks(report);

        setUpBnftHolders();

        vm.prank(alice);
        //Set the max number of validators per holder to 4
        liquidityPoolInstance.setMaxBnftSlotSize(4);

        assertEq(liquidityPoolInstance.getTotalPooledEther(), 0);

        hoax(alice);
        uint256[] memory bidIds = auctionInstance.createBid{value: 0.2 ether}(2, 0.1 ether);

        startHoax(bob);
        regulationsManagerInstance.confirmEligibility(termsAndConditionsHash);
        liquidityPoolInstance.deposit{value: 60 ether}(bob, bobProof);

        assertEq(liquidityPoolInstance.getTotalPooledEther(), 60 ether);
        vm.stopPrank();

        bytes32[] memory proof = getWhitelistMerkleProof(3);

        vm.warp(1681075815 - 35 * 24 * 3600);   // Sun March ...
        vm.prank(henry);
        uint256[] memory newValidators = liquidityPoolInstance.batchDepositAsBnftHolder{value: 4 ether}(bidIds, proof, 7);
        assertEq(liquidityPoolInstance.getTotalPooledEther(), 60 ether);

        IStakingManager.DepositData[]
            memory depositDataArray = new IStakingManager.DepositData[](2);

        bytes32[] memory depositDataRootsForApproval = new bytes32[](2);

        for (uint256 i = 0; i < newValidators.length; i++) {
            address etherFiNode = managerInstance.etherfiNodeAddress(
                newValidators[i]
            );
            root = depGen.generateDepositRoot(
                hex"8f9c0aab19ee7586d3d470f132842396af606947a0589382483308fdffdaf544078c3be24210677a9c471ce70b3b4c2c",
                hex"877bee8d83cac8bf46c89ce50215da0b5e370d282bb6c8599aabdbc780c33833687df5e1f5b5c2de8a6cd20b6572c8b0130b1744310a998e1079e3286ff03e18e4f94de8cdebecf3aaac3277b742adb8b0eea074e619c20d13a1dda6cba6e3df",
                managerInstance.generateWithdrawalCredentials(etherFiNode),
                1 ether
            );

            depositDataRootsForApproval[i] = depGen.generateDepositRoot(
                hex"8f9c0aab19ee7586d3d470f132842396af606947a0589382483308fdffdaf544078c3be24210677a9c471ce70b3b4c2c",
                hex"ad899d85dcfcc2506a8749020752f81353dd87e623b2982b7bbfbbdd7964790eab4e06e226917cba1253f063d64a7e5407d8542776631b96c4cea78e0968833b36d4e0ae0b94de46718f905ca6d9b8279e1044a41875640f8cb34dc3f6e4de65",
                managerInstance.generateWithdrawalCredentials(etherFiNode),
                31 ether
            );

            depositDataArray[i] = IStakingManager.DepositData({
                publicKey: hex"8f9c0aab19ee7586d3d470f132842396af606947a0589382483308fdffdaf544078c3be24210677a9c471ce70b3b4c2c",
                signature: hex"877bee8d83cac8bf46c89ce50215da0b5e370d282bb6c8599aabdbc780c33833687df5e1f5b5c2de8a6cd20b6572c8b0130b1744310a998e1079e3286ff03e18e4f94de8cdebecf3aaac3277b742adb8b0eea074e619c20d13a1dda6cba6e3df",
                depositDataRoot: root,
                ipfsHashForEncryptedValidatorKey: "test_ipfs"
            });

            assertEq(uint8(IEtherFiNode(etherFiNode).phase()), uint8(IEtherFiNode.VALIDATOR_PHASE.STAKE_DEPOSITED));

        }

        bytes[] memory pubKey = new bytes[](2);
        pubKey[0] = hex"8f9c0aab19ee7586d3d470f132842396af606947a0589382483308fdffdaf544078c3be24210677a9c471ce70b3b4c2c";
        pubKey[1] = hex"8f9c0aab19ee7586d3d470f132842396af606947a0589382483308fdffdaf544078c3be24210677a9c471ce70b3b4c2c";

        bytes32 depositRoot = _getDepositRoot();
        bytes[] memory sig = new bytes[](2);
        sig[0] = hex"ad899d85dcfcc2506a8749020752f81353dd87e623b2982b7bbfbbdd7964790eab4e06e226917cba1253f063d64a7e5407d8542776631b96c4cea78e0968833b36d4e0ae0b94de46718f905ca6d9b8279e1044a41875640f8cb34dc3f6e4de65";
        sig[1] = hex"ad899d85dcfcc2506a8749020752f81353dd87e623b2982b7bbfbbdd7964790eab4e06e226917cba1253f063d64a7e5407d8542776631b96c4cea78e0968833b36d4e0ae0b94de46718f905ca6d9b8279e1044a41875640f8cb34dc3f6e4de65";


        vm.prank(henry);
        liquidityPoolInstance.batchRegisterAsBnftHolder(depositRoot, newValidators, depositDataArray, depositDataRootsForApproval, sig);

        for (uint256 i = 0; i < newValidators.length; i++) {
            address etherFiNode = managerInstance.etherfiNodeAddress(
                newValidators[i]
            );

            assertEq(uint8(IEtherFiNode(etherFiNode).phase()), uint8(IEtherFiNode.VALIDATOR_PHASE.WAITING_FOR_APPROVAL));
        }

        vm.prank(alice);
        stakingManagerInstance.batchApproveRegistration(newValidators, pubKey, sig);

        for (uint256 i = 0; i < newValidators.length; i++) {
            address etherFiNode = managerInstance.etherfiNodeAddress(
                newValidators[i]
            );

            assertEq(uint8(IEtherFiNode(etherFiNode).phase()), uint8(IEtherFiNode.VALIDATOR_PHASE.LIVE));
        }

        assertEq(liquidityPoolInstance.getTotalPooledEther(), 60 ether);

        uint256[] memory slashingPenalties = new uint256[](2);
        slashingPenalties[0] = 0.5 ether;
        slashingPenalties[1] = 0.5 ether;

        // The penalties are applied to the B-NFT holders, not T-NFT holders
        vm.prank(address(membershipManagerInstance));
        liquidityPoolInstance.rebase(0 ether);

        vm.warp(1681075815 - 7 * 24 * 3600);   // Sun Apr 02 2023 21:30:15 UTC
        vm.prank(alice);
        liquidityPoolInstance.sendExitRequests(newValidators);

        uint32[] memory exitRequestTimestamps = new uint32[](2);
        exitRequestTimestamps[0] = 1681351200; // Thu Apr 13 2023 02:00:00 UTC
        exitRequestTimestamps[1] = 1681075815; // Sun Apr 09 2023 21:30:15 UTC

        vm.warp(1681351200 + 12 * 6);

        address etherfiNode1 = managerInstance.etherfiNodeAddress(newValidators[0]);
        address etherfiNode2 = managerInstance.etherfiNodeAddress(newValidators[1]);

        _transferTo(etherfiNode1, 32 ether - slashingPenalties[0]);
        _transferTo(etherfiNode2, 32 ether - slashingPenalties[1]);

        // Process the node exit via nodeManager
        vm.prank(alice);
        managerInstance.processNodeExit(newValidators, exitRequestTimestamps);

        assertEq(liquidityPoolInstance.getTotalPooledEther(), 60 ether);
        assertTrue(managerInstance.isExited(newValidators[0]));
        assertTrue(managerInstance.isExited(newValidators[1]));

        // Delist the node from the liquidity pool
        vm.prank(henry);
        managerInstance.fullWithdrawBatch(newValidators);

        assertEq(liquidityPoolInstance.getTotalPooledEther(), 60 ether);
        assertEq(address(liquidityPoolInstance).balance, 60 ether);
    }

    function test_SettersFailOnZeroAddress() public {
        vm.startPrank(owner);
        vm.expectRevert("No zero addresses");
        liquidityPoolInstance.setTokenAddress(address(0));
        
        vm.expectRevert("No zero addresses");
        liquidityPoolInstance.setStakingManager(address(0));

        vm.expectRevert("No zero addresses");
        liquidityPoolInstance.setEtherFiNodesManager(address(0));

        vm.stopPrank();
    }

    function test_LiquidStakingAccessControl() public {

        startHoax(alice);
        liquidityPoolInstance.closeEEthLiquidStaking();

        regulationsManagerInstance.confirmEligibility(termsAndConditionsHash);

        stakingManagerInstance.enableWhitelist();

        vm.expectRevert("Liquid staking functions are closed");
        liquidityPoolInstance.deposit{value: 1 ether}(alice, aliceProof);

        liquidityPoolInstance.openEEthLiquidStaking();

        liquidityPoolInstance.deposit{value: 1 ether}(alice, aliceProof);

        liquidityPoolInstance.closeEEthLiquidStaking();
    
        vm.stopPrank();
    }

    function test_fallback() public {
        assertEq(liquidityPoolInstance.getTotalPooledEther(), 0 ether);

        vm.deal(bob, 100 ether);
        vm.startPrank(bob);
        regulationsManagerInstance.confirmEligibility(termsAndConditionsHash);
        liquidityPoolInstance.deposit{value: 100 ether}(bob, bobProof);
        vm.stopPrank();

        assertEq(liquidityPoolInstance.getTotalPooledEther(), 100 ether);
        vm.prank(address(membershipManagerInstance));
        liquidityPoolInstance.rebase(3 ether);
        assertEq(liquidityPoolInstance.getTotalPooledEther(), 103 ether);

        vm.deal(alice, 3 ether);
        vm.prank(alice);
        (bool sent, ) = address(liquidityPoolInstance).call{value: 1 ether}("");
        assertEq(address(liquidityPoolInstance).balance, 100 ether + 1 ether);
        assertEq(sent, true);

        assertEq(liquidityPoolInstance.getTotalPooledEther(), 103 ether);
    }

    function test_rebase_withdraw_flow() public {
        uint256[] memory validatorIds = launch_validator();

        uint256[] memory tvls = new uint256[](4);

        for (uint256 i = 0; i < validatorIds.length; i++) {
            // Beacon Balance < 32 ether means that the validator got slashed
            uint256 beaconBalance = 16 ether * (i + 1) + 1 ether;
            (uint256 toNodeOperator, uint256 toTnft, uint256 toBnft, uint256 toTreasury)
                = managerInstance.calculateTVL(validatorIds[i], beaconBalance);
            tvls[0] += toNodeOperator;
            tvls[1] += toTnft;
            tvls[2] += toBnft;
            tvls[3] += toTreasury;
        }
        uint256 eEthTVL = tvls[1];

        // Reflect the loss in TVL by rebasing
        int128 lossInTVL = int128(uint128(eEthTVL)) - int128(uint128(60 ether));
        vm.prank(address(membershipManagerInstance));
        liquidityPoolInstance.rebase(lossInTVL);

        assertEq(address(liquidityPoolInstance).balance, 0 ether);
        assertEq(eETHInstance.totalSupply(), eEthTVL);
        assertEq(eETHInstance.balanceOf(bob), eEthTVL);

        // After a long period of time (after the auction fee vesting period completes)
        skip(6 * 7 * 4 days);

        uint32[] memory exitRequestTimestamps = new uint32[](2);
        exitRequestTimestamps[0] = uint32(block.timestamp);
        exitRequestTimestamps[1] = uint32(block.timestamp);

        address etherfiNode1 = managerInstance.etherfiNodeAddress(validatorIds[0]);
        address etherfiNode2 = managerInstance.etherfiNodeAddress(validatorIds[1]);

        _transferTo(etherfiNode1, 17 ether);
        _transferTo(etherfiNode2, 33 ether);

        // Process the node exit via nodeManager
        vm.prank(alice);
        managerInstance.processNodeExit(validatorIds, exitRequestTimestamps);
        managerInstance.fullWithdrawBatch(validatorIds);

        assertEq(address(liquidityPoolInstance).balance, eEthTVL);
        assertEq(eETHInstance.totalSupply(), eEthTVL);
        assertEq(eETHInstance.balanceOf(bob), eEthTVL);

        vm.startPrank(bob);
        eETHInstance.approve(address(liquidityPoolInstance), eEthTVL);
        uint256 bobRequestId = liquidityPoolInstance.requestWithdraw(bob, eEthTVL);
        vm.stopPrank();

        vm.prank(alice);
        withdrawRequestNFTInstance.finalizeRequests(bobRequestId);

        vm.prank(bob);
        withdrawRequestNFTInstance.claimWithdraw(bobRequestId);

        assertEq(address(liquidityPoolInstance).balance, 0);
        assertEq(eETHInstance.totalSupply(), 0);
        assertEq(eETHInstance.balanceOf(bob), 0);
    }

<<<<<<< HEAD
    function launch_validator() internal returns (uint256[] memory) {
        vm.deal(owner, 100 ether);       
        assertEq(liquidityPoolInstance.getTotalPooledEther(), 0);

        IEtherFiOracle.OracleReport memory report = _emptyOracleReport();
        report.numValidatorsToSpinUp = 2;
        _executeAdminTasks(report);

        setUpBnftHolders();

        vm.warp(976348625856);

        vm.prank(alice);
        //Set the max number of validators per holder to 4
        liquidityPoolInstance.setMaxBnftSlotSize(4);

        hoax(alice);
        uint256[] memory bidIds = auctionInstance.createBid{value: 0.2 ether}(2, 0.1 ether);

        startHoax(bob);
        regulationsManagerInstance.confirmEligibility(termsAndConditionsHash);
        liquidityPoolInstance.deposit{value: 60 ether}(bob, bobProof);
        assertEq(liquidityPoolInstance.getTotalPooledEther(), 60 ether);
        vm.stopPrank();

        bytes32[] memory proof = getWhitelistMerkleProof(9);

        vm.prank(alice);
        uint256[] memory newValidators = liquidityPoolInstance.batchDepositAsBnftHolder{value: 4 ether}(bidIds, proof, 0);
        assertEq(liquidityPoolInstance.getTotalPooledEther(), 60 ether);

        IStakingManager.DepositData[]
            memory depositDataArray = new IStakingManager.DepositData[](2);

        bytes32[] memory depositDataRootsForApproval = new bytes32[](2);

        for (uint256 i = 0; i < newValidators.length; i++) {
            address etherFiNode = managerInstance.etherfiNodeAddress(
                newValidators[i]
            );
            root = depGen.generateDepositRoot(
                hex"8f9c0aab19ee7586d3d470f132842396af606947a0589382483308fdffdaf544078c3be24210677a9c471ce70b3b4c2c",
                hex"877bee8d83cac8bf46c89ce50215da0b5e370d282bb6c8599aabdbc780c33833687df5e1f5b5c2de8a6cd20b6572c8b0130b1744310a998e1079e3286ff03e18e4f94de8cdebecf3aaac3277b742adb8b0eea074e619c20d13a1dda6cba6e3df",
                managerInstance.generateWithdrawalCredentials(etherFiNode),
                1 ether
            );

            rootForApproval = depGen.generateDepositRoot(
                hex"8f9c0aab19ee7586d3d470f132842396af606947a0589382483308fdffdaf544078c3be24210677a9c471ce70b3b4c2c",
                hex"ad899d85dcfcc2506a8749020752f81353dd87e623b2982b7bbfbbdd7964790eab4e06e226917cba1253f063d64a7e5407d8542776631b96c4cea78e0968833b36d4e0ae0b94de46718f905ca6d9b8279e1044a41875640f8cb34dc3f6e4de65",
                managerInstance.generateWithdrawalCredentials(etherFiNode),
                31 ether
            );

            depositDataRootsForApproval[i] = rootForApproval;

            depositDataArray[i] = IStakingManager.DepositData({
                publicKey: hex"8f9c0aab19ee7586d3d470f132842396af606947a0589382483308fdffdaf544078c3be24210677a9c471ce70b3b4c2c",
                signature: hex"877bee8d83cac8bf46c89ce50215da0b5e370d282bb6c8599aabdbc780c33833687df5e1f5b5c2de8a6cd20b6572c8b0130b1744310a998e1079e3286ff03e18e4f94de8cdebecf3aaac3277b742adb8b0eea074e619c20d13a1dda6cba6e3df",
                depositDataRoot: root,
                ipfsHashForEncryptedValidatorKey: "test_ipfs"
            });
        }

        bytes32 depositRoot = _getDepositRoot();
        vm.prank(alice);
        liquidityPoolInstance.batchRegisterAsBnftHolder(depositRoot, newValidators, depositDataArray, depositDataRootsForApproval, sig);

        bytes[] memory pubKey = new bytes[](2);
        pubKey[0] = hex"8f9c0aab19ee7586d3d470f132842396af606947a0589382483308fdffdaf544078c3be24210677a9c471ce70b3b4c2c";
        pubKey[1] = hex"8f9c0aab19ee7586d3d470f132842396af606947a0589382483308fdffdaf544078c3be24210677a9c471ce70b3b4c2c";

        vm.prank(alice);
        stakingManagerInstance.batchApproveRegistration(newValidators, pubKey, sig);
    
        return newValidators;
    }

=======
>>>>>>> dd25048b
    function test_RegisterAsBnftHolder() public {

        //Move past one week
        vm.warp(804650);

        //Let Alice sign up as a BNFT holder
        vm.prank(alice);
        liquidityPoolInstance.registerAsBnftHolder(alice);

        (uint128 timestamp, uint128 numOfActiveHolders) = liquidityPoolInstance.holdersUpdate();

        assertEq(timestamp, 804650);
        assertEq(numOfActiveHolders, 0);

        //Move another week ahead to reset the active holders
        vm.warp(1609250);

        //Let Greg sign up as a BNFT holder
        vm.prank(alice);
        liquidityPoolInstance.registerAsBnftHolder(greg);

        (timestamp, numOfActiveHolders) = liquidityPoolInstance.holdersUpdate();

        assertEq(timestamp, 1609250);
        assertEq(numOfActiveHolders, 1);
    }

    function test_DutyForWeek() public {

        IEtherFiOracle.OracleReport memory report = _emptyOracleReport();
        report.numValidatorsToSpinUp = 4;
        _executeAdminTasks(report);

        //Sets up the list of BNFT holders
        setUpBnftHolders();

        vm.startPrank(alice);
        regulationsManagerInstance.confirmEligibility(termsAndConditionsHash);

        //Set the max number of validators per holder to 4
        liquidityPoolInstance.setMaxBnftSlotSize(4);

        //Alice deposits funds into the LP to allow for validators to be spun and the calculations can work in dutyForWeek
        liquidityPoolInstance.deposit{value: 120 ether}(address(alice), aliceProof);

        //Move forward in time to make sure dutyForWeek runs with an arbitrary timestamp
        _moveClock(1119296511);
        (uint256 firstIndex, uint128 lastIndex, uint128 lastIndexNumOfValidators) = liquidityPoolInstance.dutyForWeek();
        assertEq(firstIndex, 7);
        assertEq(lastIndex, 7);
        assertEq(lastIndexNumOfValidators, 4);

        vm.stopPrank();

        IEtherFiOracle.OracleReport memory report2 = _emptyOracleReport();
        report2.numValidatorsToSpinUp = 25;
        report2.refSlotTo = 1119296511;
        _executeAdminTasks(report2);

        vm.prank(alice);
        //Alice deposits funds into the LP to allow for validators to be spun and the calculations can work in dutyForWeek
        liquidityPoolInstance.deposit{value: 630 ether}(address(alice), aliceProof);
        
        //Can look in the logs that these numbers get returned, we cant test it without manually calculating numbers
        (firstIndex, lastIndex, lastIndexNumOfValidators) = liquidityPoolInstance.dutyForWeek();

        assertEq(firstIndex, 7);
        assertEq(lastIndex, 5);
        assertEq(lastIndexNumOfValidators, 1);

    }
    
    function test_DepositAsBnftHolderSimple() public {

        bobProof = merkle.getProof(whiteListedAddresses, 4);
        henryProof = merkle.getProof(whiteListedAddresses, 11);
        aliceProof = merkle.getProof(whiteListedAddresses, 3);
        chadProof = merkle.getProof(whiteListedAddresses, 5);
        
        //Sets up the list of BNFT holders
        setUpBnftHolders();

        IEtherFiOracle.OracleReport memory report = _emptyOracleReport();

        report.numValidatorsToSpinUp = 4;
        _executeAdminTasks(report);

        //Move to a random time in the future
        _moveClock(13431561615);

        vm.startPrank(alice);
        regulationsManagerInstance.confirmEligibility(termsAndConditionsHash);

        //Set the max number of validators per holder to 4
        liquidityPoolInstance.setMaxBnftSlotSize(4);

        //Alice deposits funds into the LP to allow for validators to be spun and the calculations can work in dutyForWeek
        liquidityPoolInstance.deposit{value: 120 ether}(address(alice), aliceProof);

        //Can look in the logs that these numbers get returned, we cant test it without manually calculating numbers
        liquidityPoolInstance.dutyForWeek();

        vm.stopPrank();
        vm.prank(greg);

        //Making sure a user cannot deposit using another user's index
        vm.expectRevert("Incorrect Caller");
        liquidityPoolInstance.batchDepositAsBnftHolder{value: 8 ether}(bidIds, bobProof, 2);

        vm.prank(greg);

        //Making sure a user cannot deposit if they are not assigned
        vm.expectRevert("Not assigned");
        liquidityPoolInstance.batchDepositAsBnftHolder{value: 8 ether}(bidIds, bobProof, 1);

        vm.prank(bob);

        //Making sure if a user is assigned they send in the correct amount (This will be updated 
        //as we will allow users to specify how many validator they want to spin up)
        vm.expectRevert("B-NFT holder must deposit 2 ETH per validator");
        liquidityPoolInstance.batchDepositAsBnftHolder{value: 6 ether}(bidIds, bobProof, 2);

        //Move way more in the future
        _moveClock(33431561615);
        vm.prank(alice);

        //This triggers the number of active holders to be updated to include the previous bnft holders
        //However, Chad will not be included in this weeks duty
        liquidityPoolInstance.registerAsBnftHolder(chad);

        vm.prank(alice);
        //Alice deposits funds into the LP to allow for validators to be spun and the calculations can work in dutyForWeek
        liquidityPoolInstance.deposit{value: 300 ether}(address(alice), aliceProof);

        IEtherFiOracle.OracleReport memory report2 = _emptyOracleReport();

        report2.numValidatorsToSpinUp = 14;
        report2.refSlotTo = 2785963007;
        _executeAdminTasks(report2);

        //Can look in the logs that these numbers get returned, we cant test it without manually calculating numbers
        (uint256 firstIndex, uint128 lastIndex, uint128 numForLastIndex) = liquidityPoolInstance.dutyForWeek();

        assertEq(firstIndex, 4);
        assertEq(lastIndex, 7);
        assertEq(numForLastIndex, 2);

        //With the current timestamps and data, the following is true
        //First Index = 4
        //Last Index = 7
        //Num Validators For Last = 2

        vm.prank(shonee);
        //Shonee deposits and her index is 4, allowing her to deposit for 4 validators
        validators = liquidityPoolInstance.batchDepositAsBnftHolder{value: 8 ether}(bidIds, aliceProof, 4);
        assertEq(validators[0], 1);
        assertEq(validators[1], 2);
        assertEq(validators[2], 3);
        assertEq(validators[3], 4);
        assertEq(liquidityPoolInstance.numPendingDeposits(), 4);

        vm.prank(henry);

        //Henry deposits and his index is 7, allowing him to deposit
        validators = liquidityPoolInstance.batchDepositAsBnftHolder{value: 4 ether}(bidIds, henryProof, 7);
        assertEq(liquidityPoolInstance.numPendingDeposits(), 6);

        assertEq(validators[0], 5);
        assertEq(validators[1], 6);

        vm.prank(chad);

        //Chad attempts to deposit, however, due to his index being 8 and not being apart of this weeks duty, he is not assigned
        vm.expectRevert("Not assigned");
        liquidityPoolInstance.batchDepositAsBnftHolder{value: 8 ether}(bidIds, chadProof, 8);
    }

    function test_OnlyApprovedOperatorsGetSelected() public {

        IEtherFiOracle.OracleReport memory report = _emptyOracleReport();
        report.numValidatorsToSpinUp = 19;
        _executeAdminTasks(report);

        startHoax(bob);
        nodeOperatorManagerInstance.registerNodeOperator(
            _ipfsHash,
            10000
        );
        uint256[] memory bobBidIds = auctionInstance.createBid{value: 1 ether}(
            10,
            0.1 ether
        );
        vm.stopPrank();

        vm.prank(alice);
        auctionInstance.createBid{value: 1 ether}(
            10,
            0.1 ether
        );

        startHoax(owner);
        nodeOperatorManagerInstance.registerNodeOperator(
            _ipfsHash,
            10000
        );
        uint256[] memory ownerBidIds = auctionInstance.createBid{value: 1 ether}(
            10,
            0.1 ether
        );
        vm.stopPrank();

        bids = new uint256[](10);

        bids[0] = bidIds[2];
        bids[1] = bidIds[3];
        bids[2] = bidIds[4];
        bids[3] = bobBidIds[1];
        bids[4] = bobBidIds[2];
        bids[5] = bobBidIds[4];
        bids[6] = ownerBidIds[4];
        bids[7] = ownerBidIds[6];
        bids[8] = ownerBidIds[9];
        bids[9] = bidIds[7];

        //Sets up the list of BNFT holders
        setUpBnftHolders();

        vm.startPrank(alice);

        //Move to a random time in the future
        vm.warp(13431561615);
        regulationsManagerInstance.confirmEligibility(termsAndConditionsHash);

        //Set the max number of validators per holder to 4
        liquidityPoolInstance.setMaxBnftSlotSize(4);

        //Alice deposits funds into the LP to allow for validators to be spun and the calculations can work in dutyForWeek
        liquidityPoolInstance.deposit{value: 570 ether}(address(alice), aliceProof);

        vm.stopPrank();
        
        //Move way more in the future
        vm.warp(33431561615);
    
        vm.startPrank(alice);

        //Can look in the logs that these numbers get returned, we cant test it without manually calculating numbers
        (uint256 firstIndex, uint128 lastIndex, uint128 numForLastIndex) = liquidityPoolInstance.dutyForWeek();

        assertEq(firstIndex, 5);
        assertEq(lastIndex, 1);
        assertEq(numForLastIndex,3);

        //With the current timestamps and data, the following is true
        //First Index = 5 
        //Last Index = 1
        //Num Validators For Last = 3

        vm.stopPrank();

        vm.prank(henry);
        //Henry deposits and his index is 7, allowing him to deposit
        uint256[] memory validators = liquidityPoolInstance.batchDepositAsBnftHolder{value: 8 ether}(bids, henryProof, 7);
        assertEq(liquidityPoolInstance.numPendingDeposits(), 4);
        assertEq(validators[0], bidIds[2]);
        assertEq(validators[1], bidIds[3]);
        assertEq(validators[2], bidIds[4]);
        assertEq(validators[3], bidIds[7]);
    }

    function test_DepositAsBnftHolderWithLargeSet() public {

        firstIndexPlayerProof = merkle.getProof(whiteListedAddresses, 12);
        beforeFirstIndexPlayerProof = merkle.getProof(whiteListedAddresses, 13);
        lastIndexPlayerProof = merkle.getProof(whiteListedAddresses, 14);


        //Add 1000 people to the BNFT holder array
        for (uint i = 1; i <= 1000; i++) {
            address actor = vm.addr(i);
            bnftHoldersArray.push(actor);
            vm.deal(actor, 1000 ether);
            vm.prank(alice);
            liquidityPoolInstance.registerAsBnftHolder(actor);
        }

        //Move to a random period in time
        _moveClock(1684181656753);
        
        IEtherFiOracle.OracleReport memory report = _emptyOracleReport();
        report.numValidatorsToSpinUp = 256;
        _executeAdminTasks(report);

        vm.startPrank(alice);

        regulationsManagerInstance.confirmEligibility(termsAndConditionsHash);

        //Set the max number of validators per holder to 4
        liquidityPoolInstance.setMaxBnftSlotSize(4);

        vm.deal(alice, 100000 ether);
        //Alice deposits funds into the LP to allow for validators to be spun and the calculations can work in dutyForWeek
        liquidityPoolInstance.deposit{value: 77000 ether}(address(alice), aliceProof);
        vm.stopPrank();

        //Call duty for the week, and in this example, the data is:
        //First Index = 682
        //Last Index = 515
        //Num Validators For Last = 1
        (uint256 firstIndex, uint128 lastIndex, uint128 numOfValidatorsForLastIndex) = liquidityPoolInstance.dutyForWeek();

        (address firstIndexAddress, ) = liquidityPoolInstance.bnftHolders(firstIndex);
        (address firstDeductOneIndexAddress, ) = liquidityPoolInstance.bnftHolders(firstIndex - 1);
        (address lastIndexAddress, ) = liquidityPoolInstance.bnftHolders(lastIndex);

        vm.startPrank(alice);
        nodeOperatorManagerInstance.addToWhitelist(firstIndexAddress);
        nodeOperatorManagerInstance.addToWhitelist(firstDeductOneIndexAddress);
        nodeOperatorManagerInstance.addToWhitelist(lastIndexAddress);
        vm.stopPrank();

        //Give the user in the first index position funds
        vm.deal(firstIndexAddress, 10 ether);
        vm.startPrank(firstIndexAddress);

        //Allow the user in the first index position to deposit 
        liquidityPoolInstance.batchDepositAsBnftHolder{value: 8 ether}(bidIds, firstIndexPlayerProof, firstIndex);
        assertEq(liquidityPoolInstance.numPendingDeposits(), 4);

        vm.stopPrank();

        vm.startPrank(firstDeductOneIndexAddress);

        //User who is one short of the assigned first index attempts to deposit but fails
        vm.expectRevert("Not assigned");
        liquidityPoolInstance.batchDepositAsBnftHolder{value: 8 ether}(bidIds, beforeFirstIndexPlayerProof, firstIndex - 1);
        vm.stopPrank();

        vm.deal(lastIndexAddress, 10 ether);
        vm.startPrank(lastIndexAddress);

        //User who is last in the selection deposits with the correct amount of funds
        uint256 amount = 2 ether * numOfValidatorsForLastIndex;
        liquidityPoolInstance.batchDepositAsBnftHolder{value: amount}(bidIds, lastIndexPlayerProof, lastIndex);
        assertEq(liquidityPoolInstance.numPendingDeposits(), 4 + numOfValidatorsForLastIndex);
        vm.stopPrank();
    }

    function test_DepositWhenMaxBnftValidatorChanges() public {
        
        IEtherFiOracle.OracleReport memory report = _emptyOracleReport();
        report.numValidatorsToSpinUp = 4;
        _executeAdminTasks(report);

        henryProof = merkle.getProof(whiteListedAddresses, 11);
        elvisProof = merkle.getProof(whiteListedAddresses, 7);
        chadProof = merkle.getProof(whiteListedAddresses, 5);
        
        //Sets up the list of BNFT holders
        setUpBnftHolders();

        vm.startPrank(alice);

        //Move to a random time in the future
        vm.warp(13431561615);
        regulationsManagerInstance.confirmEligibility(termsAndConditionsHash);

        //Set the max number of validators per holder to 4
        liquidityPoolInstance.setMaxBnftSlotSize(4);

        //Alice deposits funds into the LP to allow for validators to be spun and the calculations can work in dutyForWeek
        liquidityPoolInstance.deposit{value: 120 ether}(address(alice), aliceProof);

        //Can look in the logs that these numbers get returned, we cant test it without manually calculating numbers
        liquidityPoolInstance.dutyForWeek();

        vm.stopPrank();
        
        vm.startPrank(alice);

        //Set the max number of validators per holder to 6
        liquidityPoolInstance.setMaxBnftSlotSize(6);

        vm.stopPrank();

        _moveClock(33431561615);

        IEtherFiOracle.OracleReport memory report2 = _emptyOracleReport();
        report2.numValidatorsToSpinUp = 16;
        report2.refSlotTo = 2785963467;
        _executeAdminTasks(report2);

        //Move way more in the future
        vm.prank(alice);

        //This triggers the number of active holders to be updated to include the previous bnft holders
        //However, Chad will not be included in this weeks duty
        liquidityPoolInstance.registerAsBnftHolder(chad);

        vm.startPrank(alice);
        
        //Alice deposits funds into the LP to allow for validators to be spun and the calculations can work in dutyForWeek
        liquidityPoolInstance.deposit{value: 370 ether}(address(alice), aliceProof);

        //Can look in the logs that these numbers get returned, we cant test it without manually calculating numbers
        liquidityPoolInstance.dutyForWeek();

        //With the current timestamps and data, the following is true
        //First Index = 1
        //Last Index = 3
        //Num Validators For Last = 4
        vm.stopPrank();

        vm.startPrank(greg);
        liquidityPoolInstance.batchDepositAsBnftHolder{value: 12 ether}(bidIds, gregProof, 1);
        assertEq(liquidityPoolInstance.numPendingDeposits(), 6);

        vm.stopPrank();

        vm.startPrank(owner);
        liquidityPoolInstance.batchDepositAsBnftHolder{value: 8 ether}(bidIds, ownerProof, 3);
        assertEq(liquidityPoolInstance.numPendingDeposits(), 10);
        vm.stopPrank();

        vm.startPrank(chad);
        //Chad attempts to deposit, however, due to his index being 8 and not being apart of this weeks duty, he is not assigned
        vm.expectRevert("Not assigned");
        liquidityPoolInstance.batchDepositAsBnftHolder{value: 8 ether}(bidIds, chadProof, 8);
        vm.stopPrank();
    }

    function test_DeRegisterBnftHolder() public {
        setUpBnftHolders();

        (address ownerIndexAddress, ) = liquidityPoolInstance.bnftHolders(3);
        (address henryIndexAddress, ) = liquidityPoolInstance.bnftHolders(7);
        (address bobIndexAddress, ) = liquidityPoolInstance.bnftHolders(2);

        assertEq(ownerIndexAddress, owner);
        assertEq(henryIndexAddress, henry);
        assertEq(bobIndexAddress, bob);

        vm.prank(alice);
        liquidityPoolInstance.deRegisterBnftHolder(3);

        (henryIndexAddress, ) = liquidityPoolInstance.bnftHolders(3);

        assertEq(henryIndexAddress, henry);

        vm.prank(bob);
        liquidityPoolInstance.deRegisterBnftHolder(2);

        (address elvisIndexAddress, ) = liquidityPoolInstance.bnftHolders(2);

        assertEq(elvisIndexAddress, elvis);
    }

    function test_DeRegisterBnftHolderIfIncorrectCaller() public {
        setUpBnftHolders();

        vm.prank(bob);
        vm.expectRevert("Incorrect Caller");
        liquidityPoolInstance.deRegisterBnftHolder(3);
    }

    function test_DepositWhenUserDeRegisters() public {

        henryProof = merkle.getProof(whiteListedAddresses, 11);
        aliceProof = merkle.getProof(whiteListedAddresses, 3);

        IEtherFiOracle.OracleReport memory report = _emptyOracleReport();
        report.numValidatorsToSpinUp = 21;
        _executeAdminTasks(report);
        
        //Sets up the list of BNFT holders
        setUpBnftHolders();

        vm.startPrank(alice);

        //Move to a random time in the future
        vm.warp(1731561615);
        regulationsManagerInstance.confirmEligibility(termsAndConditionsHash);

        //Set the max number of validators per holder to 4
        liquidityPoolInstance.setMaxBnftSlotSize(4);
        
        //Alice deposits funds into the LP to allow for validators to be spun and the calculations can work in dutyForWeek
        liquidityPoolInstance.deposit{value: 630 ether}(address(alice), aliceProof);    

        vm.stopPrank();

        vm.startPrank(alice);
        //Alice deposits and her index is 0 (the last index), allowing her to deposit for 2 validators
        liquidityPoolInstance.batchDepositAsBnftHolder{value: 8 ether}(bidIds, aliceProof, 0);
        vm.stopPrank();

        vm.startPrank(owner);
        //Owner de registers themselves
        liquidityPoolInstance.deRegisterBnftHolder(3);
        vm.stopPrank();

        //Can look in the logs that these numbers get returned, we cant test it without manually calculating numbers
        liquidityPoolInstance.dutyForWeek();

        vm.startPrank(greg);
        //Greg attempts to deposit, however, due to his index being 1 after the swap he is not assigned
        vm.expectRevert("Not assigned");
        liquidityPoolInstance.batchDepositAsBnftHolder{value: 8 ether}(bidIds, henryProof, 1);
        vm.stopPrank();
    }

    function test_UpdateSchedulingPeriod() public {
        assertEq(liquidityPoolInstance.schedulingPeriodInSeconds(), 604800);

        vm.prank(alice);
        liquidityPoolInstance.setSchedulingPeriodInSeconds(100000);

        assertEq(liquidityPoolInstance.schedulingPeriodInSeconds(), 100000);
    }

    function test_UpdateSchedulingPeriodFailsIfNotAdmin() public {
        vm.prank(bob);
        vm.expectRevert("Caller is not the admin");
        liquidityPoolInstance.setSchedulingPeriodInSeconds(100000);
    }

    function test_SetStakingTypeTargetWeights() public {
        (, uint32 eEthTargetWeight) = liquidityPoolInstance.fundStatistics(ILiquidityPool.SourceOfFunds.EETH);
        (, uint32 etherFanTargetWeight) = liquidityPoolInstance.fundStatistics(ILiquidityPool.SourceOfFunds.ETHER_FAN);

        assertEq(eEthTargetWeight, 50);
        assertEq(etherFanTargetWeight, 50);

        vm.prank(bob);
        vm.expectRevert("Caller is not the admin");
        liquidityPoolInstance.setStakingTargetWeights(50, 50);

        vm.startPrank(alice);
        vm.expectRevert("Invalid weights");
        liquidityPoolInstance.setStakingTargetWeights(50, 51);

        liquidityPoolInstance.setStakingTargetWeights(61, 39);

        (, eEthTargetWeight) = liquidityPoolInstance.fundStatistics(ILiquidityPool.SourceOfFunds.EETH);
        (, etherFanTargetWeight) = liquidityPoolInstance.fundStatistics(ILiquidityPool.SourceOfFunds.ETHER_FAN);

        assertEq(eEthTargetWeight, 61);
        assertEq(etherFanTargetWeight, 39);
    }

    function test_DepositFromBNFTHolder() public {
        bytes32[] memory aliceProof = merkle.getProof(whiteListedAddresses, 3);

        IEtherFiOracle.OracleReport memory report = _emptyOracleReport();
        report.numValidatorsToSpinUp = 4;
        _executeAdminTasks(report);

        vm.startPrank(alice);
        liquidityPoolInstance.registerAsBnftHolder(alice);
        liquidityPoolInstance.registerAsBnftHolder(greg);

        vm.deal(alice, 100000 ether);
        vm.deal(greg, 100000 ether);

        regulationsManagerInstance.confirmEligibility(termsAndConditionsHash);

        //Set the max number of validators per holder to 4
        liquidityPoolInstance.setMaxBnftSlotSize(4);

        //Alice deposits funds into the LP to allow for validators to be spun and the calculations can work in dutyForWeek
        liquidityPoolInstance.deposit{value: 120 ether}(address(alice), aliceProof);
        vm.stopPrank();

        //Move forward in time to make sure dutyForWeek runs with an arbitrary timestamp
        vm.warp(12431561615);

        liquidityPoolInstance.dutyForWeek();

        startHoax(alice);
        bidIds = auctionInstance.createBid{value: 1 ether}(
            10,
            0.1 ether
        );
        vm.stopPrank();
        
        startHoax(alice);
        processedBids = liquidityPoolInstance.batchDepositAsBnftHolder{value: 8 ether}(bidIds, aliceProof, 0);

        assertEq(stakingManagerInstance.bidIdToStaker(11), alice);
        assertEq(stakingManagerInstance.bidIdToStaker(12), alice);
        assertEq(stakingManagerInstance.bidIdToStaker(13), alice);
        assertEq(stakingManagerInstance.bidIdToStaker(14), alice);
    }

    function test_RegisterAsBNFTHolder() public {
        
        test_DepositFromBNFTHolder();

        assertEq(processedBids[0], 11);
        assertEq(processedBids[1], 12);
        assertEq(processedBids[2], 13);
        assertEq(processedBids[3], 14);

        IStakingManager.DepositData[]
            memory depositDataArray = new IStakingManager.DepositData[](1);

        bytes32[] memory depositDataRootsForApproval = new bytes32[](1);

        address etherFiNode = managerInstance.etherfiNodeAddress(11);
        root = depGen.generateDepositRoot(
            hex"8f9c0aab19ee7586d3d470f132842396af606947a0589382483308fdffdaf544078c3be24210677a9c471ce70b3b4c2c",
            hex"877bee8d83cac8bf46c89ce50215da0b5e370d282bb6c8599aabdbc780c33833687df5e1f5b5c2de8a6cd20b6572c8b0130b1744310a998e1079e3286ff03e18e4f94de8cdebecf3aaac3277b742adb8b0eea074e619c20d13a1dda6cba6e3df",
            managerInstance.generateWithdrawalCredentials(etherFiNode),
            1 ether
        );

        depositDataRootsForApproval[0] = depGen.generateDepositRoot(
            hex"8f9c0aab19ee7586d3d470f132842396af606947a0589382483308fdffdaf544078c3be24210677a9c471ce70b3b4c2c",
            hex"877bee8d83cac8bf46c89ce50215da0b5e370d282bb6c8599aabdbc780c33833687df5e1f5b5c2de8a6cd20b6572c8b0130b1744310a998e1079e3286ff03e18e4f94de8cdebecf3aaac3277b742adb8b0eea074e619c20d13a1dda6cba6e3df",
            managerInstance.generateWithdrawalCredentials(etherFiNode),
            31 ether
        );

        IStakingManager.DepositData memory depositData = IStakingManager
            .DepositData({
                publicKey: hex"8f9c0aab19ee7586d3d470f132842396af606947a0589382483308fdffdaf544078c3be24210677a9c471ce70b3b4c2c",
                signature: hex"877bee8d83cac8bf46c89ce50215da0b5e370d282bb6c8599aabdbc780c33833687df5e1f5b5c2de8a6cd20b6572c8b0130b1744310a998e1079e3286ff03e18e4f94de8cdebecf3aaac3277b742adb8b0eea074e619c20d13a1dda6cba6e3df",
                depositDataRoot: root,
                ipfsHashForEncryptedValidatorKey: "test_ipfs"
            });

        depositDataArray[0] = depositData;

        validatorArray = new uint256[](1);
        validatorArray[0] = processedBids[0];

        assertEq(BNFTInstance.balanceOf(alice), 0);
        assertEq(TNFTInstance.balanceOf(address(liquidityPoolInstance)), 0);

        bytes[] memory sig = new bytes[](1);
        sig[0] = hex"877bee8d83cac8bf46c89ce50215da0b5e370d282bb6c8599aabdbc780c33833687df5e1f5b5c2de8a6cd20b6572c8b0130b1744310a998e1079e3286ff03e18e4f94de8cdebecf3aaac3277b742adb8b0eea074e619c20d13a1dda6cba6e3df";

        liquidityPoolInstance.batchRegisterAsBnftHolder(_getDepositRoot(), validatorArray, depositDataArray, depositDataRootsForApproval, sig);

        assertEq(liquidityPoolInstance.numPendingDeposits(), 3);
        assertEq(BNFTInstance.balanceOf(alice), 1);
        assertEq(TNFTInstance.balanceOf(address(liquidityPoolInstance)), 1);
    }

    function test_DepositFromBNFTHolderTwice() public {
        bytes32[] memory aliceProof = merkle.getProof(whiteListedAddresses, 3);

        IEtherFiOracle.OracleReport memory report = _emptyOracleReport();
        report.numValidatorsToSpinUp = 8;
        _executeAdminTasks(report);

        vm.startPrank(alice);
        liquidityPoolInstance.registerAsBnftHolder(alice);
        liquidityPoolInstance.registerAsBnftHolder(greg);

        vm.deal(alice, 100000 ether);
        vm.deal(greg, 100000 ether);

        regulationsManagerInstance.confirmEligibility(termsAndConditionsHash);

        //Set the max number of validators per holder to 4
        liquidityPoolInstance.setMaxBnftSlotSize(4);

        //Alice deposits funds into the LP to allow for validators to be spun and the calculations can work in dutyForWeek
        liquidityPoolInstance.deposit{value: 240 ether}(address(alice), aliceProof);
        vm.stopPrank();

        //Move forward in time to make sure dutyForWeek runs with an arbitrary timestamp
        vm.warp(12431561615);

        liquidityPoolInstance.dutyForWeek();

        startHoax(alice);
        bidIds = auctionInstance.createBid{value: 1 ether}(
            10,
            0.1 ether
        );
        vm.stopPrank();
        
        startHoax(alice);
        processedBids = liquidityPoolInstance.batchDepositAsBnftHolder{value: 8 ether}(bidIds, aliceProof, 0);

        assertEq(stakingManagerInstance.bidIdToStaker(11), alice);
        assertEq(stakingManagerInstance.bidIdToStaker(12), alice);
        assertEq(stakingManagerInstance.bidIdToStaker(13), alice);
        assertEq(stakingManagerInstance.bidIdToStaker(14), alice);

        assertEq(stakingManagerInstance.bidIdToStaker(15), address(0));
        assertEq(stakingManagerInstance.bidIdToStaker(16), address(0));
        assertEq(stakingManagerInstance.bidIdToStaker(17), address(0));
        assertEq(stakingManagerInstance.bidIdToStaker(18), address(0));

        vm.expectRevert("Already deposited");
        liquidityPoolInstance.batchDepositAsBnftHolder{value: 8 ether}(bidIds, aliceProof, 0);

    }

}<|MERGE_RESOLUTION|>--- conflicted
+++ resolved
@@ -19,12 +19,9 @@
     uint256[] public validatorArray;
     uint256[] public bidIds;
     uint256[] public bids;
-<<<<<<< HEAD
     uint256[] public validators;
     bytes[] public sig;
     bytes32 public rootForApproval;
-=======
->>>>>>> dd25048b
 
     function setUp() public {
         setUpTests();
@@ -34,7 +31,6 @@
 
         vm.deal(alice, 100 ether);
         vm.startPrank(alice);
-        liquidityPoolInstance.setStakingTargetWeights(50, 50);
         nodeOperatorManagerInstance.registerNodeOperator(
             _ipfsHash,
             10000
@@ -637,87 +633,6 @@
         assertEq(eETHInstance.balanceOf(bob), 0);
     }
 
-<<<<<<< HEAD
-    function launch_validator() internal returns (uint256[] memory) {
-        vm.deal(owner, 100 ether);       
-        assertEq(liquidityPoolInstance.getTotalPooledEther(), 0);
-
-        IEtherFiOracle.OracleReport memory report = _emptyOracleReport();
-        report.numValidatorsToSpinUp = 2;
-        _executeAdminTasks(report);
-
-        setUpBnftHolders();
-
-        vm.warp(976348625856);
-
-        vm.prank(alice);
-        //Set the max number of validators per holder to 4
-        liquidityPoolInstance.setMaxBnftSlotSize(4);
-
-        hoax(alice);
-        uint256[] memory bidIds = auctionInstance.createBid{value: 0.2 ether}(2, 0.1 ether);
-
-        startHoax(bob);
-        regulationsManagerInstance.confirmEligibility(termsAndConditionsHash);
-        liquidityPoolInstance.deposit{value: 60 ether}(bob, bobProof);
-        assertEq(liquidityPoolInstance.getTotalPooledEther(), 60 ether);
-        vm.stopPrank();
-
-        bytes32[] memory proof = getWhitelistMerkleProof(9);
-
-        vm.prank(alice);
-        uint256[] memory newValidators = liquidityPoolInstance.batchDepositAsBnftHolder{value: 4 ether}(bidIds, proof, 0);
-        assertEq(liquidityPoolInstance.getTotalPooledEther(), 60 ether);
-
-        IStakingManager.DepositData[]
-            memory depositDataArray = new IStakingManager.DepositData[](2);
-
-        bytes32[] memory depositDataRootsForApproval = new bytes32[](2);
-
-        for (uint256 i = 0; i < newValidators.length; i++) {
-            address etherFiNode = managerInstance.etherfiNodeAddress(
-                newValidators[i]
-            );
-            root = depGen.generateDepositRoot(
-                hex"8f9c0aab19ee7586d3d470f132842396af606947a0589382483308fdffdaf544078c3be24210677a9c471ce70b3b4c2c",
-                hex"877bee8d83cac8bf46c89ce50215da0b5e370d282bb6c8599aabdbc780c33833687df5e1f5b5c2de8a6cd20b6572c8b0130b1744310a998e1079e3286ff03e18e4f94de8cdebecf3aaac3277b742adb8b0eea074e619c20d13a1dda6cba6e3df",
-                managerInstance.generateWithdrawalCredentials(etherFiNode),
-                1 ether
-            );
-
-            rootForApproval = depGen.generateDepositRoot(
-                hex"8f9c0aab19ee7586d3d470f132842396af606947a0589382483308fdffdaf544078c3be24210677a9c471ce70b3b4c2c",
-                hex"ad899d85dcfcc2506a8749020752f81353dd87e623b2982b7bbfbbdd7964790eab4e06e226917cba1253f063d64a7e5407d8542776631b96c4cea78e0968833b36d4e0ae0b94de46718f905ca6d9b8279e1044a41875640f8cb34dc3f6e4de65",
-                managerInstance.generateWithdrawalCredentials(etherFiNode),
-                31 ether
-            );
-
-            depositDataRootsForApproval[i] = rootForApproval;
-
-            depositDataArray[i] = IStakingManager.DepositData({
-                publicKey: hex"8f9c0aab19ee7586d3d470f132842396af606947a0589382483308fdffdaf544078c3be24210677a9c471ce70b3b4c2c",
-                signature: hex"877bee8d83cac8bf46c89ce50215da0b5e370d282bb6c8599aabdbc780c33833687df5e1f5b5c2de8a6cd20b6572c8b0130b1744310a998e1079e3286ff03e18e4f94de8cdebecf3aaac3277b742adb8b0eea074e619c20d13a1dda6cba6e3df",
-                depositDataRoot: root,
-                ipfsHashForEncryptedValidatorKey: "test_ipfs"
-            });
-        }
-
-        bytes32 depositRoot = _getDepositRoot();
-        vm.prank(alice);
-        liquidityPoolInstance.batchRegisterAsBnftHolder(depositRoot, newValidators, depositDataArray, depositDataRootsForApproval, sig);
-
-        bytes[] memory pubKey = new bytes[](2);
-        pubKey[0] = hex"8f9c0aab19ee7586d3d470f132842396af606947a0589382483308fdffdaf544078c3be24210677a9c471ce70b3b4c2c";
-        pubKey[1] = hex"8f9c0aab19ee7586d3d470f132842396af606947a0589382483308fdffdaf544078c3be24210677a9c471ce70b3b4c2c";
-
-        vm.prank(alice);
-        stakingManagerInstance.batchApproveRegistration(newValidators, pubKey, sig);
-    
-        return newValidators;
-    }
-
-=======
->>>>>>> dd25048b
     function test_RegisterAsBnftHolder() public {
 
         //Move past one week
