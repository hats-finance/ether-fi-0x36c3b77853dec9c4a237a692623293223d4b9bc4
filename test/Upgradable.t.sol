// SPDX-License-Identifier: UNLICENSED
pragma solidity ^0.8.13;

import "./TestSetup.sol";
import "../src/interfaces/IWETH.sol";
import "../src/interfaces/ILiquidityPool.sol";
import "@uniswap/v3-periphery/contracts/interfaces/ISwapRouter.sol";
import "../lib/murky/src/Merkle.sol";

contract AuctionManagerV2Test is AuctionManager {
    function isUpgraded() public pure returns(bool){
        return true;
    }
}

contract BNFTV2 is BNFT {
    function isUpgraded() public pure returns(bool){
        return true;
    }
}

contract TNFTV2 is TNFT {
    function isUpgraded() public pure returns(bool){
        return true;
    }
}

contract EtherFiNodesManagerV2 is EtherFiNodesManager {
    function isUpgraded() public pure returns(bool){
        return true;
    }
}

contract ProtocolRevenueManagerV2 is ProtocolRevenueManager {
    function isUpgraded() public pure returns(bool){
        return true;
    }
}

contract EtherFiNodeV2 is EtherFiNode {
    function isUpgraded() public pure returns(bool){
        return true;
    }
}

<<<<<<< HEAD
contract ClaimReceiverPoolV2 is ClaimReceiverPool {
    function isUpgraded() public pure returns(bool){
        return true;
    }
}

=======
>>>>>>> 66d10cb2
contract NodeOperatorManagerV2 is NodeOperatorManager {
    function isUpgraded() public pure returns(bool){
        return true;
    }
}

contract UpgradeTest is TestSetup {

    AuctionManagerV2Test public auctionManagerV2Instance;
    BNFTV2 public BNFTV2Instance;
    TNFTV2 public TNFTV2Instance;
    EtherFiNodesManagerV2 public etherFiNodesManagerV2Instance;
    ProtocolRevenueManagerV2 public protocolRevenueManagerV2Instance;
    StakingManager public stakingManagerV2Instance;
    NodeOperatorManagerV2 public nodeOperatorManagerV2Instance;

    uint256[] public slippageArray;

   
    function setUp() public {
        setUpTests();
    }

    function test_CanUpgradeAuctionManager() public {
        vm.prank(0xCd5EBC2dD4Cb3dc52ac66CEEcc72c838B40A5931);
        nodeOperatorManagerInstance.registerNodeOperator(
            _ipfsHash,
            5
        );

        assertEq(auctionInstance.numberOfActiveBids(), 0);

        hoax(0xCd5EBC2dD4Cb3dc52ac66CEEcc72c838B40A5931);
        auctionInstance.createBid{value: 0.1 ether}(1, 0.1 ether);

        assertEq(auctionInstance.numberOfActiveBids(), 1);
        assertEq(auctionInstance.getImplementation(), address(auctionImplementation));

        AuctionManagerV2Test auctionManagerV2Implementation = new AuctionManagerV2Test();

        vm.prank(owner);
        auctionInstance.upgradeTo(address(auctionManagerV2Implementation));

        auctionManagerV2Instance = AuctionManagerV2Test(address(auctionManagerProxy));

        vm.expectRevert("Initializable: contract is already initialized");
        vm.prank(owner);
        auctionManagerV2Instance.initialize(address(nodeOperatorManagerInstance));

        assertEq(auctionManagerV2Instance.getImplementation(), address(auctionManagerV2Implementation));

        // Check that state is maintained
        assertEq(auctionManagerV2Instance.numberOfActiveBids(), 1);
        assertEq(auctionManagerV2Instance.isUpgraded(), true);
    }

    function test_CanUpgradeBNFT() public {
        assertEq(BNFTInstance.getImplementation(), address(BNFTImplementation));

        BNFTV2 BNFTV2Implementation = new BNFTV2();

        vm.prank(owner);
        BNFTInstance.upgradeTo(address(BNFTV2Implementation));

        BNFTV2Instance = BNFTV2(address(BNFTProxy));
        
        vm.expectRevert("Initializable: contract is already initialized");
        vm.prank(owner);
        BNFTV2Instance.initialize(address(stakingManagerInstance));

        assertEq(BNFTV2Instance.getImplementation(), address(BNFTV2Implementation));
        assertEq(BNFTV2Instance.isUpgraded(), true);
    }

    function test_CanUpgradeTNFT() public {
        assertEq(TNFTInstance.getImplementation(), address(TNFTImplementation));

        TNFTV2 TNFTV2Implementation = new TNFTV2();

        vm.prank(owner);
        TNFTInstance.upgradeTo(address(TNFTV2Implementation));

        TNFTV2Instance = TNFTV2(address(TNFTProxy));
        
        vm.expectRevert("Initializable: contract is already initialized");
        vm.prank(owner);
        TNFTV2Instance.initialize(address(stakingManagerInstance));

        assertEq(TNFTV2Instance.getImplementation(), address(TNFTV2Implementation));
        assertEq(TNFTV2Instance.isUpgraded(), true);
    }

    function test_CanUpgradeEtherFiNodesManager() public {
        assertEq(managerInstance.getImplementation(), address(managerImplementation));

        vm.prank(owner);
        managerInstance.setStakingRewardsSplit(uint64(100000), uint64(100000), uint64(400000), uint64(400000));

        EtherFiNodesManagerV2 managerV2Implementation = new EtherFiNodesManagerV2();

        vm.expectRevert("Ownable: caller is not the owner");
        vm.prank(alice);
        managerInstance.upgradeTo(address(managerV2Implementation));

        vm.prank(owner);
        managerInstance.upgradeTo(address(managerV2Implementation));

        etherFiNodesManagerV2Instance = EtherFiNodesManagerV2(payable(address(etherFiNodeManagerProxy)));

        vm.expectRevert("Initializable: contract is already initialized");
        vm.prank(owner);
        etherFiNodesManagerV2Instance.initialize(
            address(treasuryInstance),
            address(auctionInstance),
            address(stakingManagerInstance),
            address(TNFTInstance),
            address(BNFTInstance),
            address(protocolRevenueManagerInstance)
        );

        assertEq(etherFiNodesManagerV2Instance.getImplementation(), address(managerV2Implementation));
        assertEq(etherFiNodesManagerV2Instance.isUpgraded(), true);

        // State is maintained
        (uint64 treasury, uint64 nodeOperator, uint64 tnft, uint64 bnft) = etherFiNodesManagerV2Instance.stakingRewardsSplit();
        assertEq(treasury, 100000);
        assertEq(nodeOperator, 100000);
        assertEq(tnft, 400000);
        assertEq(bnft, 400000);
    }

    function test_CanUpgradeProtocolRevenueManager() public {
        assertEq(protocolRevenueManagerInstance.getImplementation(), address(protocolRevenueManagerImplementation));

        vm.prank(owner);
        protocolRevenueManagerInstance.setAuctionRewardSplitForStakers(uint128(60));

        ProtocolRevenueManagerV2 protocolRevenueManagerV2Implementation = new ProtocolRevenueManagerV2();

        vm.expectRevert("Ownable: caller is not the owner");
        vm.prank(alice);
        protocolRevenueManagerInstance.upgradeTo(address(protocolRevenueManagerV2Implementation));

        vm.prank(owner);
        protocolRevenueManagerInstance.upgradeTo(address(protocolRevenueManagerV2Implementation));

        protocolRevenueManagerV2Instance = ProtocolRevenueManagerV2(payable(address(protocolRevenueManagerProxy)));

        vm.expectRevert("Initializable: contract is already initialized");
        vm.prank(owner);
        protocolRevenueManagerV2Instance.initialize();

        assertEq(protocolRevenueManagerV2Instance.getImplementation(), address(protocolRevenueManagerV2Implementation));
        assertEq(protocolRevenueManagerV2Instance.isUpgraded(), true);

        // State is maintained
        assertEq(protocolRevenueManagerV2Instance.vestedAuctionFeeSplitForStakers(), 60);
    }

    function test_CanUpgradeStakingManager() public {
        vm.prank(alice);
        nodeOperatorManagerInstance.registerNodeOperator(_ipfsHash, 5);

        startHoax(alice);
        auctionInstance.createBid{value: 0.1 ether}(
            1,
            0.1 ether
        );

        vm.stopPrank();      
        
        assertEq(stakingManagerInstance.getImplementation(), address(stakingManagerImplementation));

        vm.prank(owner);
        stakingManagerInstance.setMaxBatchDepositSize(uint128(25));

        StakingManager stakingManagerV2Implementation = new StakingManager();

        vm.expectRevert("Initializable: contract is already initialized");
        vm.prank(owner);
        stakingManagerV2Implementation.initialize(address(auctionInstance));


        vm.expectRevert("Ownable: caller is not the owner");
        vm.prank(alice);
        stakingManagerInstance.upgradeTo(address(stakingManagerV2Implementation));

        vm.prank(owner);
        stakingManagerInstance.upgradeTo(address(stakingManagerV2Implementation));

        stakingManagerV2Instance = StakingManager(address(stakingManagerProxy));

        vm.expectRevert("Initializable: contract is already initialized");
        vm.prank(owner);
        stakingManagerV2Instance.initialize(address(auctionInstance));

        assertEq(stakingManagerV2Instance.getImplementation(), address(stakingManagerV2Implementation));
        // assertEq(stakingManagerV2Instance.isUpgraded(), true);
        
        // State is maintained
        assertEq(stakingManagerV2Instance.maxBatchDepositSize(), 25);

        assertEq(address(stakingManagerV2Instance.depositContractEth2()), address(0xff50ed3d0ec03aC01D4C79aAd74928BFF48a7b2b));
        vm.prank(owner);
        stakingManagerV2Instance.registerEth2DepositContract(address(0x00000000219ab540356cBB839Cbe05303d7705Fa));
        assertEq(address(stakingManagerV2Instance.depositContractEth2()), address(0x00000000219ab540356cBB839Cbe05303d7705Fa));
    }

    function test_canUpgradeEtherFiNode() public {
        bytes32[] memory proof = merkle.getProof(whiteListedAddresses, 0);
        
        vm.prank(0xCd5EBC2dD4Cb3dc52ac66CEEcc72c838B40A5931);
        nodeOperatorManagerInstance.registerNodeOperator(
            _ipfsHash,
            5
        );

        startHoax(0xCd5EBC2dD4Cb3dc52ac66CEEcc72c838B40A5931);
        uint256[] memory bidIds = auctionInstance.createBid{value: 0.1 ether}(1, 0.1 ether);

        uint256[] memory processedBids = stakingManagerInstance.batchDepositWithBidIds{value: 32 ether}(bidIds, proof);

        address safe1 = managerInstance.etherfiNodeAddress(processedBids[0]);
        console.log(safe1);

        vm.stopPrank();

        bytes32[] memory aliceProof = merkle.getProof(whiteListedAddresses, 3);
        
        vm.prank(alice);
        nodeOperatorManagerInstance.registerNodeOperator(
            _ipfsHash,
            5
        );

        startHoax(alice);
        uint256[] memory aliceBidIds = auctionInstance.createBid{value: 0.1 ether}(1, 0.1 ether);

        uint256[] memory aliceProcessedBids = stakingManagerInstance.batchDepositWithBidIds{value: 32 ether}(aliceBidIds, aliceProof);

        address safe2 = managerInstance.etherfiNodeAddress(aliceProcessedBids[0]);
        console.log(safe2);

        vm.stopPrank();

        EtherFiNodeV2 etherFiNodeV2 = new EtherFiNodeV2();

        vm.prank(owner);
        stakingManagerInstance.upgradeEtherFiNode(address(etherFiNodeV2));


        safe1 = managerInstance.etherfiNodeAddress(processedBids[0]);
        safe2 = managerInstance.etherfiNodeAddress(aliceProcessedBids[0]);

        EtherFiNodeV2 safe1V2 = EtherFiNodeV2(payable(safe1));
        EtherFiNodeV2 safe2V2 = EtherFiNodeV2(payable(safe2));

        assertEq(safe1V2.isUpgraded(), true);
        assertEq(safe2V2.isUpgraded(), true);
    }

    function test_CanUpgradeNodeOperatorManager() public {

        vm.prank(alice);
        nodeOperatorManagerInstance.registerNodeOperator(_ipfsHash, 5);
        
        assertEq(nodeOperatorManagerInstance.getImplementation(), address(nodeOperatorManagerImplementation));

        NodeOperatorManagerV2 nodeOperatorManagerV2Implementation = new NodeOperatorManagerV2();

        vm.expectRevert("Initializable: contract is already initialized");
        vm.prank(owner);
        nodeOperatorManagerV2Implementation.initialize();


        vm.expectRevert("Ownable: caller is not the owner");
        vm.prank(alice);
        nodeOperatorManagerInstance.upgradeTo(address(nodeOperatorManagerV2Implementation));

        vm.prank(owner);
        nodeOperatorManagerInstance.upgradeTo(address(nodeOperatorManagerV2Implementation));

        nodeOperatorManagerV2Instance = NodeOperatorManagerV2(address(nodeOperatorManagerProxy));

        vm.expectRevert("Initializable: contract is already initialized");
        vm.prank(owner);
        nodeOperatorManagerV2Instance.initialize();

        assertEq(nodeOperatorManagerV2Instance.getImplementation(), address(nodeOperatorManagerV2Implementation));
        assertEq(nodeOperatorManagerV2Instance.isUpgraded(), true);
    }
}<|MERGE_RESOLUTION|>--- conflicted
+++ resolved
@@ -43,15 +43,6 @@
     }
 }
 
-<<<<<<< HEAD
-contract ClaimReceiverPoolV2 is ClaimReceiverPool {
-    function isUpgraded() public pure returns(bool){
-        return true;
-    }
-}
-
-=======
->>>>>>> 66d10cb2
 contract NodeOperatorManagerV2 is NodeOperatorManager {
     function isUpgraded() public pure returns(bool){
         return true;
