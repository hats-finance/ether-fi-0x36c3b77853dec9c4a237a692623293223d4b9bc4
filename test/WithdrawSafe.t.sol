// SPDX-License-Identifier: UNLICENSED
pragma solidity ^0.8.13;

import "forge-std/Test.sol";
import "../src/interfaces/IDeposit.sol";
import "../src/interfaces/IWithdrawSafe.sol";
import "src/WithdrawSafeManager.sol";
import "../src/Deposit.sol";
import "../src/Auction.sol";
import "../src/BNFT.sol";
import "../src/Registration.sol";
import "../src/TNFT.sol";
import "../src/Treasury.sol";
import "../lib/murky/src/Merkle.sol";

contract WithdrawSafeTest is Test {
    IDeposit public depositInterface;
    Deposit public depositInstance;
    BNFT public TestBNFTInstance;
    TNFT public TestTNFTInstance;
    Registration public registrationInstance;
    Auction public auctionInstance;
    Treasury public treasuryInstance;
    WithdrawSafe public safeInstance;
    WithdrawSafeManager public managerInstance;

    Merkle merkle;
    bytes32 root;
    bytes32[] public whiteListedAddresses;

    IDeposit.DepositData public test_data;
    IDeposit.DepositData public test_data_2;

    address owner = vm.addr(1);
    address alice = vm.addr(2);
    address bob = vm.addr(3);
    address chad = vm.addr(4);
    address dan = vm.addr(5);

    function setUp() public {
        vm.startPrank(owner);
        treasuryInstance = new Treasury();
        _merkleSetup();
        registrationInstance = new Registration();
        auctionInstance = new Auction(address(registrationInstance));
        treasuryInstance.setAuctionContractAddress(address(auctionInstance));
        auctionInstance.updateMerkleRoot(root);
        depositInstance = new Deposit(address(auctionInstance));
        auctionInstance.setDepositContractAddress(address(depositInstance));
        TestBNFTInstance = BNFT(address(depositInstance.BNFTInstance()));
        TestTNFTInstance = TNFT(address(depositInstance.TNFTInstance()));
        managerInstance = new WithdrawSafeManager(
            address(treasuryInstance),
            address(auctionInstance),
            address(depositInstance),
            address(TestTNFTInstance),
            address(TestBNFTInstance)
        );

        auctionInstance.setManagerAddress(address(managerInstance));
        depositInstance.setManagerAddress(address(managerInstance));

        test_data = IDeposit.DepositData({
            operator: 0xCd5EBC2dD4Cb3dc52ac66CEEcc72c838B40A5931,
            withdrawalCredentials: "test_credentials",
            depositDataRoot: "test_deposit_root",
            publicKey: "test_pubkey",
            signature: "test_signature"
        });

        test_data_2 = IDeposit.DepositData({
            operator: 0xCd5EBC2dD4Cb3dc52ac66CEEcc72c838B40A5931,
            withdrawalCredentials: "test_credentials_2",
            depositDataRoot: "test_deposit_root_2",
            publicKey: "test_pubkey_2",
            signature: "test_signature_2"
        });

        vm.stopPrank();

        bytes32[] memory proof = merkle.getProof(whiteListedAddresses, 0);

        hoax(0xCd5EBC2dD4Cb3dc52ac66CEEcc72c838B40A5931);
        auctionInstance.bidOnStake{value: 0.1 ether}(proof);

        startHoax(0x9154a74AAfF2F586FB0a884AeAb7A64521c64bCf);
        depositInstance.setTreasuryAddress(address(treasuryInstance));
        depositInstance.deposit{value: 0.032 ether}();
        depositInstance.registerValidator(
            0,
            test_data
        );
        vm.stopPrank();

        hoax(0xCd5EBC2dD4Cb3dc52ac66CEEcc72c838B40A5931);
        depositInstance.acceptValidator(0);

<<<<<<< HEAD
        (, address withdrawSafe, , , , , , ) = depositInstance.stakes(0);

=======
        (, address withdrawSafe, , , , , ) = depositInstance.stakes(0);
>>>>>>> 158cb1cb
        safeInstance = WithdrawSafe(payable(withdrawSafe));
    }

    function test_ReceiveAuctionFundsWorksCorrectly() public {
        assertEq(
            managerInstance.withdrawableBalance(
                0,
                IWithdrawSafeManager.ValidatorRecipientType.TREASURY
            ),
            10000000000000000
        );
        assertEq(
            managerInstance.withdrawableBalance(
                0,
                IWithdrawSafeManager.ValidatorRecipientType.OPERATOR
            ),
            10000000000000000
        );
        assertEq(
            managerInstance.withdrawableBalance(
                0,
                IWithdrawSafeManager.ValidatorRecipientType.BNFTHOLDER
            ),
            20000000000000000
        );
        assertEq(
            managerInstance.withdrawableBalance(
                0,
                IWithdrawSafeManager.ValidatorRecipientType.TNFTHOLDER
            ),
            60000000000000000
        );
        assertEq(address(safeInstance).balance, 0.1 ether);
        assertEq(address(managerInstance).balance, 0 ether);
    }

    function test_ReceiveAuctionFundsFailsIfNotAuctionContractCalling() public {
        vm.expectRevert("Only auction contract function");
        managerInstance.receiveAuctionFunds(0, 0.1 ether);
    }

    function test_WithdrawFundsFailsIfNotCorrectCaller() public {
        hoax(0xCd5EBC2dD4Cb3dc52ac66CEEcc72c838B40A5931);
        (bool sent, ) = address(safeInstance).call{value: 0.04 ether}("");
        require(sent, "Failed to send Ether");

        hoax(0xCd5EBC2dD4Cb3dc52ac66CEEcc72c838B40A5931);
        vm.expectRevert("Incorrect caller");
        managerInstance.withdrawFunds(0);
    }

    function test_WithdrawFundsWorksCorrectly() public {
        hoax(0xCd5EBC2dD4Cb3dc52ac66CEEcc72c838B40A5931);
        (bool sent, ) = address(safeInstance).call{value: 0.04 ether}("");
        require(sent, "Failed to send Ether");
        assertEq(address(safeInstance).balance, 0.14 ether);
        assertEq(address(auctionInstance).balance, 0 ether);

        uint256 stakerBalance = 0x9154a74AAfF2F586FB0a884AeAb7A64521c64bCf
            .balance;
        uint256 operatorBalance = 0xCd5EBC2dD4Cb3dc52ac66CEEcc72c838B40A5931
            .balance;

        hoax(0x9154a74AAfF2F586FB0a884AeAb7A64521c64bCf);
        managerInstance.withdrawFunds(0);
        assertEq(address(safeInstance).balance, 0 ether);
        assertEq(address(treasuryInstance).balance, 0.01040 ether);
        assertEq(
            0xCd5EBC2dD4Cb3dc52ac66CEEcc72c838B40A5931.balance,
            operatorBalance + 0.0104 ether
        );
    }

    function test_WithdrawSafeMultipleSafesWorkCorrectly() public {
        bytes32[] memory proof = merkle.getProof(whiteListedAddresses, 0);

        hoax(alice);
        auctionInstance.bidOnStake{value: 0.4 ether}(proof, "test_pubKey");

        hoax(chad);
        auctionInstance.bidOnStake{value: 0.3 ether}(proof, "test_pubKey");

        hoax(bob);
        depositInstance.deposit{value: 0.032 ether}();

        hoax(dan);
        depositInstance.deposit{value: 0.032 ether}();

        (
            address staker_2,
            address withdrawSafeAddress_2,
            ,
            ,
            ,
            uint256 winningBidId_2,
            ,

        ) = depositInstance.stakes(1);

        (
            address staker_3,
            address withdrawSafeAddress_3,
            ,
            ,
            ,
            uint256 winningBidId_3,
            ,

        ) = depositInstance.stakes(2);

        assertEq(staker_2, bob);
        assertEq(staker_3, dan);

        startHoax(bob);
        depositInstance.registerValidator(
            1,
            "Validator_key",
            "encrypted_key_password",
            "test_staker_2_PubKey",
            test_data_2
        );
        vm.stopPrank();

        startHoax(dan);
        depositInstance.registerValidator(
            2,
            "Validator_key",
            "encrypted_key_password",
            "test_staker_2_PubKey",
            test_data_2
        );
        vm.stopPrank();

        hoax(alice);
        depositInstance.acceptValidator(1);

        hoax(chad);
        depositInstance.acceptValidator(2);

        assertEq(withdrawSafeAddress_2.balance, 0.4 ether);
        assertEq(withdrawSafeAddress_3.balance, 0.3 ether);

        // Node Operators
        uint256 aliceBalBefore = alice.balance;
        uint256 chadBalBefore = chad.balance;

        //Stakers
        uint256 bobBalBefore = bob.balance;
        uint256 danBalBefore = dan.balance;

        // Treasury
        uint256 treasuryBalBefore = address(treasuryInstance).balance;

        // Simulate withdrawal from beacon chain
        startHoax(0xCd5EBC2dD4Cb3dc52ac66CEEcc72c838B40A5931);
        (bool sent, ) = address(withdrawSafeAddress_2).call{value: 1 ether}("");
        require(sent, "Failed to send Ether");
        (sent, ) = address(withdrawSafeAddress_3).call{value: 10 ether}("");
        require(sent, "Failed to send Ether");
        vm.stopPrank();

        hoax(bob);
        managerInstance.withdrawFunds(1);

        hoax(dan);
        managerInstance.withdrawFunds(2);

        assertEq(withdrawSafeAddress_2.balance, 0);
        assertEq(withdrawSafeAddress_3.balance, 0);

        // Validator 2 Rewards
        uint256 aliceSplit = managerInstance.withdrawn(
            1,
            IWithdrawSafeManager.ValidatorRecipientType.OPERATOR
        );
        uint256 bobSplit = managerInstance.withdrawn(
            1,
            IWithdrawSafeManager.ValidatorRecipientType.TNFTHOLDER
        ) +
            managerInstance.withdrawn(
                1,
                IWithdrawSafeManager.ValidatorRecipientType.BNFTHOLDER
            );
        uint256 treasurySpilt = managerInstance.withdrawn(
            1,
            IWithdrawSafeManager.ValidatorRecipientType.TREASURY
        );

        // Validator 3 rewards
        uint256 chadSplit = managerInstance.withdrawn(
            2,
            IWithdrawSafeManager.ValidatorRecipientType.OPERATOR
        );
        uint256 danSplit = managerInstance.withdrawn(
            2,
            IWithdrawSafeManager.ValidatorRecipientType.TNFTHOLDER
        ) +
            managerInstance.withdrawn(
                2,
                IWithdrawSafeManager.ValidatorRecipientType.BNFTHOLDER
            );
        treasurySpilt += managerInstance.withdrawn(
            2,
            IWithdrawSafeManager.ValidatorRecipientType.TREASURY
        );

        assertEq(alice.balance, aliceBalBefore + aliceSplit);
        assertEq(chad.balance, chadBalBefore + chadSplit);

        assertEq(bob.balance, bobBalBefore + bobSplit);
        assertEq(dan.balance, danBalBefore + danSplit);

        assertEq(
            address(treasuryInstance).balance,
            treasuryBalBefore + treasurySpilt
        );
    }

    function _merkleSetup() internal {
        merkle = new Merkle();

        whiteListedAddresses.push(
            keccak256(
                abi.encodePacked(0xCd5EBC2dD4Cb3dc52ac66CEEcc72c838B40A5931)
            )
        );
        whiteListedAddresses.push(
            keccak256(
                abi.encodePacked(0x9154a74AAfF2F586FB0a884AeAb7A64521c64bCf)
            )
        );
        whiteListedAddresses.push(
            keccak256(
                abi.encodePacked(0xCDca97f61d8EE53878cf602FF6BC2f260f10240B)
            )
        );

        root = merkle.getRoot(whiteListedAddresses);
    }
}<|MERGE_RESOLUTION|>--- conflicted
+++ resolved
@@ -86,21 +86,13 @@
         startHoax(0x9154a74AAfF2F586FB0a884AeAb7A64521c64bCf);
         depositInstance.setTreasuryAddress(address(treasuryInstance));
         depositInstance.deposit{value: 0.032 ether}();
-        depositInstance.registerValidator(
-            0,
-            test_data
-        );
+        depositInstance.registerValidator(0, test_data);
         vm.stopPrank();
 
         hoax(0xCd5EBC2dD4Cb3dc52ac66CEEcc72c838B40A5931);
         depositInstance.acceptValidator(0);
 
-<<<<<<< HEAD
-        (, address withdrawSafe, , , , , , ) = depositInstance.stakes(0);
-
-=======
         (, address withdrawSafe, , , , , ) = depositInstance.stakes(0);
->>>>>>> 158cb1cb
         safeInstance = WithdrawSafe(payable(withdrawSafe));
     }
 
@@ -178,10 +170,10 @@
         bytes32[] memory proof = merkle.getProof(whiteListedAddresses, 0);
 
         hoax(alice);
-        auctionInstance.bidOnStake{value: 0.4 ether}(proof, "test_pubKey");
+        auctionInstance.bidOnStake{value: 0.4 ether}(proof);
 
         hoax(chad);
-        auctionInstance.bidOnStake{value: 0.3 ether}(proof, "test_pubKey");
+        auctionInstance.bidOnStake{value: 0.3 ether}(proof);
 
         hoax(bob);
         depositInstance.deposit{value: 0.032 ether}();
@@ -194,7 +186,6 @@
             address withdrawSafeAddress_2,
             ,
             ,
-            ,
             uint256 winningBidId_2,
             ,
 
@@ -205,7 +196,6 @@
             address withdrawSafeAddress_3,
             ,
             ,
-            ,
             uint256 winningBidId_3,
             ,
 
@@ -215,23 +205,11 @@
         assertEq(staker_3, dan);
 
         startHoax(bob);
-        depositInstance.registerValidator(
-            1,
-            "Validator_key",
-            "encrypted_key_password",
-            "test_staker_2_PubKey",
-            test_data_2
-        );
+        depositInstance.registerValidator(1, test_data_2);
         vm.stopPrank();
 
         startHoax(dan);
-        depositInstance.registerValidator(
-            2,
-            "Validator_key",
-            "encrypted_key_password",
-            "test_staker_2_PubKey",
-            test_data_2
-        );
+        depositInstance.registerValidator(2, test_data_2);
         vm.stopPrank();
 
         hoax(alice);
