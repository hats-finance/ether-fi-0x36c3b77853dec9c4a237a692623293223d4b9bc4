// SPDX-License-Identifier: UNLICENSED
pragma solidity ^0.8.13;

import "forge-std/Test.sol";
import "../src/interfaces/IDeposit.sol";
import "../src/interfaces/IWithdrawSafe.sol";
import "../src/WithdrawSafe.sol";
import "../src/Deposit.sol";
import "../src/BNFT.sol";
import "../src/TNFT.sol";
import "src/Auction.sol";
import "../src/Treasury.sol";
import "../lib/murky/src/Merkle.sol";

contract WithdrawSafeTest is Test {
    IDeposit public depositInterface;
    Deposit public depositInstance;
    BNFT public TestBNFTInstance;
    TNFT public TestTNFTInstance;
    Auction public auctionInstance;
    Treasury public treasuryInstance;
    WithdrawSafe public safeInstance;
    Merkle merkle;
    bytes32 root;
    bytes32[] public whiteListedAddresses;

    IDeposit.DepositData public test_data;
    IDeposit.DepositData public test_data_2;

    address owner = vm.addr(1);
    address alice = vm.addr(2);

    function setUp() public {
        vm.startPrank(owner);
        _merkleSetup();
        treasuryInstance = new Treasury();
        auctionInstance = new Auction(address(treasuryInstance));
        treasuryInstance.setAuctionContractAddress(address(auctionInstance));
        auctionInstance.updateMerkleRoot(root);
        depositInstance = new Deposit(
            address(auctionInstance),
            address(treasuryInstance)
        );
        depositInterface = IDeposit(address(depositInstance));
        auctionInstance.setDepositContractAddress(address(depositInstance));
        TestBNFTInstance = BNFT(address(depositInstance.BNFTInstance()));
        TestTNFTInstance = TNFT(address(depositInstance.TNFTInstance()));
<<<<<<< HEAD
        withdrawSafeInstance = new WithdrawSafe(
            address(treasuryInstance),
            address(auctionInstance),
            address(depositInstance)
        );
        depositInstance.setUpWithdrawContract(address(withdrawSafeInstance));
        auctionInstance.setUpWithdrawContract(address(withdrawSafeInstance));
=======
>>>>>>> 9a253158

        test_data = IDeposit.DepositData({
            operator: 0xCd5EBC2dD4Cb3dc52ac66CEEcc72c838B40A5931,
            withdrawalCredentials: "test_credentials",
            depositDataRoot: "test_deposit_root",
            publicKey: "test_pubkey",
            signature: "test_signature"
        });

        test_data_2 = IDeposit.DepositData({
            operator: 0xCd5EBC2dD4Cb3dc52ac66CEEcc72c838B40A5931,
            withdrawalCredentials: "test_credentials_2",
            depositDataRoot: "test_deposit_root_2",
            publicKey: "test_pubkey_2",
            signature: "test_signature_2"
        });

        vm.stopPrank();
<<<<<<< HEAD
    }

    function test_WithdrawSafeContractInstantiatedCorrectly() public {
        assertEq(withdrawSafeInstance.owner(), owner);
        assertEq(
            withdrawSafeInstance.treasuryContract(),
            address(treasuryInstance)
        );
        assertEq(
            withdrawSafeInstance.auctionContract(),
            address(auctionInstance)
        );
        assertEq(
            withdrawSafeInstance.depositContract(),
            address(depositInstance)
        );

        (
            uint256 treasurySplit,
            uint256 nodeOperatorSplit,
            uint256 tnftHolderSplit,
            uint256 bnftHolderSplit
        ) = withdrawSafeInstance.auctionContractRevenueSplit();

        assertEq(treasurySplit, 5);
        assertEq(nodeOperatorSplit, 5);
        assertEq(tnftHolderSplit, 81);
        assertEq(bnftHolderSplit, 9);

        (
            treasurySplit,
            nodeOperatorSplit,
            tnftHolderSplit,
            bnftHolderSplit
        ) = withdrawSafeInstance.validatorExitRevenueSplit();

        assertEq(treasurySplit, 5);
        assertEq(nodeOperatorSplit, 5);
        assertEq(tnftHolderSplit, 81);
        assertEq(bnftHolderSplit, 9);
    }

    function test_SetUpValidatorFailsIfNotDepositContractCalling() public {
        bytes32[] memory proof = merkle.getProof(whiteListedAddresses, 0);

        hoax(0xCd5EBC2dD4Cb3dc52ac66CEEcc72c838B40A5931);
        auctionInstance.bidOnStake{value: 0.1 ether}(proof, "test_pubKey");

        startHoax(0x9154a74AAfF2F586FB0a884AeAb7A64521c64bCf);
        depositInstance.deposit{value: 0.032 ether}();
        depositInstance.registerValidator(
            0,
            "Validator_key",
            "encrypted_key_password",
            "test_stakerPubKey",
            test_data
        );
        vm.stopPrank();

        startHoax(0xCd5EBC2dD4Cb3dc52ac66CEEcc72c838B40A5931);
        depositInstance.acceptValidator(0);
        vm.expectRevert("Only deposit contract function");
        withdrawSafeInstance.setUpValidatorData(
            0,
            0x9154a74AAfF2F586FB0a884AeAb7A64521c64bCf,
            0xCd5EBC2dD4Cb3dc52ac66CEEcc72c838B40A5931
        );
    }

    function test_SetUpValidatorWorksCorrectly() public {
=======

>>>>>>> 9a253158
        bytes32[] memory proof = merkle.getProof(whiteListedAddresses, 0);

        hoax(0xCd5EBC2dD4Cb3dc52ac66CEEcc72c838B40A5931);
        auctionInstance.bidOnStake{value: 0.1 ether}(proof, "test_pubKey");

        startHoax(0x9154a74AAfF2F586FB0a884AeAb7A64521c64bCf);
        depositInstance.deposit{value: 0.032 ether}();
        depositInstance.registerValidator(
            0,
            "Validator_key",
            "encrypted_key_password",
            "test_stakerPubKey",
            test_data
        );
        vm.stopPrank();

        hoax(0xCd5EBC2dD4Cb3dc52ac66CEEcc72c838B40A5931);
        depositInstance.acceptValidator(0);

<<<<<<< HEAD
        (
            address tnftHolder,
            address bnftHolder,
            address operator
        ) = withdrawSafeInstance.recipientsPerValidator(0);
        assertEq(tnftHolder, 0x9154a74AAfF2F586FB0a884AeAb7A64521c64bCf);
        assertEq(bnftHolder, 0x9154a74AAfF2F586FB0a884AeAb7A64521c64bCf);
        assertEq(operator, 0xCd5EBC2dD4Cb3dc52ac66CEEcc72c838B40A5931);
=======
        (, address withdrawSafe,,,,,,) = depositInstance.stakes(0);
        safeInstance = WithdrawSafe(withdrawSafe);
>>>>>>> 9a253158
    }

    function test_ReceiveAuctionFundsWorksCorrectly() public {

        hoax(address(auctionInstance));
        safeInstance.receiveAuctionFunds{value: 0.1 ether}();

<<<<<<< HEAD
        assertEq(
            withdrawSafeInstance.claimableBalance(
                0,
                IWithdrawSafe.ValidatorRecipientType.TREASURY
            ),
            5000000000000000
        );
        assertEq(
            withdrawSafeInstance.claimableBalance(
                0,
                IWithdrawSafe.ValidatorRecipientType.OPERATOR
            ),
            5000000000000000
        );
        assertEq(
            withdrawSafeInstance.claimableBalance(
                0,
                IWithdrawSafe.ValidatorRecipientType.BNFTHOLDER
            ),
            9000000000000000
        );
        assertEq(
            withdrawSafeInstance.claimableBalance(
                0,
                IWithdrawSafe.ValidatorRecipientType.TNFTHOLDER
            ),
            81000000000000000
        );
=======
        assertEq(safeInstance.claimableBalance(IWithdrawSafe.ValidatorRecipientType.TREASURY), 5000000000000000);
        assertEq(safeInstance.claimableBalance(IWithdrawSafe.ValidatorRecipientType.OPERATOR), 5000000000000000);
        assertEq(safeInstance.claimableBalance(IWithdrawSafe.ValidatorRecipientType.BNFTHOLDER), 9000000000000000);
        assertEq(safeInstance.claimableBalance(IWithdrawSafe.ValidatorRecipientType.TNFTHOLDER), 81000000000000000);
>>>>>>> 9a253158
    }

    function test_ReceiveAuctionFundsFailsIfNotAuctionContractCalling() public {

        vm.expectRevert("Only auction contract function");
        safeInstance.receiveAuctionFunds{value: 0.1 ether}();
    }

    function test_DistributeFundsWorksCorrectly() public {

        uint256 treasuryBalance = address(treasuryInstance).balance;
        uint256 stakerBalance = 0x9154a74AAfF2F586FB0a884AeAb7A64521c64bCf.balance;
        uint256 operatorBalance = 0xCd5EBC2dD4Cb3dc52ac66CEEcc72c838B40A5931.balance;

        hoax(address(auctionInstance));
        safeInstance.receiveAuctionFunds{value: 0.1 ether}();

        safeInstance.distributeFunds();

        assertEq(address(treasuryInstance).balance, treasuryBalance + 5000000000000000);
        assertEq(0x9154a74AAfF2F586FB0a884AeAb7A64521c64bCf.balance, stakerBalance + 90000000000000000);
        assertEq(0xCd5EBC2dD4Cb3dc52ac66CEEcc72c838B40A5931.balance, operatorBalance + 5000000000000000);
    }

    function _merkleSetup() internal {
        merkle = new Merkle();

        whiteListedAddresses.push(
            keccak256(
                abi.encodePacked(0xCd5EBC2dD4Cb3dc52ac66CEEcc72c838B40A5931)
            )
        );
        whiteListedAddresses.push(
            keccak256(
                abi.encodePacked(0x9154a74AAfF2F586FB0a884AeAb7A64521c64bCf)
            )
        );
        whiteListedAddresses.push(
            keccak256(
                abi.encodePacked(0xCDca97f61d8EE53878cf602FF6BC2f260f10240B)
            )
        );

        root = merkle.getRoot(whiteListedAddresses);
    }
}<|MERGE_RESOLUTION|>--- conflicted
+++ resolved
@@ -45,16 +45,6 @@
         auctionInstance.setDepositContractAddress(address(depositInstance));
         TestBNFTInstance = BNFT(address(depositInstance.BNFTInstance()));
         TestTNFTInstance = TNFT(address(depositInstance.TNFTInstance()));
-<<<<<<< HEAD
-        withdrawSafeInstance = new WithdrawSafe(
-            address(treasuryInstance),
-            address(auctionInstance),
-            address(depositInstance)
-        );
-        depositInstance.setUpWithdrawContract(address(withdrawSafeInstance));
-        auctionInstance.setUpWithdrawContract(address(withdrawSafeInstance));
-=======
->>>>>>> 9a253158
 
         test_data = IDeposit.DepositData({
             operator: 0xCd5EBC2dD4Cb3dc52ac66CEEcc72c838B40A5931,
@@ -73,80 +63,7 @@
         });
 
         vm.stopPrank();
-<<<<<<< HEAD
-    }
 
-    function test_WithdrawSafeContractInstantiatedCorrectly() public {
-        assertEq(withdrawSafeInstance.owner(), owner);
-        assertEq(
-            withdrawSafeInstance.treasuryContract(),
-            address(treasuryInstance)
-        );
-        assertEq(
-            withdrawSafeInstance.auctionContract(),
-            address(auctionInstance)
-        );
-        assertEq(
-            withdrawSafeInstance.depositContract(),
-            address(depositInstance)
-        );
-
-        (
-            uint256 treasurySplit,
-            uint256 nodeOperatorSplit,
-            uint256 tnftHolderSplit,
-            uint256 bnftHolderSplit
-        ) = withdrawSafeInstance.auctionContractRevenueSplit();
-
-        assertEq(treasurySplit, 5);
-        assertEq(nodeOperatorSplit, 5);
-        assertEq(tnftHolderSplit, 81);
-        assertEq(bnftHolderSplit, 9);
-
-        (
-            treasurySplit,
-            nodeOperatorSplit,
-            tnftHolderSplit,
-            bnftHolderSplit
-        ) = withdrawSafeInstance.validatorExitRevenueSplit();
-
-        assertEq(treasurySplit, 5);
-        assertEq(nodeOperatorSplit, 5);
-        assertEq(tnftHolderSplit, 81);
-        assertEq(bnftHolderSplit, 9);
-    }
-
-    function test_SetUpValidatorFailsIfNotDepositContractCalling() public {
-        bytes32[] memory proof = merkle.getProof(whiteListedAddresses, 0);
-
-        hoax(0xCd5EBC2dD4Cb3dc52ac66CEEcc72c838B40A5931);
-        auctionInstance.bidOnStake{value: 0.1 ether}(proof, "test_pubKey");
-
-        startHoax(0x9154a74AAfF2F586FB0a884AeAb7A64521c64bCf);
-        depositInstance.deposit{value: 0.032 ether}();
-        depositInstance.registerValidator(
-            0,
-            "Validator_key",
-            "encrypted_key_password",
-            "test_stakerPubKey",
-            test_data
-        );
-        vm.stopPrank();
-
-        startHoax(0xCd5EBC2dD4Cb3dc52ac66CEEcc72c838B40A5931);
-        depositInstance.acceptValidator(0);
-        vm.expectRevert("Only deposit contract function");
-        withdrawSafeInstance.setUpValidatorData(
-            0,
-            0x9154a74AAfF2F586FB0a884AeAb7A64521c64bCf,
-            0xCd5EBC2dD4Cb3dc52ac66CEEcc72c838B40A5931
-        );
-    }
-
-    function test_SetUpValidatorWorksCorrectly() public {
-=======
-
->>>>>>> 9a253158
         bytes32[] memory proof = merkle.getProof(whiteListedAddresses, 0);
 
         hoax(0xCd5EBC2dD4Cb3dc52ac66CEEcc72c838B40A5931);
@@ -166,83 +83,69 @@
         hoax(0xCd5EBC2dD4Cb3dc52ac66CEEcc72c838B40A5931);
         depositInstance.acceptValidator(0);
 
-<<<<<<< HEAD
-        (
-            address tnftHolder,
-            address bnftHolder,
-            address operator
-        ) = withdrawSafeInstance.recipientsPerValidator(0);
-        assertEq(tnftHolder, 0x9154a74AAfF2F586FB0a884AeAb7A64521c64bCf);
-        assertEq(bnftHolder, 0x9154a74AAfF2F586FB0a884AeAb7A64521c64bCf);
-        assertEq(operator, 0xCd5EBC2dD4Cb3dc52ac66CEEcc72c838B40A5931);
-=======
-        (, address withdrawSafe,,,,,,) = depositInstance.stakes(0);
+        (, address withdrawSafe, , , , , , ) = depositInstance.stakes(0);
         safeInstance = WithdrawSafe(withdrawSafe);
->>>>>>> 9a253158
     }
 
     function test_ReceiveAuctionFundsWorksCorrectly() public {
-
         hoax(address(auctionInstance));
         safeInstance.receiveAuctionFunds{value: 0.1 ether}();
 
-<<<<<<< HEAD
         assertEq(
-            withdrawSafeInstance.claimableBalance(
-                0,
+            safeInstance.claimableBalance(
                 IWithdrawSafe.ValidatorRecipientType.TREASURY
             ),
             5000000000000000
         );
         assertEq(
-            withdrawSafeInstance.claimableBalance(
-                0,
+            safeInstance.claimableBalance(
                 IWithdrawSafe.ValidatorRecipientType.OPERATOR
             ),
             5000000000000000
         );
         assertEq(
-            withdrawSafeInstance.claimableBalance(
-                0,
+            safeInstance.claimableBalance(
                 IWithdrawSafe.ValidatorRecipientType.BNFTHOLDER
             ),
             9000000000000000
         );
         assertEq(
-            withdrawSafeInstance.claimableBalance(
-                0,
+            safeInstance.claimableBalance(
                 IWithdrawSafe.ValidatorRecipientType.TNFTHOLDER
             ),
             81000000000000000
         );
-=======
-        assertEq(safeInstance.claimableBalance(IWithdrawSafe.ValidatorRecipientType.TREASURY), 5000000000000000);
-        assertEq(safeInstance.claimableBalance(IWithdrawSafe.ValidatorRecipientType.OPERATOR), 5000000000000000);
-        assertEq(safeInstance.claimableBalance(IWithdrawSafe.ValidatorRecipientType.BNFTHOLDER), 9000000000000000);
-        assertEq(safeInstance.claimableBalance(IWithdrawSafe.ValidatorRecipientType.TNFTHOLDER), 81000000000000000);
->>>>>>> 9a253158
     }
 
     function test_ReceiveAuctionFundsFailsIfNotAuctionContractCalling() public {
-
         vm.expectRevert("Only auction contract function");
         safeInstance.receiveAuctionFunds{value: 0.1 ether}();
     }
 
     function test_DistributeFundsWorksCorrectly() public {
-
         uint256 treasuryBalance = address(treasuryInstance).balance;
-        uint256 stakerBalance = 0x9154a74AAfF2F586FB0a884AeAb7A64521c64bCf.balance;
-        uint256 operatorBalance = 0xCd5EBC2dD4Cb3dc52ac66CEEcc72c838B40A5931.balance;
+        uint256 stakerBalance = 0x9154a74AAfF2F586FB0a884AeAb7A64521c64bCf
+            .balance;
+        uint256 operatorBalance = 0xCd5EBC2dD4Cb3dc52ac66CEEcc72c838B40A5931
+            .balance;
 
         hoax(address(auctionInstance));
         safeInstance.receiveAuctionFunds{value: 0.1 ether}();
 
         safeInstance.distributeFunds();
 
-        assertEq(address(treasuryInstance).balance, treasuryBalance + 5000000000000000);
-        assertEq(0x9154a74AAfF2F586FB0a884AeAb7A64521c64bCf.balance, stakerBalance + 90000000000000000);
-        assertEq(0xCd5EBC2dD4Cb3dc52ac66CEEcc72c838B40A5931.balance, operatorBalance + 5000000000000000);
+        assertEq(
+            address(treasuryInstance).balance,
+            treasuryBalance + 5000000000000000
+        );
+        assertEq(
+            0x9154a74AAfF2F586FB0a884AeAb7A64521c64bCf.balance,
+            stakerBalance + 90000000000000000
+        );
+        assertEq(
+            0xCd5EBC2dD4Cb3dc52ac66CEEcc72c838B40A5931.balance,
+            operatorBalance + 5000000000000000
+        );
     }
 
     function _merkleSetup() internal {
