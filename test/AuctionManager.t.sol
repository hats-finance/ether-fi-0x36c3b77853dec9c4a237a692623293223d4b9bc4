// SPDX-License-Identifier: UNLICENSED
pragma solidity ^0.8.13;

import "./TestSetup.sol";

contract AuctionManagerTest is TestSetup {
    event BidCreated(
        address indexed bidder,
        uint256 amountPerBid,
        uint256[] bidId,
        uint64[] ipfsIndexArray
    );
    event BidCancelled(uint256 indexed bidId);
    event BidReEnteredAuction(uint256 indexed bidId);
    event Received(address indexed sender, uint256 value);

    bytes32[] public proof;
    bytes32[] public aliceProof;

    function setUp() public {
        setUpTests();
    }

    function test_DisableInitializer() public {
        vm.expectRevert("Initializable: contract is already initialized");
        vm.prank(owner);
        auctionImplementation.initialize(address(nodeOperatorManagerInstance));
    }
    

    function test_AuctionManagerContractInstantiatedCorrectly() public {
        assertEq(auctionInstance.numberOfBids(), 1);
        assertEq(
            auctionInstance.stakingManagerContractAddress(),
            address(stakingManagerInstance)
        );
        assertEq(auctionInstance.whitelistBidAmount(), 0.001 ether);
        assertEq(auctionInstance.minBidAmount(), 0.01 ether);
        assertEq(auctionInstance.whitelistBidAmount(), 0.001 ether);
        assertEq(auctionInstance.maxBidAmount(), 5 ether);
        assertEq(auctionInstance.numberOfActiveBids(), 0);
        assertTrue(auctionInstance.whitelistEnabled());
    }

    function test_ReEnterAuctionManagerFailsIfNotCorrectCaller() public {
        bytes32[] memory proof = merkle.getProof(whiteListedAddresses, 0);
        vm.prank(0xCd5EBC2dD4Cb3dc52ac66CEEcc72c838B40A5931);
        nodeOperatorManagerInstance.registerNodeOperator(
            _ipfsHash,
            5
        );

        startHoax(0xCd5EBC2dD4Cb3dc52ac66CEEcc72c838B40A5931);
        auctionInstance.createBid{value: 0.1 ether}(1, 0.1 ether);

        uint256[] memory bidIdArray = new uint256[](1);
        bidIdArray[0] = 1;

        stakingManagerInstance.batchDepositWithBidIds{value: 32 ether}(
            bidIdArray,
            proof,
            0xCd5EBC2dD4Cb3dc52ac66CEEcc72c838B40A5931
        );
        vm.stopPrank();

        vm.prank(owner);
        vm.expectRevert("Only staking manager contract function");
        auctionInstance.reEnterAuction(1);
    }

    function test_ReEnterAuctionManagerFailsIfBidAlreadyActive() public {
        bytes32[] memory proof = merkle.getProof(whiteListedAddresses, 0);

        vm.prank(0xCd5EBC2dD4Cb3dc52ac66CEEcc72c838B40A5931);
        nodeOperatorManagerInstance.registerNodeOperator(
            _ipfsHash,
            5
        );

        startHoax(0xCd5EBC2dD4Cb3dc52ac66CEEcc72c838B40A5931);
        uint256[] memory bidId1 = auctionInstance.createBid{value: 0.1 ether}(
            1,
            0.1 ether
        );
        auctionInstance.createBid{value: 0.05 ether}(
            1,
            0.05 ether
        );

        uint256[] memory bidIdArray = new uint256[](1);
        bidIdArray[0] = bidId1[0];
        stakingManagerInstance.batchDepositWithBidIds{value: 32 ether}(
            bidIdArray,
            proof,
            0xCd5EBC2dD4Cb3dc52ac66CEEcc72c838B40A5931
        );

        vm.stopPrank();

        vm.prank(address(stakingManagerInstance));
        auctionInstance.reEnterAuction(bidId1[0]);

        vm.prank(address(stakingManagerInstance));
        vm.expectRevert("Bid already active");
        auctionInstance.reEnterAuction(bidId1[0]);
    }

    function test_ReEnterAuctionManagerWorks() public {
        bytes32[] memory proof = merkle.getProof(whiteListedAddresses, 0);
        vm.prank(0xCd5EBC2dD4Cb3dc52ac66CEEcc72c838B40A5931);
        nodeOperatorManagerInstance.registerNodeOperator(
            _ipfsHash,
            5
        );

        startHoax(0xCd5EBC2dD4Cb3dc52ac66CEEcc72c838B40A5931);

        uint256[] memory bidId1 = auctionInstance.createBid{value: 0.1 ether}(
            1,
            0.1 ether
        );
        uint256[] memory bidId2 = auctionInstance.createBid{value: 0.05 ether}(
            1,
            0.05 ether
        );

        uint256[] memory bidIdArray = new uint256[](1);
        bidIdArray[0] = bidId1[0];

        assertEq(auctionInstance.numberOfActiveBids(), 2);

        stakingManagerInstance.batchDepositWithBidIds{value: 32 ether}(
            bidIdArray,
            proof,
            0xCd5EBC2dD4Cb3dc52ac66CEEcc72c838B40A5931
        );
        assertEq(auctionInstance.numberOfActiveBids(), 1);

        (, , , bool isBid1Active) = auctionInstance.bids(bidId1[0]);
        uint256 selectedBidId = bidId1[0];
        assertEq(selectedBidId, 1);
        assertEq(isBid1Active, false);

        stakingManagerInstance.batchCancelDeposit(bidIdArray);

        assertEq(auctionInstance.numberOfActiveBids(), 2);

        (, , , isBid1Active) = auctionInstance.bids(bidId1[0]);
        (, , , bool isBid2Active) = auctionInstance.bids(bidId2[0]);
        assertEq(isBid1Active, true);
        assertEq(isBid2Active, true);
        assertEq(address(auctionInstance).balance, 0.15 ether);
    }

    function test_DisableWhitelist() public {
        assertTrue(auctionInstance.whitelistEnabled());

        vm.expectRevert("Caller is not the admin");
        vm.prank(owner);
        auctionInstance.disableWhitelist();

        vm.prank(alice);
        auctionInstance.disableWhitelist();

        assertFalse(auctionInstance.whitelistEnabled());
    }

    function test_EnableWhitelist() public {
        assertTrue(auctionInstance.whitelistEnabled());

        vm.prank(alice);
        auctionInstance.disableWhitelist();

        assertFalse(auctionInstance.whitelistEnabled());

        vm.expectRevert("Caller is not the admin");
        vm.prank(owner);
        auctionInstance.enableWhitelist();

        vm.prank(alice);
        auctionInstance.enableWhitelist();

        assertTrue(auctionInstance.whitelistEnabled());
    }

    function test_createBidWorks() public {
        vm.prank(alice);
        nodeOperatorManagerInstance.registerNodeOperator(
            _ipfsHash,
            5
        );

        vm.prank(bob);
        nodeOperatorManagerInstance.registerNodeOperator(
            _ipfsHash,
            5
        );

        vm.prank(henry);
        nodeOperatorManagerInstance.registerNodeOperator(
            _ipfsHash,
            5
        );

        assertFalse(nodeOperatorManagerInstance.isWhitelisted(jess));
        assertTrue(nodeOperatorManagerInstance.isWhitelisted(alice));

        hoax(alice);
        uint256[] memory bid1Id = auctionInstance.createBid{value: 0.001 ether}(
            1,
            0.001 ether
        );

        assertEq(auctionInstance.numberOfActiveBids(), 1);

        (
            uint256 amount,
            uint64 ipfsIndex,
            address bidderAddress,
            bool isActive
        ) = auctionInstance.bids(bid1Id[0]);

        assertEq(amount, 0.001 ether);
        assertEq(ipfsIndex, 0);
        assertEq(bidderAddress, alice);
        assertTrue(isActive);

        startHoax(alice);
        auctionInstance.createBid{value: 0.004 ether}(4, 0.001 ether);

        vm.expectRevert("Bid size is too small");
        auctionInstance.createBid{value: 0.004 ether}(0, 0.001 ether);
        vm.stopPrank();

        vm.expectRevert("Insufficient public keys");
        startHoax(alice);
        auctionInstance.createBid{value: 1 ether}(1, 1 ether);
        vm.stopPrank();

        assertTrue(auctionInstance.whitelistEnabled());

        vm.expectRevert("Only whitelisted addresses");
        hoax(jess);
        auctionInstance.createBid{value: 0.01 ether}(1, 0.01 ether);

        assertEq(auctionInstance.numberOfActiveBids(), 5);

        // Owner disables whitelist
        vm.prank(alice);
        auctionInstance.disableWhitelist();

        // Bob can still bid below min bid amount because he was whitelisted
        hoax(bob);
        uint256[] memory bobBidIds = auctionInstance.createBid{
            value: 0.001 ether
        }(1, 0.001 ether);

        (amount, ipfsIndex, bidderAddress, isActive) = auctionInstance.bids(
            bobBidIds[0]
        );
        assertEq(amount, 0.001 ether);
        assertEq(ipfsIndex, 0);
        assertEq(bidderAddress, bob);
        assertTrue(isActive);

        assertEq(auctionInstance.numberOfActiveBids(), 6);

        // jess cannot bid below the min bid amount because he was not whitelisted
        vm.expectRevert("Incorrect bid value");
        hoax(jess);
        uint256[] memory henryBidIds = auctionInstance.createBid{
            value: 0.001 ether
        }(1, 0.001 ether);

        hoax(henry);
        henryBidIds = auctionInstance.createBid{value: 0.01 ether}(
            1,
            0.01 ether
        );
        (amount, ipfsIndex, bidderAddress, isActive) = auctionInstance.bids(
            henryBidIds[0]
        );
        assertEq(amount, 0.01 ether);
        assertEq(ipfsIndex, 0);
        assertEq(bidderAddress, henry);
        assertTrue(isActive);

        // Owner enables whitelist
        vm.prank(alice);
        auctionInstance.enableWhitelist();

        vm.expectRevert("Only whitelisted addresses");
        hoax(jess);
        auctionInstance.createBid{value: 0.01 ether}(1, 0.01 ether);

        hoax(bob);
        bobBidIds = auctionInstance.createBid{value: 0.001 ether}(
            1,
            0.001 ether
        );

        (amount, ipfsIndex, bidderAddress, isActive) = auctionInstance.bids(
            bobBidIds[0]
        );
        assertEq(amount, 0.001 ether);
        assertEq(ipfsIndex, 1);
        assertEq(bidderAddress, bob);
        assertTrue(isActive);
    }

    function test_CreateBidMinMaxAmounts() public {
        vm.prank(alice);
        nodeOperatorManagerInstance.registerNodeOperator(
            _ipfsHash,
            5
        );

        vm.prank(henry);
        nodeOperatorManagerInstance.registerNodeOperator(
            _ipfsHash,
            5
        );

        vm.expectRevert("Incorrect bid value");
        hoax(alice);
        auctionInstance.createBid{value: 0.00001 ether}(1, 0.00001 ether);

        vm.expectRevert("Incorrect bid value");
        hoax(alice);
        auctionInstance.createBid{value: 5.1 ether}(1, 5.1 ether);

        vm.prank(alice);
        auctionInstance.disableWhitelist();

        vm.expectRevert("Incorrect bid value");
        hoax(alice);
        auctionInstance.createBid{value: 5.1 ether}(1, 5.1 ether);

        vm.expectRevert("Incorrect bid value");
        hoax(alice);
        auctionInstance.createBid{value: 0.00001 ether}(1, 0.00001 ether);

        vm.expectRevert("Incorrect bid value");
        hoax(jess);
        auctionInstance.createBid{value: 0.001 ether}(1, 0.001 ether);

        vm.expectRevert("Incorrect bid value");
        hoax(henry);
        auctionInstance.createBid{value: 5.1 ether}(1, 5.1 ether);
    }

    function test_createBidFailsIfBidSizeIsLargerThanKeysRemaining() public {
        vm.prank(alice);
        nodeOperatorManagerInstance.registerNodeOperator(
            aliceIPFSHash,
            3
        );

        hoax(alice);
        uint256[] memory bidIds = auctionInstance.createBid{value: 0.2 ether}(
            2,
            0.1 ether
        );

        (uint256 amount, uint64 ipfsIndex, address bidderAddress, bool isActive) = auctionInstance.bids(bidIds[0]);
        assertEq(amount, 0.1 ether);
        assertEq(ipfsIndex, 0);
        assertEq(bidderAddress, alice);
        assertTrue(isActive);

        vm.expectRevert("Insufficient public keys");
        hoax(alice);
        auctionInstance.createBid{value: 0.2 ether}(2, 0.1 ether);

        hoax(alice);
        auctionInstance.createBid{value: 0.1 ether}(1, 0.1 ether);
    }

    function test_createBidFailsIfIPFSIndexMoreThanTotalKeys() public {
        vm.prank(alice);
        nodeOperatorManagerInstance.registerNodeOperator(
            aliceIPFSHash,
            1
        );

        hoax(alice);
        auctionInstance.createBid{value: 0.1 ether}(
            1,
            0.1 ether
        );

        vm.expectRevert("Insufficient public keys");
        hoax(alice);
        auctionInstance.createBid{value: 0.1 ether}(1, 0.1 ether);

        vm.expectRevert("Insufficient public keys");
        hoax(alice);
        auctionInstance.createBid{value: 0.1 ether}(1, 0.1 ether);
    }

    function test_createBidBatch() public {
        startHoax(alice);
        nodeOperatorManagerInstance.registerNodeOperator(
            aliceIPFSHash,
            10
        );

        uint256[] memory bidIds = auctionInstance.createBid{value: 0.5 ether}(
            5,
            0.1 ether
        );

        vm.stopPrank();

        (
            uint256 amount,
            uint64 ipfsIndex,
            address bidderAddress,
            bool isActive
        ) = auctionInstance.bids(bidIds[0]);

        assertEq(amount, 0.1 ether);
        assertEq(ipfsIndex, 0);
        assertEq(bidderAddress, alice);
        assertTrue(isActive);

        (amount, ipfsIndex, bidderAddress, isActive) = auctionInstance.bids(
            bidIds[1]
        );

        assertEq(amount, 0.1 ether);
        assertEq(ipfsIndex, 1);
        assertEq(bidderAddress, alice);
        assertTrue(isActive);

        (amount, ipfsIndex, bidderAddress, isActive) = auctionInstance.bids(
            bidIds[2]
        );

        assertEq(amount, 0.1 ether);
        assertEq(ipfsIndex, 2);
        assertEq(bidderAddress, alice);
        assertTrue(isActive);

        (amount, ipfsIndex, bidderAddress, isActive) = auctionInstance.bids(
            bidIds[3]
        );

        assertEq(amount, 0.1 ether);
        assertEq(ipfsIndex, 3);
        assertEq(bidderAddress, alice);
        assertTrue(isActive);

        (amount, ipfsIndex, bidderAddress, isActive) = auctionInstance.bids(
            bidIds[4]
        );

        assertEq(amount, 0.1 ether);
        assertEq(ipfsIndex, 4);
        assertEq(bidderAddress, alice);
        assertTrue(isActive);

        assertEq(bidIds.length, 5);

        startHoax(bob);
        nodeOperatorManagerInstance.registerNodeOperator(
            aliceIPFSHash,
            10
        );

        uint256[] memory bobBidIds = auctionInstance.createBid{value: 1 ether}(
            10,
            0.1 ether
        );

        vm.stopPrank();

        assertEq(bobBidIds.length, 10);

        (amount, ipfsIndex, bidderAddress, isActive) = auctionInstance.bids(
            bobBidIds[0]
        );

        assertEq(amount, 0.1 ether);
        assertEq(ipfsIndex, 0);
        assertEq(bidderAddress, bob);
        assertTrue(isActive);

        (amount, ipfsIndex, bidderAddress, isActive) = auctionInstance.bids(
            bobBidIds[9]
        );

        assertEq(amount, 0.1 ether);
        assertEq(ipfsIndex, 9);
        assertEq(bidderAddress, bob);
        assertTrue(isActive);
    }

    function test_createBidBatchFailsWithIncorrectValue() public {
        hoax(alice);
        nodeOperatorManagerInstance.registerNodeOperator(
            aliceIPFSHash,
            10
        );

        vm.expectRevert("Incorrect bid value");
        hoax(alice);
        auctionInstance.createBid{value: 0.4 ether}(
            5,
            0.1 ether
        );
    }

    function test_CreateBidPauseable() public {
        vm.prank(alice);
        nodeOperatorManagerInstance.registerNodeOperator(
            aliceIPFSHash,
            5
        );

        assertFalse(auctionInstance.paused());
        vm.prank(alice);
        auctionInstance.pauseContract();
        assertTrue(auctionInstance.paused());

        vm.expectRevert("Pausable: paused");
        hoax(alice);
        auctionInstance.createBid{value: 0.1 ether}(1, 0.1 ether);

        assertEq(auctionInstance.numberOfActiveBids(), 0);

        vm.prank(alice);
        auctionInstance.unPauseContract();

        hoax(alice);
        auctionInstance.createBid{value: 0.1 ether}(1, 0.1 ether);

        assertEq(auctionInstance.numberOfActiveBids(), 1);
    }

    function test_CancelBidFailsWhenBidAlreadyInactive() public {
        vm.prank(0xCd5EBC2dD4Cb3dc52ac66CEEcc72c838B40A5931);
        nodeOperatorManagerInstance.registerNodeOperator(
            aliceIPFSHash,
            5
        );

        hoax(0xCd5EBC2dD4Cb3dc52ac66CEEcc72c838B40A5931);
        uint256[] memory bid1Id = auctionInstance.createBid{value: 0.1 ether}(
            1,
            0.1 ether
        );

        hoax(0xCd5EBC2dD4Cb3dc52ac66CEEcc72c838B40A5931);
        auctionInstance.cancelBidBatch(bid1Id);

        hoax(0xCd5EBC2dD4Cb3dc52ac66CEEcc72c838B40A5931);
        vm.expectRevert("Bid already cancelled");
        auctionInstance.cancelBid(bid1Id[0]);
    }

    function test_CancelBidFailsWhenNotBidOwnerCalling() public {
        vm.prank(0xCd5EBC2dD4Cb3dc52ac66CEEcc72c838B40A5931);
        nodeOperatorManagerInstance.registerNodeOperator(
            aliceIPFSHash,
            5
        );

        hoax(0xCd5EBC2dD4Cb3dc52ac66CEEcc72c838B40A5931);
        auctionInstance.createBid{value: 0.1 ether}(1, 0.1 ether);

        vm.prank(alice);
        vm.expectRevert("Invalid bid");
        auctionInstance.cancelBid(1);
    }

    function test_CancelBidFailsWhenNotExistingBid() public {
        vm.prank(alice);
        vm.expectRevert("Invalid bid");
        auctionInstance.cancelBid(1);
    }

    function test_CancelBidWorksIfBidIsNotCurrentHighest() public {
        vm.prank(0xCd5EBC2dD4Cb3dc52ac66CEEcc72c838B40A5931);
        nodeOperatorManagerInstance.registerNodeOperator(
            aliceIPFSHash,
            5
        );

        vm.prank(0x9154a74AAfF2F586FB0a884AeAb7A64521c64bCf);
        nodeOperatorManagerInstance.registerNodeOperator(
            aliceIPFSHash,
            5
        );

        vm.prank(0xCDca97f61d8EE53878cf602FF6BC2f260f10240B);
        nodeOperatorManagerInstance.registerNodeOperator(
            aliceIPFSHash,
            5
        );

        hoax(0xCd5EBC2dD4Cb3dc52ac66CEEcc72c838B40A5931);
        auctionInstance.createBid{value: 0.1 ether}(
            1,
            0.1 ether
        );
        assertEq(auctionInstance.numberOfActiveBids(), 1);

        hoax(0x9154a74AAfF2F586FB0a884AeAb7A64521c64bCf);
        auctionInstance.createBid{value: 0.3 ether}(
            1,
            0.3 ether
        );
        assertEq(auctionInstance.numberOfActiveBids(), 2);

        startHoax(0xCDca97f61d8EE53878cf602FF6BC2f260f10240B);
        uint256[] memory bid3Id = auctionInstance.createBid{value: 0.2 ether}(
            1,
            0.2 ether
        );
        assertEq(address(auctionInstance).balance, 0.6 ether);
        assertEq(auctionInstance.numberOfActiveBids(), 3);

        uint256 balanceBeforeCancellation = 0xCDca97f61d8EE53878cf602FF6BC2f260f10240B
                .balance;
        auctionInstance.cancelBid(bid3Id[0]);
        assertEq(auctionInstance.numberOfActiveBids(), 2);

        (, , , bool isActive) = auctionInstance.bids(bid3Id[0]);

        assertEq(isActive, false);
        assertEq(address(auctionInstance).balance, 0.4 ether);
        assertEq(
            0xCDca97f61d8EE53878cf602FF6BC2f260f10240B.balance,
            balanceBeforeCancellation += 0.2 ether
        );
    }

    function test_PausableCancelBid() public {
        vm.prank(0xCd5EBC2dD4Cb3dc52ac66CEEcc72c838B40A5931);
        nodeOperatorManagerInstance.registerNodeOperator(
            _ipfsHash,
            5
        );

        vm.prank(0x9154a74AAfF2F586FB0a884AeAb7A64521c64bCf);
        nodeOperatorManagerInstance.registerNodeOperator(
            _ipfsHash,
            5
        );

        vm.prank(0xCDca97f61d8EE53878cf602FF6BC2f260f10240B);
        nodeOperatorManagerInstance.registerNodeOperator(
            _ipfsHash,
            5
        );

        hoax(0xCd5EBC2dD4Cb3dc52ac66CEEcc72c838B40A5931);
        auctionInstance.createBid{value: 0.1 ether}(
            1,
            0.1 ether
        );
        assertEq(auctionInstance.numberOfActiveBids(), 1);

        hoax(0x9154a74AAfF2F586FB0a884AeAb7A64521c64bCf);
        uint256[] memory bid2Id = auctionInstance.createBid{value: 0.3 ether}(
            1,
            0.3 ether
        );
        assertEq(auctionInstance.numberOfActiveBids(), 2);

        vm.prank(alice);
        auctionInstance.pauseContract();

        vm.expectRevert("Pausable: paused");
        hoax(0x9154a74AAfF2F586FB0a884AeAb7A64521c64bCf);
        auctionInstance.cancelBid(bid2Id[0]);

        vm.prank(alice);
        auctionInstance.unPauseContract();

        assertEq(auctionInstance.numberOfActiveBids(), 2);

        hoax(0x9154a74AAfF2F586FB0a884AeAb7A64521c64bCf);
        auctionInstance.cancelBid(bid2Id[0]);

        assertEq(auctionInstance.numberOfActiveBids(), 1);
    }

    function test_ProcessAuctionFeeTransfer() public {
        bytes32[] memory proofAddress1 = merkle.getProof(
            whiteListedAddresses,
            0
        );
        bytes32[] memory proofAddress2 = merkle.getProof(
            whiteListedAddresses,
            1
        );
        bytes32[] memory proofAddress3 = merkle.getProof(
            whiteListedAddresses,
            2
        );
        vm.prank(0xCd5EBC2dD4Cb3dc52ac66CEEcc72c838B40A5931);
        nodeOperatorManagerInstance.registerNodeOperator(
            _ipfsHash,
            5
        );

        hoax(0xCd5EBC2dD4Cb3dc52ac66CEEcc72c838B40A5931);
        uint256[] memory bid1Ids = auctionInstance.createBid{value: 0.1 ether}(
            1,
            0.1 ether
        );

        vm.prank(owner);
        vm.expectRevert("Only staking manager contract function");
        auctionInstance.processAuctionFeeTransfer(bid1Ids[0]);

        startHoax(0xCd5EBC2dD4Cb3dc52ac66CEEcc72c838B40A5931);
        uint256[] memory processedBidIds = stakingManagerInstance.batchDepositWithBidIds{value: 32 ether}(bid1Ids, proofAddress1, 0xCd5EBC2dD4Cb3dc52ac66CEEcc72c838B40A5931);
        IStakingManager.DepositData[]
            memory depositDataArray = new IStakingManager.DepositData[](1);

        address etherFiNode = managerInstance.etherfiNodeAddress(1);
        bytes32 root = depGen.generateDepositRoot(
            hex"8f9c0aab19ee7586d3d470f132842396af606947a0589382483308fdffdaf544078c3be24210677a9c471ce70b3b4c2c",
            hex"877bee8d83cac8bf46c89ce50215da0b5e370d282bb6c8599aabdbc780c33833687df5e1f5b5c2de8a6cd20b6572c8b0130b1744310a998e1079e3286ff03e18e4f94de8cdebecf3aaac3277b742adb8b0eea074e619c20d13a1dda6cba6e3df",
            managerInstance.generateWithdrawalCredentials(etherFiNode),
            32 ether
        );

        IStakingManager.DepositData memory depositData = IStakingManager
            .DepositData({
                publicKey: hex"8f9c0aab19ee7586d3d470f132842396af606947a0589382483308fdffdaf544078c3be24210677a9c471ce70b3b4c2c",
                signature: hex"877bee8d83cac8bf46c89ce50215da0b5e370d282bb6c8599aabdbc780c33833687df5e1f5b5c2de8a6cd20b6572c8b0130b1744310a998e1079e3286ff03e18e4f94de8cdebecf3aaac3277b742adb8b0eea074e619c20d13a1dda6cba6e3df",
                depositDataRoot: root,
                ipfsHashForEncryptedValidatorKey: "test_ipfs"
            });

        depositDataArray[0] = depositData;

        stakingManagerInstance.batchRegisterValidators(zeroRoot, processedBidIds, depositDataArray);

<<<<<<< HEAD
        assertEq(etherFiNode.balance, 0 ether);
        assertEq(auctionInstance.accumulatedRevenue(), 0.1 ether);
=======
        // Auction Revenue is no longer distributed to nodes
        assertEq(etherFiNode.balance, 0.0 ether);
>>>>>>> 6c6eaa80
    }

    function test_SetMaxBidAmount() public {
        vm.prank(alice);
        vm.expectRevert("Min bid exceeds max bid");
        auctionInstance.setMaxBidPrice(0.001 ether);

        vm.prank(owner);
        vm.expectRevert("Caller is not the admin");
        auctionInstance.setMaxBidPrice(10 ether);

        assertEq(auctionInstance.maxBidAmount(), 5 ether);
        vm.prank(alice);
        auctionInstance.setMaxBidPrice(10 ether);
        assertEq(auctionInstance.maxBidAmount(), 10 ether);
    }

    function test_SetMinBidAmount() public {
        vm.prank(alice);
        vm.expectRevert("Min bid exceeds max bid");
        auctionInstance.setMinBidPrice(5 ether);

        vm.prank(owner);
        vm.expectRevert("Caller is not the admin");
        auctionInstance.setMinBidPrice(0.005 ether);

        assertEq(auctionInstance.minBidAmount(), 0.01 ether);
        vm.prank(alice);
        auctionInstance.setMinBidPrice(1 ether);
        assertEq(auctionInstance.minBidAmount(), 1 ether);
    }

    function test_SetWhitelistBidAmount() public {
        vm.prank(alice);
        vm.expectRevert("Ownable: caller is not the owner");
        auctionInstance.updateWhitelistMinBidAmount(0.005 ether);

        vm.prank(owner);
        vm.expectRevert("Invalid Amount");
        auctionInstance.updateWhitelistMinBidAmount(0);

        vm.prank(owner);
        vm.expectRevert("Invalid Amount");
        auctionInstance.updateWhitelistMinBidAmount(0.2 ether);

        assertEq(auctionInstance.whitelistBidAmount(), 0.001 ether);
        vm.prank(owner);
        auctionInstance.updateWhitelistMinBidAmount(0.002 ether);
        assertEq(auctionInstance.whitelistBidAmount(), 0.002 ether);
    }

    function test_EventBidPlaced() public {

        vm.prank(alice);
        nodeOperatorManagerInstance.registerNodeOperator(
            aliceIPFSHash,
            5
        );

        uint256[] memory bidIdArray = new uint256[](1);
        uint64[] memory ipfsIndexArray = new uint64[](1);

        bidIdArray[0] = 1;
        ipfsIndexArray[0] = 0;

        vm.expectEmit(true, true, true, true);
        emit BidCreated(alice, 0.2 ether, bidIdArray, ipfsIndexArray);
        hoax(alice);
        auctionInstance.createBid{value: 0.2 ether}(1, 0.2 ether);
    }

    function test_EventBidReEnteredAuction() public {
        bytes32[] memory aliceProof = merkle.getProof(whiteListedAddresses, 3);

        vm.prank(alice);
        nodeOperatorManagerInstance.registerNodeOperator(
            aliceIPFSHash,
            5
        );

        hoax(alice);
        uint256[] memory bidIds = auctionInstance.createBid{value: 0.2 ether}(1, 0.2 ether);

        startHoax(bob);
        stakingManagerInstance.batchDepositWithBidIds{value: 32 ether}(bidIds, aliceProof, bob);

        vm.expectEmit(true, false, false, true);
        emit BidReEnteredAuction(bidIds[0]);
        stakingManagerInstance.batchCancelDeposit(bidIds);
    }

    function test_EventBidCancelled() public {

        vm.prank(alice);
        nodeOperatorManagerInstance.registerNodeOperator(
            aliceIPFSHash,
            5
        );

        startHoax(alice);
        uint256[] memory bidIds = auctionInstance.createBid{value: 0.2 ether}(1, 0.2 ether);

        vm.expectEmit(true, false, false, true);
        emit BidCancelled(bidIds[0]);
        auctionInstance.cancelBid(bidIds[0]);      
    }

    function test_CanOnlySetAddressesOnce() public {
        vm.startPrank(owner);
        vm.expectRevert("Address already set");
        auctionInstance.setProtocolRevenueManager(address(0));

        vm.expectRevert("Address already set");
        auctionInstance.setStakingManagerContractAddress(address(0));
    }

    function test_SetAccumulatedRevenueThreshold() public {
        vm.prank(bob);
        vm.expectRevert("Caller is not the admin");
        auctionInstance.setAccumulatedRevenueThreshold(0.005 ether);

        // TODO: consider if 0 is an invalid threshold amount
        // vm.prank(alice);
        // vm.expectRevert("Invalid Amount");
        // auctionInstance.updateAccumulatedRevenueThreshold(0);

        vm.prank(alice);
        auctionInstance.setAccumulatedRevenueThreshold(2 ether);
        assertEq(auctionInstance.accumulatedRevenueThreshold(), 2 ether);
    }

    function test_AccumulateAuctionRevenue() public {
        vm.startPrank(0xCd5EBC2dD4Cb3dc52ac66CEEcc72c838B40A5931);
        nodeOperatorManagerInstance.registerNodeOperator(_ipfsHash, 5);
        vm.stopPrank();

        vm.prank(alice);
        nodeOperatorManagerInstance.registerNodeOperator(
            _ipfsHash,
            5
        ); 

        startHoax(alice);

        uint256[] memory bidId = auctionInstance.createBid{value: 0.5 ether}(
            1,
            0.5 ether
        );
        stakingManagerInstance.batchDepositWithBidIds{value: 32 ether}(bidId, aliceProof);
        address etherFiNode = managerInstance.etherfiNodeAddress(1);
        bytes32 root = depGen.generateDepositRoot(
            hex"8f9c0aab19ee7586d3d470f132842396af606947a0589382483308fdffdaf544078c3be24210677a9c471ce70b3b4c2c",
            hex"877bee8d83cac8bf46c89ce50215da0b5e370d282bb6c8599aabdbc780c33833687df5e1f5b5c2de8a6cd20b6572c8b0130b1744310a998e1079e3286ff03e18e4f94de8cdebecf3aaac3277b742adb8b0eea074e619c20d13a1dda6cba6e3df",
            managerInstance.generateWithdrawalCredentials(etherFiNode),
            32 ether
        );

        IStakingManager.DepositData[]
            memory depositDataArray = new IStakingManager.DepositData[](1);

        IStakingManager.DepositData memory depositData = IStakingManager
            .DepositData({
                publicKey: hex"8f9c0aab19ee7586d3d470f132842396af606947a0589382483308fdffdaf544078c3be24210677a9c471ce70b3b4c2c",
                signature: hex"877bee8d83cac8bf46c89ce50215da0b5e370d282bb6c8599aabdbc780c33833687df5e1f5b5c2de8a6cd20b6572c8b0130b1744310a998e1079e3286ff03e18e4f94de8cdebecf3aaac3277b742adb8b0eea074e619c20d13a1dda6cba6e3df",
                depositDataRoot: root,
                ipfsHashForEncryptedValidatorKey: "test_ipfs"
            });

        depositDataArray[0] = depositData;

        stakingManagerInstance.batchRegisterValidators(
            zeroRoot,
            bidId,
            depositDataArray
        );
        vm.stopPrank();

        assertEq(auctionInstance.accumulatedRevenue(), 0.5 ether);

        startHoax(0xCd5EBC2dD4Cb3dc52ac66CEEcc72c838B40A5931);

        uint256[] memory bidIds2 = auctionInstance.createBid{value: 0.7 ether}(
            1,
            0.7 ether
        );
        stakingManagerInstance.batchDepositWithBidIds{value: 32 ether}(bidIds2, proof);

        IStakingManager.DepositData[]
            memory depositDataArray2 = new IStakingManager.DepositData[](1);

        etherFiNode = managerInstance.etherfiNodeAddress(2);
        root = depGen.generateDepositRoot(
            hex"8f9c0aab19ee7586d3d470f132842396af606947a0589382483308fdffdaf544078c3be24210677a9c471ce70b3b4c2c",
            hex"877bee8d83cac8bf46c89ce50215da0b5e370d282bb6c8599aabdbc780c33833687df5e1f5b5c2de8a6cd20b6572c8b0130b1744310a998e1079e3286ff03e18e4f94de8cdebecf3aaac3277b742adb8b0eea074e619c20d13a1dda6cba6e3df",
            managerInstance.generateWithdrawalCredentials(etherFiNode),
            32 ether
        );

        depositData = IStakingManager.DepositData({
            publicKey: hex"8f9c0aab19ee7586d3d470f132842396af606947a0589382483308fdffdaf544078c3be24210677a9c471ce70b3b4c2c",
            signature: hex"877bee8d83cac8bf46c89ce50215da0b5e370d282bb6c8599aabdbc780c33833687df5e1f5b5c2de8a6cd20b6572c8b0130b1744310a998e1079e3286ff03e18e4f94de8cdebecf3aaac3277b742adb8b0eea074e619c20d13a1dda6cba6e3df",
            depositDataRoot: root,
            ipfsHashForEncryptedValidatorKey: "test_ipfs"
        });

        depositDataArray2[0] = depositData;

        stakingManagerInstance.batchRegisterValidators(
            zeroRoot,
            bidIds2,
            depositDataArray2
        );
        vm.stopPrank();

        assertEq(
            auctionInstance.accumulatedRevenue(),
            0 ether
        );

        assertEq(address(membershipManagerInstance).balance, 1.2 ether);
    }
    
}<|MERGE_RESOLUTION|>--- conflicted
+++ resolved
@@ -741,13 +741,9 @@
 
         stakingManagerInstance.batchRegisterValidators(zeroRoot, processedBidIds, depositDataArray);
 
-<<<<<<< HEAD
+        // Auction Revenue is no longer distributed to nodes
         assertEq(etherFiNode.balance, 0 ether);
         assertEq(auctionInstance.accumulatedRevenue(), 0.1 ether);
-=======
-        // Auction Revenue is no longer distributed to nodes
-        assertEq(etherFiNode.balance, 0.0 ether);
->>>>>>> 6c6eaa80
     }
 
     function test_SetMaxBidAmount() public {
