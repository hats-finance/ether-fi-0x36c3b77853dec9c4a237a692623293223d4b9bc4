// SPDX-License-Identifier: UNLICENSED
pragma solidity ^0.8.13;

import "forge-std/Test.sol";
import "../src/interfaces/IStakingManager.sol";
import "../src/StakingManager.sol";
import "src/EtherFiNodesManager.sol";
import "../src/NodeOperatorKeyManager.sol";
import "../src/BNFT.sol";
import "../src/TNFT.sol";
import "../src/AuctionManager.sol";
import "../src/Treasury.sol";
import "../lib/murky/src/Merkle.sol";

contract AuctionManagerTest is Test {
    StakingManager public stakingManagerInstance;
    EtherFiNode public withdrawSafeInstance;
    EtherFiNodesManager public managerInstance;
    BNFT public TestBNFTInstance;
    TNFT public TestTNFTInstance;
    AuctionManager public auctionInstance;
    Treasury public treasuryInstance;
    NodeOperatorKeyManager public nodeOperatorKeyManagerInstance;
    Merkle merkle;
    bytes32 root;
    bytes32[] public whiteListedAddresses;
    IStakingManager.DepositData public test_data;

    address owner = vm.addr(1);
    address alice = vm.addr(2);
    address bob = vm.addr(3);
    address chad = vm.addr(4);

    bytes aliceIPFSHash = "AliceIPFS";
    bytes _ipfsHash = "ipfsHash";

    event BidCreated(
        address indexed bidder,
        uint256 amount,
        uint256[] indexed bidId,
        uint64[] indexed ipfsIndexArray
    );

    event SelectedBidUpdated(
        address indexed winner,
        uint256 indexed winningBidId
    );

    event MinBidUpdated(
        uint256 indexed oldMinBidAmount,
        uint256 indexed newMinBidAmount
    );
    event WhitelistBidUpdated(
        uint256 indexed oldBidAmount,
        uint256 indexed newBidAmount
    );

    function setUp() public {
        vm.startPrank(owner);

        treasuryInstance = new Treasury();
        _merkleSetup();
        nodeOperatorKeyManagerInstance = new NodeOperatorKeyManager();
        auctionInstance = new AuctionManager(
            address(nodeOperatorKeyManagerInstance)
        );
        nodeOperatorKeyManagerInstance.setAuctionContractAddress(
            address(auctionInstance)
        );
        nodeOperatorKeyManagerInstance.updateMerkleRoot(root);
        stakingManagerInstance = new StakingManager(address(auctionInstance));
        auctionInstance.setStakingManagerContractAddress(
            address(stakingManagerInstance)
        );
        TestBNFTInstance = BNFT(stakingManagerInstance.bnftContractAddress());
        TestTNFTInstance = TNFT(stakingManagerInstance.tnftContractAddress());
        managerInstance = new EtherFiNodesManager(
            address(treasuryInstance),
            address(auctionInstance),
            address(stakingManagerInstance),
            address(TestTNFTInstance),
            address(TestBNFTInstance)
        );

        stakingManagerInstance.setEtherFiNodesManagerAddress(
            address(managerInstance)
        );
        vm.stopPrank();

        test_data = IStakingManager.DepositData({
            depositDataRoot: "test_deposit_root",
            publicKey: "test_pubkey",
            signature: "test_signature",
            ipfsHashForEncryptedValidatorKey: "test_ipfs_hash"
        });

        vm.stopPrank();
    }

    function test_AuctionManagerContractInstantiatedCorrectly() public {
        assertEq(auctionInstance.numberOfBids(), 1);
        assertEq(
            auctionInstance.stakingManagerContractAddress(),
            address(stakingManagerInstance)
        );
        assertEq(auctionInstance.whitelistBidAmount(), 0.001 ether);
        assertEq(auctionInstance.minBidAmount(), 0.01 ether);
        assertEq(auctionInstance.whitelistBidAmount(), 0.001 ether);
        assertEq(auctionInstance.MAX_BID_AMOUNT(), 5 ether);
        assertEq(auctionInstance.numberOfActiveBids(), 0);
        assertTrue(auctionInstance.whitelistEnabled());
    }

    function test_ReEnterAuctionManagerFailsIfAuctionManagerPaused() public {
        bytes32[] memory proof = merkle.getProof(whiteListedAddresses, 0);
        vm.prank(0xCd5EBC2dD4Cb3dc52ac66CEEcc72c838B40A5931);
        nodeOperatorKeyManagerInstance.registerNodeOperator(
            proof,
            _ipfsHash,
            5
        );

        hoax(0xCd5EBC2dD4Cb3dc52ac66CEEcc72c838B40A5931);
        uint256[] memory bidId = auctionInstance.createBid{value: 0.1 ether}(
            1,
            0.1 ether
        );

        vm.prank(owner);
        auctionInstance.pauseContract();

        uint256[] memory bidIdArray = new uint256[](1);
        bidIdArray[0] = bidId[0];
        stakingManagerInstance.batchDepositWithBidIds{value: 0.032 ether}(
            bidIdArray
        );

        vm.prank(address(stakingManagerInstance));
        vm.expectRevert("Pausable: paused");
        auctionInstance.reEnterAuction(bidId[0]);
    }

    function test_ReEnterAuctionManagerFailsIfNotCorrectCaller() public {
        bytes32[] memory proof = merkle.getProof(whiteListedAddresses, 0);
        vm.prank(0xCd5EBC2dD4Cb3dc52ac66CEEcc72c838B40A5931);
        nodeOperatorKeyManagerInstance.registerNodeOperator(
            proof,
            _ipfsHash,
            5
        );

        startHoax(0xCd5EBC2dD4Cb3dc52ac66CEEcc72c838B40A5931);
        auctionInstance.createBid{value: 0.1 ether}(1, 0.1 ether);

        uint256[] memory bidIdArray = new uint256[](1);
        bidIdArray[0] = 1;

        stakingManagerInstance.batchDepositWithBidIds{value: 0.032 ether}(
            bidIdArray
        );
        vm.stopPrank();

        vm.prank(owner);
        vm.expectRevert("Only staking manager contract function");
        auctionInstance.reEnterAuction(1);
    }

    function test_ReEnterAuctionManagerFailsIfBidAlreadyActive() public {
        bytes32[] memory proof = merkle.getProof(whiteListedAddresses, 0);
        vm.prank(0xCd5EBC2dD4Cb3dc52ac66CEEcc72c838B40A5931);
        nodeOperatorKeyManagerInstance.registerNodeOperator(
            proof,
            _ipfsHash,
            5
        );

        startHoax(0xCd5EBC2dD4Cb3dc52ac66CEEcc72c838B40A5931);
        uint256[] memory bidId1 = auctionInstance.createBid{value: 0.1 ether}(
            1,
            0.1 ether
        );
        uint256[] memory bidId2 = auctionInstance.createBid{value: 0.05 ether}(
            1,
            0.05 ether
        );

        uint256[] memory bidIdArray = new uint256[](1);
        bidIdArray[0] = bidId1[0];
        stakingManagerInstance.batchDepositWithBidIds{value: 0.032 ether}(
            bidIdArray
        );

        vm.stopPrank();

        vm.prank(address(stakingManagerInstance));
        auctionInstance.reEnterAuction(bidId1[0]);

        vm.prank(address(stakingManagerInstance));
        vm.expectRevert("Bid already active");
        auctionInstance.reEnterAuction(bidId1[0]);
    }

    function test_ReEnterAuctionManagerWorks() public {
        bytes32[] memory proof = merkle.getProof(whiteListedAddresses, 0);
        vm.prank(0xCd5EBC2dD4Cb3dc52ac66CEEcc72c838B40A5931);
        nodeOperatorKeyManagerInstance.registerNodeOperator(
            proof,
            _ipfsHash,
            5
        );

        startHoax(0xCd5EBC2dD4Cb3dc52ac66CEEcc72c838B40A5931);

        uint256[] memory bidId1 = auctionInstance.createBid{value: 0.1 ether}(
            1,
            0.1 ether
        );
        uint256[] memory bidId2 = auctionInstance.createBid{value: 0.05 ether}(
            1,
            0.05 ether
        );

        uint256[] memory bidIdArray = new uint256[](1);
        bidIdArray[0] = bidId1[0];

        assertEq(auctionInstance.numberOfActiveBids(), 2);

        stakingManagerInstance.batchDepositWithBidIds{value: 0.032 ether}(
            bidIdArray
        );
        assertEq(auctionInstance.numberOfActiveBids(), 1);

        (, , , bool isBid1Active) = auctionInstance.bids(bidId1[0]);
        uint256 selectedBidId = bidId1[0];
        assertEq(selectedBidId, 1);
        assertEq(isBid1Active, false);

        stakingManagerInstance.cancelDeposit(bidId1[0]);

        assertEq(auctionInstance.numberOfActiveBids(), 2);

        (, , , isBid1Active) = auctionInstance.bids(bidId1[0]);
        (, , , bool isBid2Active) = auctionInstance.bids(bidId2[0]);
        assertEq(isBid1Active, true);
        assertEq(isBid2Active, true);
        assertEq(address(auctionInstance).balance, 0.15 ether);
    }

<<<<<<< HEAD
    function test_DisableWhitelist() public {
        assertTrue(auctionInstance.whitelistEnabled());

        vm.expectRevert("Ownable: caller is not the owner");
        vm.prank(alice);
        auctionInstance.disableWhitelist();

        vm.prank(owner);
        auctionInstance.disableWhitelist();

        assertFalse(auctionInstance.whitelistEnabled());
    }

    function test_EnableWhitelist() public {
        assertTrue(auctionInstance.whitelistEnabled());

        vm.prank(owner);
        auctionInstance.disableWhitelist();

        assertFalse(auctionInstance.whitelistEnabled());

        vm.expectRevert("Ownable: caller is not the owner");
        vm.prank(alice);
        auctionInstance.enableWhitelist();

        vm.prank(owner);
        auctionInstance.enableWhitelist();

        assertTrue(auctionInstance.whitelistEnabled());
    }

    function test_CreateBidWhitelisted() public {
=======
    function test_createBidWorks() public {
        bytes32[] memory emptyProof = new bytes32[](0);
>>>>>>> f69a37b9
        bytes32[] memory aliceProof = merkle.getProof(whiteListedAddresses, 3);
        bytes32[] memory bobProof = merkle.getProof(whiteListedAddresses, 4);

        vm.prank(alice);
        nodeOperatorKeyManagerInstance.registerNodeOperator(
            aliceProof,
            _ipfsHash,
            5
        );

        vm.prank(bob);
        nodeOperatorKeyManagerInstance.registerNodeOperator(
            bobProof,
            _ipfsHash,
            5
        );

        vm.prank(chad);
        nodeOperatorKeyManagerInstance.registerNodeOperator(
            emptyProof,
            _ipfsHash,
            5
        );

        assertFalse(auctionInstance.isWhitelisted(chad));
        assertTrue(auctionInstance.isWhitelisted(alice));

        hoax(alice);
        uint256[] memory bid1Id = auctionInstance.createBid{value: 0.001 ether}(
            1,
            0.001 ether
        );

        assertEq(auctionInstance.numberOfActiveBids(), 1);

        (
            uint256 amount,
            uint64 ipfsIndex,
            address bidderAddress,
            bool isActive
        ) = auctionInstance.bids(bid1Id[0]);

        assertEq(amount, 0.001 ether);
        assertEq(ipfsIndex, 0);
        assertEq(bidderAddress, alice);
        assertTrue(isActive);

        hoax(alice);
        auctionInstance.createBid{value: 0.004 ether}(4, 0.001 ether);

        vm.expectRevert("Insufficient public keys");
        startHoax(alice);
        auctionInstance.createBid{value: 1 ether}(1, 1 ether);
        vm.stopPrank();

        assertTrue(auctionInstance.whitelistEnabled());

        vm.expectRevert("Only whitelisted addresses");
        hoax(chad);
        auctionInstance.createBid{value: 0.01 ether}(1, 0.01 ether);

        assertEq(auctionInstance.numberOfActiveBids(), 5);

        // Owner disables whitelist
        vm.prank(owner);
        auctionInstance.disableWhitelist();

        // Bob can still bid below min bid amount because he was whitlelisted
        hoax(bob);
        uint256[] memory bobBidIds = auctionInstance.createBid{
            value: 0.001 ether
        }(1, 0.001 ether);

        (amount, ipfsIndex, bidderAddress, isActive) = auctionInstance.bids(
            bobBidIds[0]
        );
        assertEq(amount, 0.001 ether);
        assertEq(ipfsIndex, 0);
        assertEq(bidderAddress, bob);
        assertTrue(isActive);

        assertEq(auctionInstance.numberOfActiveBids(), 6);

        // Chad cannot bid below the min bid amount because he was not whitelisted
        vm.expectRevert("Incorrect bid value");
        hoax(chad);
        uint256[] memory chadBidIds = auctionInstance.createBid{
            value: 0.001 ether
        }(1, 0.001 ether);

        hoax(chad);
        chadBidIds = auctionInstance.createBid{value: 0.01 ether}(
            1,
            0.01 ether
        );
        (amount, ipfsIndex, bidderAddress, isActive) = auctionInstance.bids(
            chadBidIds[0]
        );
        assertEq(amount, 0.01 ether);
        assertEq(ipfsIndex, 0);
        assertEq(bidderAddress, chad);
        assertTrue(isActive);

        // Owner enables whitelist
        vm.prank(owner);
        auctionInstance.enableWhitelist();

        vm.expectRevert("Only whitelisted addresses");
        hoax(chad);
        auctionInstance.createBid{value: 0.01 ether}(1, 0.01 ether);

        hoax(bob);
        bobBidIds = auctionInstance.createBid{value: 0.001 ether}(
            1,
            0.001 ether
        );

        (amount, ipfsIndex, bidderAddress, isActive) = auctionInstance.bids(
            bobBidIds[0]
        );
        assertEq(amount, 0.001 ether);
        assertEq(ipfsIndex, 1);
        assertEq(bidderAddress, bob);
        assertTrue(isActive);
    }

    function test_CreateBidMinMaxAmounts() public {
        bytes32[] memory emptyProof = new bytes32[](0);
        bytes32[] memory aliceProof = merkle.getProof(whiteListedAddresses, 3);

        vm.prank(alice);
        nodeOperatorKeyManagerInstance.registerNodeOperator(
            aliceProof,
            _ipfsHash,
            5
        );

        vm.prank(chad);
        nodeOperatorKeyManagerInstance.registerNodeOperator(
            emptyProof,
            _ipfsHash,
            5
        );

        vm.expectRevert("Incorrect bid value");
        hoax(alice);
        auctionInstance.createBid{value: 0.00001 ether}(1, 0.00001 ether);

        vm.expectRevert("Incorrect bid value");
        hoax(alice);
        auctionInstance.createBid{value: 5.1 ether}(1, 5.1 ether);

        vm.prank(owner);
        auctionInstance.disableWhitelist();

        vm.expectRevert("Incorrect bid value");
        hoax(alice);
        auctionInstance.createBid{value: 5.1 ether}(1, 5.1 ether);

        vm.expectRevert("Incorrect bid value");
        hoax(alice);
        auctionInstance.createBid{value: 0.00001 ether}(1, 0.00001 ether);

        vm.expectRevert("Incorrect bid value");
        hoax(chad);
        auctionInstance.createBid{value: 0.001 ether}(1, 0.001 ether);

        vm.expectRevert("Incorrect bid value");
        hoax(chad);
        auctionInstance.createBid{value: 5.1 ether}(1, 5.1 ether);
    }

    function test_createBidFailsIfIPFSIndexMoreThanTotalKeys() public {
        bytes32[] memory aliceProof = merkle.getProof(whiteListedAddresses, 3);

        vm.prank(alice);
        nodeOperatorKeyManagerInstance.registerNodeOperator(
            aliceProof,
            aliceIPFSHash,
            1
        );

        hoax(alice);
        uint256[] memory bid1Id = auctionInstance.createBid{value: 0.1 ether}(
            1,
            0.1 ether
        );

        vm.expectRevert("Insufficient public keys");
        hoax(alice);
        auctionInstance.createBid{value: 0.1 ether}(1, 0.1 ether);

        vm.expectRevert("Insufficient public keys");
        hoax(alice);
        auctionInstance.createBid{value: 0.1 ether}(1, 0.1 ether);
    }

    function test_createBidBatch() public {
        bytes32[] memory aliceProof = merkle.getProof(whiteListedAddresses, 3);
        bytes32[] memory bobProof = merkle.getProof(whiteListedAddresses, 4);

        startHoax(alice);
        nodeOperatorKeyManagerInstance.registerNodeOperator(
            aliceProof,
            aliceIPFSHash,
            10
        );

        uint256[] memory bidIds = auctionInstance.createBid{value: 0.5 ether}(
            5,
            0.1 ether
        );

        vm.stopPrank();

        (
            uint256 amount,
            uint64 ipfsIndex,
            address bidderAddress,
            bool isActive
        ) = auctionInstance.bids(bidIds[0]);

        assertEq(amount, 0.1 ether);
        assertEq(ipfsIndex, 0);
        assertEq(bidderAddress, alice);
        assertTrue(isActive);

        (amount, ipfsIndex, bidderAddress, isActive) = auctionInstance.bids(
            bidIds[1]
        );

        assertEq(amount, 0.1 ether);
        assertEq(ipfsIndex, 1);
        assertEq(bidderAddress, alice);
        assertTrue(isActive);

        (amount, ipfsIndex, bidderAddress, isActive) = auctionInstance.bids(
            bidIds[2]
        );

        assertEq(amount, 0.1 ether);
        assertEq(ipfsIndex, 2);
        assertEq(bidderAddress, alice);
        assertTrue(isActive);

        (amount, ipfsIndex, bidderAddress, isActive) = auctionInstance.bids(
            bidIds[3]
        );

        assertEq(amount, 0.1 ether);
        assertEq(ipfsIndex, 3);
        assertEq(bidderAddress, alice);
        assertTrue(isActive);

        (amount, ipfsIndex, bidderAddress, isActive) = auctionInstance.bids(
            bidIds[4]
        );

        assertEq(amount, 0.1 ether);
        assertEq(ipfsIndex, 4);
        assertEq(bidderAddress, alice);
        assertTrue(isActive);

        assertEq(bidIds.length, 5);

        startHoax(bob);
        nodeOperatorKeyManagerInstance.registerNodeOperator(
            bobProof,
            aliceIPFSHash,
            10
        );

        uint256[] memory bobBidIds = auctionInstance.createBid{value: 1 ether}(
            10,
            0.1 ether
        );

        vm.stopPrank();

        assertEq(bobBidIds.length, 10);

        (amount, ipfsIndex, bidderAddress, isActive) = auctionInstance.bids(
            bobBidIds[0]
        );

        assertEq(amount, 0.1 ether);
        assertEq(ipfsIndex, 0);
        assertEq(bidderAddress, bob);
        assertTrue(isActive);

        (amount, ipfsIndex, bidderAddress, isActive) = auctionInstance.bids(
            bobBidIds[9]
        );

        assertEq(amount, 0.1 ether);
        assertEq(ipfsIndex, 9);
        assertEq(bidderAddress, bob);
        assertTrue(isActive);
    }

    function test_createBidBatchFailsWithIncorrectValue() public {
        bytes32[] memory aliceProof = merkle.getProof(whiteListedAddresses, 3);

        hoax(alice);
        nodeOperatorKeyManagerInstance.registerNodeOperator(
            aliceProof,
            aliceIPFSHash,
            10
        );

        vm.expectRevert("Incorrect bid value");
        hoax(alice);
        uint256[] memory bidIds = auctionInstance.createBid{value: 0.4 ether}(
            5,
            0.1 ether
        );
    }

    function test_EventBidPlaced() public {
        bytes32[] memory aliceProof = merkle.getProof(whiteListedAddresses, 3);

        vm.prank(alice);
        nodeOperatorKeyManagerInstance.registerNodeOperator(
            aliceProof,
            aliceIPFSHash,
            5
        );

        uint256[] memory bidIdArray = new uint256[](1);
        uint64[] memory ipfsIndexArray = new uint64[](1);

        bidIdArray[0] = 1;
        ipfsIndexArray[0] = 0;

        vm.expectEmit(true, true, true, true);
        emit BidCreated(alice, 0.2 ether, bidIdArray, ipfsIndexArray);
        hoax(alice);
        auctionInstance.createBid{value: 0.2 ether}(1, 0.2 ether);
    }

    function test_PausablecreateBid() public {
        bytes32[] memory proof = merkle.getProof(whiteListedAddresses, 0);
        vm.prank(0xCd5EBC2dD4Cb3dc52ac66CEEcc72c838B40A5931);
        nodeOperatorKeyManagerInstance.registerNodeOperator(
            proof,
            aliceIPFSHash,
            5
        );

        assertFalse(auctionInstance.paused());
        vm.prank(owner);
        auctionInstance.pauseContract();
        assertTrue(auctionInstance.paused());

        vm.expectRevert("Pausable: paused");
        hoax(0xCd5EBC2dD4Cb3dc52ac66CEEcc72c838B40A5931);
        auctionInstance.createBid{value: 0.1 ether}(1, 0.1 ether);

        assertEq(auctionInstance.numberOfActiveBids(), 0);

        vm.prank(owner);
        auctionInstance.unPauseContract();

        hoax(0xCd5EBC2dD4Cb3dc52ac66CEEcc72c838B40A5931);
        auctionInstance.createBid{value: 0.1 ether}(1, 0.1 ether);

        assertEq(auctionInstance.numberOfActiveBids(), 1);
    }

    function test_CancelBidFailsWhenBidAlreadyInactive() public {
        bytes32[] memory proof = merkle.getProof(whiteListedAddresses, 0);
        vm.prank(0xCd5EBC2dD4Cb3dc52ac66CEEcc72c838B40A5931);
        nodeOperatorKeyManagerInstance.registerNodeOperator(
            proof,
            aliceIPFSHash,
            5
        );

        hoax(0xCd5EBC2dD4Cb3dc52ac66CEEcc72c838B40A5931);
        uint256[] memory bid1Id = auctionInstance.createBid{value: 0.1 ether}(
            1,
            0.1 ether
        );

        hoax(0xCd5EBC2dD4Cb3dc52ac66CEEcc72c838B40A5931);
        auctionInstance.cancelBid(bid1Id[0]);

        hoax(0xCd5EBC2dD4Cb3dc52ac66CEEcc72c838B40A5931);
        vm.expectRevert("Bid already cancelled");
        auctionInstance.cancelBid(bid1Id[0]);
    }

    function test_CancelBidFailsWhenNotBidOwnerCalling() public {
        bytes32[] memory proof = merkle.getProof(whiteListedAddresses, 0);
        vm.prank(0xCd5EBC2dD4Cb3dc52ac66CEEcc72c838B40A5931);
        nodeOperatorKeyManagerInstance.registerNodeOperator(
            proof,
            aliceIPFSHash,
            5
        );

        hoax(0xCd5EBC2dD4Cb3dc52ac66CEEcc72c838B40A5931);
        auctionInstance.createBid{value: 0.1 ether}(1, 0.1 ether);

        vm.prank(alice);
        vm.expectRevert("Invalid bid");
        auctionInstance.cancelBid(1);
    }

    function test_CancelBidFailsWhenNotExistingBid() public {
        vm.prank(alice);
        vm.expectRevert("Invalid bid");
        auctionInstance.cancelBid(1);
    }

    function test_CancelBidWorksIfBidIsNotCurrentHighest() public {
        bytes32[] memory proofAddress1 = merkle.getProof(
            whiteListedAddresses,
            0
        );
        bytes32[] memory proofAddress2 = merkle.getProof(
            whiteListedAddresses,
            1
        );
        bytes32[] memory proofAddress3 = merkle.getProof(
            whiteListedAddresses,
            2
        );

        vm.prank(0xCd5EBC2dD4Cb3dc52ac66CEEcc72c838B40A5931);
        nodeOperatorKeyManagerInstance.registerNodeOperator(
            proofAddress1,
            aliceIPFSHash,
            5
        );

        vm.prank(0x9154a74AAfF2F586FB0a884AeAb7A64521c64bCf);
        nodeOperatorKeyManagerInstance.registerNodeOperator(
            proofAddress2,
            aliceIPFSHash,
            5
        );

        vm.prank(0xCDca97f61d8EE53878cf602FF6BC2f260f10240B);
        nodeOperatorKeyManagerInstance.registerNodeOperator(
            proofAddress3,
            aliceIPFSHash,
            5
        );

        hoax(0xCd5EBC2dD4Cb3dc52ac66CEEcc72c838B40A5931);
        uint256[] memory bid1Id = auctionInstance.createBid{value: 0.1 ether}(
            1,
            0.1 ether
        );
        assertEq(auctionInstance.numberOfActiveBids(), 1);

        hoax(0x9154a74AAfF2F586FB0a884AeAb7A64521c64bCf);
        uint256[] memory bid2Id = auctionInstance.createBid{value: 0.3 ether}(
            1,
            0.3 ether
        );
        assertEq(auctionInstance.numberOfActiveBids(), 2);

        startHoax(0xCDca97f61d8EE53878cf602FF6BC2f260f10240B);
        uint256[] memory bid3Id = auctionInstance.createBid{value: 0.2 ether}(
            1,
            0.2 ether
        );
        assertEq(address(auctionInstance).balance, 0.6 ether);
        assertEq(auctionInstance.numberOfActiveBids(), 3);

        uint256 balanceBeforeCancellation = 0xCDca97f61d8EE53878cf602FF6BC2f260f10240B
                .balance;
        auctionInstance.cancelBid(bid3Id[0]);
        assertEq(auctionInstance.numberOfActiveBids(), 2);

        (, , , bool isActive) = auctionInstance.bids(bid3Id[0]);

        assertEq(isActive, false);
        assertEq(address(auctionInstance).balance, 0.4 ether);
        assertEq(
            0xCDca97f61d8EE53878cf602FF6BC2f260f10240B.balance,
            balanceBeforeCancellation += 0.2 ether
        );
    }

    function test_PausableCancelBid() public {
        bytes32[] memory proofAddress1 = merkle.getProof(
            whiteListedAddresses,
            0
        );
        bytes32[] memory proofAddress2 = merkle.getProof(
            whiteListedAddresses,
            1
        );
        bytes32[] memory proofAddress3 = merkle.getProof(
            whiteListedAddresses,
            2
        );

        vm.prank(0xCd5EBC2dD4Cb3dc52ac66CEEcc72c838B40A5931);
        nodeOperatorKeyManagerInstance.registerNodeOperator(
            proofAddress1,
            _ipfsHash,
            5
        );

        vm.prank(0x9154a74AAfF2F586FB0a884AeAb7A64521c64bCf);
        nodeOperatorKeyManagerInstance.registerNodeOperator(
            proofAddress2,
            _ipfsHash,
            5
        );

        vm.prank(0xCDca97f61d8EE53878cf602FF6BC2f260f10240B);
        nodeOperatorKeyManagerInstance.registerNodeOperator(
            proofAddress3,
            _ipfsHash,
            5
        );

        hoax(0xCd5EBC2dD4Cb3dc52ac66CEEcc72c838B40A5931);
        uint256[] memory bid1Id = auctionInstance.createBid{value: 0.1 ether}(
            1,
            0.1 ether
        );
        assertEq(auctionInstance.numberOfActiveBids(), 1);

        hoax(0x9154a74AAfF2F586FB0a884AeAb7A64521c64bCf);
        uint256[] memory bid2Id = auctionInstance.createBid{value: 0.3 ether}(
            1,
            0.3 ether
        );
        assertEq(auctionInstance.numberOfActiveBids(), 2);

        vm.prank(owner);
        auctionInstance.pauseContract();

        vm.expectRevert("Pausable: paused");
        hoax(0x9154a74AAfF2F586FB0a884AeAb7A64521c64bCf);
        auctionInstance.cancelBid(bid2Id[0]);

        vm.prank(owner);
        auctionInstance.unPauseContract();

        assertEq(auctionInstance.numberOfActiveBids(), 2);

        hoax(0x9154a74AAfF2F586FB0a884AeAb7A64521c64bCf);
        auctionInstance.cancelBid(bid2Id[0]);

        assertEq(auctionInstance.numberOfActiveBids(), 1);
    }

<<<<<<< HEAD
    function test_ProcessAuctionRevenue() public {
        bytes32[] memory proofForAddress1 = merkle.getProof(
            whiteListedAddresses,
            0
        );

        vm.prank(0xCd5EBC2dD4Cb3dc52ac66CEEcc72c838B40A5931);
        nodeOperatorKeyManagerInstance.registerNodeOperator(_ipfsHash, 5);

        hoax(0xCd5EBC2dD4Cb3dc52ac66CEEcc72c838B40A5931);
        uint256[] memory bid1Id = auctionInstance.createBidWhitelisted{
            value: 0.1 ether
        }(proofForAddress1, 1, 0.1 ether);

        vm.expectRevert("Only staking manager contract function");
        vm.prank(owner);
        auctionInstance.processAuctionFeeTransfer(bid1Id[0]);
    }

    function test_UpdatingMerkleFailsIfNotOwner() public {
        assertEq(auctionInstance.merkleRoot(), root);

        whiteListedAddresses.push(
            keccak256(
                abi.encodePacked(0x48809A2e8D921790C0B8b977Bbb58c5DbfC7f098)
            )
        );

        bytes32 newRoot = merkle.getRoot(whiteListedAddresses);
        vm.prank(alice);
        vm.expectRevert("Ownable: caller is not the owner");
        auctionInstance.updateMerkleRoot(newRoot);
=======
    function test_SetMinBidAmount() public {
        assertEq(auctionInstance.minBidAmount(), 0.01 ether);
        vm.prank(owner);
        auctionInstance.setMinBidPrice(1 ether);
        assertEq(auctionInstance.minBidAmount(), 1 ether);
>>>>>>> f69a37b9
    }

    function test_SetMaxBidAmount() public {
        vm.prank(owner);
        vm.expectRevert("Min bid exceeds max bid");
        auctionInstance.setMaxBidPrice(0.001 ether);

        vm.prank(alice);
        vm.expectRevert("Ownable: caller is not the owner");
        auctionInstance.setMaxBidPrice(10 ether);

<<<<<<< HEAD
    function test_SetMinBidAmount() public {
        vm.prank(owner);
        vm.expectRevert("Min bid exceeds max bid");
        auctionInstance.setMinBidPrice(5 ether);

        vm.prank(alice);
        vm.expectRevert("Ownable: caller is not the owner");
        auctionInstance.setMinBidPrice(0.005 ether);

        assertEq(auctionInstance.minBidAmount(), 0.01 ether);
=======
        assertEq(auctionInstance.maxBidAmount(), 5 ether);
>>>>>>> f69a37b9
        vm.prank(owner);
        auctionInstance.setMaxBidPrice(10 ether);
        assertEq(auctionInstance.maxBidAmount(), 10 ether);
    }

    function test_SetWhitelistBidAmount() public {
        vm.prank(alice);
        vm.expectRevert("Ownable: caller is not the owner");
        auctionInstance.updateWhitelistMinBidAmount(0.005 ether);

        vm.prank(owner);
        vm.expectRevert("Invalid Amount");
        auctionInstance.updateWhitelistMinBidAmount(0);

        vm.prank(owner);
        vm.expectRevert("Invalid Amount");
        auctionInstance.updateWhitelistMinBidAmount(0.2 ether);

        assertEq(auctionInstance.whitelistBidAmount(), 0.001 ether);
        vm.prank(owner);
        auctionInstance.updateWhitelistMinBidAmount(0.002 ether);
        assertEq(auctionInstance.whitelistBidAmount(), 0.002 ether);
    }

    function test_EventWhitelistBidUpdated() public {
        vm.expectEmit(true, true, false, true);
        emit WhitelistBidUpdated(0.001 ether, 0.002 ether);
        vm.prank(owner);
        auctionInstance.updateWhitelistMinBidAmount(0.002 ether);
    }

    function test_EventMinBidUpdated() public {
        vm.expectEmit(true, true, false, true);
        emit MinBidUpdated(0.01 ether, 1 ether);
        vm.prank(owner);
        auctionInstance.setMinBidPrice(1 ether);
    }

    function _merkleSetup() internal {
        merkle = new Merkle();

        whiteListedAddresses.push(
            keccak256(
                abi.encodePacked(0xCd5EBC2dD4Cb3dc52ac66CEEcc72c838B40A5931)
            )
        );
        whiteListedAddresses.push(
            keccak256(
                abi.encodePacked(0x9154a74AAfF2F586FB0a884AeAb7A64521c64bCf)
            )
        );
        whiteListedAddresses.push(
            keccak256(
                abi.encodePacked(0xCDca97f61d8EE53878cf602FF6BC2f260f10240B)
            )
        );

        whiteListedAddresses.push(keccak256(abi.encodePacked(alice)));

        whiteListedAddresses.push(keccak256(abi.encodePacked(bob)));

        root = merkle.getRoot(whiteListedAddresses);
    }
}<|MERGE_RESOLUTION|>--- conflicted
+++ resolved
@@ -106,7 +106,7 @@
         assertEq(auctionInstance.whitelistBidAmount(), 0.001 ether);
         assertEq(auctionInstance.minBidAmount(), 0.01 ether);
         assertEq(auctionInstance.whitelistBidAmount(), 0.001 ether);
-        assertEq(auctionInstance.MAX_BID_AMOUNT(), 5 ether);
+        assertEq(auctionInstance.maxBidAmount(), 5 ether);
         assertEq(auctionInstance.numberOfActiveBids(), 0);
         assertTrue(auctionInstance.whitelistEnabled());
     }
@@ -246,7 +246,6 @@
         assertEq(address(auctionInstance).balance, 0.15 ether);
     }
 
-<<<<<<< HEAD
     function test_DisableWhitelist() public {
         assertTrue(auctionInstance.whitelistEnabled());
 
@@ -278,11 +277,8 @@
         assertTrue(auctionInstance.whitelistEnabled());
     }
 
-    function test_CreateBidWhitelisted() public {
-=======
     function test_createBidWorks() public {
         bytes32[] memory emptyProof = new bytes32[](0);
->>>>>>> f69a37b9
         bytes32[] memory aliceProof = merkle.getProof(whiteListedAddresses, 3);
         bytes32[] memory bobProof = merkle.getProof(whiteListedAddresses, 4);
 
@@ -837,74 +833,34 @@
         assertEq(auctionInstance.numberOfActiveBids(), 1);
     }
 
-<<<<<<< HEAD
-    function test_ProcessAuctionRevenue() public {
-        bytes32[] memory proofForAddress1 = merkle.getProof(
-            whiteListedAddresses,
-            0
-        );
-
-        vm.prank(0xCd5EBC2dD4Cb3dc52ac66CEEcc72c838B40A5931);
-        nodeOperatorKeyManagerInstance.registerNodeOperator(_ipfsHash, 5);
-
-        hoax(0xCd5EBC2dD4Cb3dc52ac66CEEcc72c838B40A5931);
-        uint256[] memory bid1Id = auctionInstance.createBidWhitelisted{
-            value: 0.1 ether
-        }(proofForAddress1, 1, 0.1 ether);
-
-        vm.expectRevert("Only staking manager contract function");
-        vm.prank(owner);
-        auctionInstance.processAuctionFeeTransfer(bid1Id[0]);
-    }
-
-    function test_UpdatingMerkleFailsIfNotOwner() public {
-        assertEq(auctionInstance.merkleRoot(), root);
-
-        whiteListedAddresses.push(
-            keccak256(
-                abi.encodePacked(0x48809A2e8D921790C0B8b977Bbb58c5DbfC7f098)
-            )
-        );
-
-        bytes32 newRoot = merkle.getRoot(whiteListedAddresses);
+    function test_SetMaxBidAmount() public {
+        vm.prank(owner);
+        vm.expectRevert("Min bid exceeds max bid");
+        auctionInstance.setMaxBidPrice(0.001 ether);
+
         vm.prank(alice);
         vm.expectRevert("Ownable: caller is not the owner");
-        auctionInstance.updateMerkleRoot(newRoot);
-=======
+        auctionInstance.setMaxBidPrice(10 ether);
+
+        assertEq(auctionInstance.maxBidAmount(), 5 ether);
+        vm.prank(owner);
+        auctionInstance.setMaxBidPrice(10 ether);
+        assertEq(auctionInstance.maxBidAmount(), 10 ether);
+    }
+
     function test_SetMinBidAmount() public {
+        vm.prank(owner);
+        vm.expectRevert("Min bid exceeds max bid");
+        auctionInstance.setMinBidPrice(5 ether);
+
+        vm.prank(alice);
+        vm.expectRevert("Ownable: caller is not the owner");
+        auctionInstance.setMinBidPrice(0.005 ether);
+
         assertEq(auctionInstance.minBidAmount(), 0.01 ether);
         vm.prank(owner);
         auctionInstance.setMinBidPrice(1 ether);
         assertEq(auctionInstance.minBidAmount(), 1 ether);
->>>>>>> f69a37b9
-    }
-
-    function test_SetMaxBidAmount() public {
-        vm.prank(owner);
-        vm.expectRevert("Min bid exceeds max bid");
-        auctionInstance.setMaxBidPrice(0.001 ether);
-
-        vm.prank(alice);
-        vm.expectRevert("Ownable: caller is not the owner");
-        auctionInstance.setMaxBidPrice(10 ether);
-
-<<<<<<< HEAD
-    function test_SetMinBidAmount() public {
-        vm.prank(owner);
-        vm.expectRevert("Min bid exceeds max bid");
-        auctionInstance.setMinBidPrice(5 ether);
-
-        vm.prank(alice);
-        vm.expectRevert("Ownable: caller is not the owner");
-        auctionInstance.setMinBidPrice(0.005 ether);
-
-        assertEq(auctionInstance.minBidAmount(), 0.01 ether);
-=======
-        assertEq(auctionInstance.maxBidAmount(), 5 ether);
->>>>>>> f69a37b9
-        vm.prank(owner);
-        auctionInstance.setMaxBidPrice(10 ether);
-        assertEq(auctionInstance.maxBidAmount(), 10 ether);
     }
 
     function test_SetWhitelistBidAmount() public {
