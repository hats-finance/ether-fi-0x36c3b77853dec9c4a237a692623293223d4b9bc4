--- conflicted
+++ resolved
@@ -53,13 +53,8 @@
         bidIdArray[0] = 1;
 
         stakingManagerInstance.batchDepositWithBidIds{value: 32 ether}(
-<<<<<<< HEAD
             bidIdArray,
-            proof,
             false
-=======
-            bidIdArray
->>>>>>> 84a7ba0d
         );
         vm.stopPrank();
 
@@ -88,13 +83,8 @@
         uint256[] memory bidIdArray = new uint256[](1);
         bidIdArray[0] = bidId1[0];
         stakingManagerInstance.batchDepositWithBidIds{value: 32 ether}(
-<<<<<<< HEAD
             bidIdArray,
-            proof,
             false
-=======
-            bidIdArray
->>>>>>> 84a7ba0d
         );
 
         vm.stopPrank();
@@ -131,13 +121,8 @@
         assertEq(auctionInstance.numberOfActiveBids(), 2);
 
         stakingManagerInstance.batchDepositWithBidIds{value: 32 ether}(
-<<<<<<< HEAD
             bidIdArray,
-            proof,
             false
-=======
-            bidIdArray
->>>>>>> 84a7ba0d
         );
         assertEq(auctionInstance.numberOfActiveBids(), 1);
 
@@ -710,11 +695,7 @@
         auctionInstance.processAuctionFeeTransfer(bid1Ids[0]);
 
         startHoax(0xCd5EBC2dD4Cb3dc52ac66CEEcc72c838B40A5931);
-<<<<<<< HEAD
-        uint256[] memory processedBidIds = stakingManagerInstance.batchDepositWithBidIds{value: 32 ether}(bid1Ids, proofAddress1, false);
-=======
-        uint256[] memory processedBidIds = stakingManagerInstance.batchDepositWithBidIds{value: 32 ether}(bid1Ids);
->>>>>>> 84a7ba0d
+        uint256[] memory processedBidIds = stakingManagerInstance.batchDepositWithBidIds{value: 32 ether}(bid1Ids, false);
         IStakingManager.DepositData[]
             memory depositDataArray = new IStakingManager.DepositData[](1);
 
@@ -823,11 +804,7 @@
         uint256[] memory bidIds = auctionInstance.createBid{value: 0.2 ether}(1, 0.2 ether);
 
         startHoax(bob);
-<<<<<<< HEAD
-        stakingManagerInstance.batchDepositWithBidIds{value: 32 ether}(bidIds, aliceProof, false);
-=======
-        stakingManagerInstance.batchDepositWithBidIds{value: 32 ether}(bidIds);
->>>>>>> 84a7ba0d
+        stakingManagerInstance.batchDepositWithBidIds{value: 32 ether}(bidIds, false);
 
         vm.expectEmit(true, false, false, true);
         emit BidReEnteredAuction(bidIds[0]);
@@ -889,11 +866,7 @@
             1,
             0.5 ether
         );
-<<<<<<< HEAD
-        stakingManagerInstance.batchDepositWithBidIds{value: 32 ether}(bidId, aliceProof, false);
-=======
-        stakingManagerInstance.batchDepositWithBidIds{value: 32 ether}(bidId);
->>>>>>> 84a7ba0d
+        stakingManagerInstance.batchDepositWithBidIds{value: 32 ether}(bidId, false);
         address etherFiNode = managerInstance.etherfiNodeAddress(1);
         bytes32 root = depGen.generateDepositRoot(
             hex"8f9c0aab19ee7586d3d470f132842396af606947a0589382483308fdffdaf544078c3be24210677a9c471ce70b3b4c2c",
@@ -932,13 +905,8 @@
         );
 
         stakingManagerInstance.batchDepositWithBidIds{value: 32 ether}(
-<<<<<<< HEAD
             bidIds2,
-            proof,
             false
-=======
-            bidIds2
->>>>>>> 84a7ba0d
         );
 
         IStakingManager.DepositData[]
@@ -993,11 +961,7 @@
             1,
             0.5 ether
         );
-<<<<<<< HEAD
-        stakingManagerInstance.batchDepositWithBidIds{value: 32 ether}(bidId, aliceProof, false);
-=======
-        stakingManagerInstance.batchDepositWithBidIds{value: 32 ether}(bidId);
->>>>>>> 84a7ba0d
+        stakingManagerInstance.batchDepositWithBidIds{value: 32 ether}(bidId, false);
         address etherFiNode = managerInstance.etherfiNodeAddress(1);
         bytes32 root = depGen.generateDepositRoot(
             hex"8f9c0aab19ee7586d3d470f132842396af606947a0589382483308fdffdaf544078c3be24210677a9c471ce70b3b4c2c",
