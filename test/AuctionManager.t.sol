// SPDX-License-Identifier: UNLICENSED
pragma solidity ^0.8.13;

import "forge-std/Test.sol";
import "../src/interfaces/IStakingManager.sol";
import "../src/StakingManager.sol";
import "src/EtherFiNodesManager.sol";
import "../src/NodeOperatorManager.sol";
import "../src/ProtocolRevenueManager.sol";
import "../src/BNFT.sol";
import "../src/TNFT.sol";
import "../src/AuctionManager.sol";
import "../src/Treasury.sol";
import "../lib/murky/src/Merkle.sol";

contract AuctionManagerTest is Test {
    StakingManager public stakingManagerInstance;
    EtherFiNode public withdrawSafeInstance;
    EtherFiNodesManager public managerInstance;
    ProtocolRevenueManager public protocolRevenueManagerInstance;
    BNFT public TestBNFTInstance;
    TNFT public TestTNFTInstance;
    AuctionManager public auctionInstance;
    Treasury public treasuryInstance;
    NodeOperatorManager public nodeOperatorManagerInstance;
    Merkle merkle;
    bytes32 root;
    bytes32[] public whiteListedAddresses;
    IStakingManager.DepositData public test_data;

    address owner = vm.addr(1);
    address alice = vm.addr(2);
    address bob = vm.addr(3);
    address chad = vm.addr(4);

    bytes aliceIPFSHash = "AliceIPFS";
    bytes _ipfsHash = "ipfsHash";

    event BidCreated(
        address indexed bidder,
        uint256 amountPerBid,
<<<<<<< HEAD
        uint256[] bidIdArray,
=======
        uint256[] bidId,
>>>>>>> 078ff1d3
        uint64[] ipfsIndexArray
    );
    event BidCancelled(uint256 indexed bidId);
    event BidReEnteredAuction(uint256 indexed bidId);
    event Received(address indexed sender, uint256 value);

    function setUp() public {
        vm.startPrank(owner);

        treasuryInstance = new Treasury();
        _merkleSetup();
        nodeOperatorManagerInstance = new NodeOperatorManager();
        auctionInstance = new AuctionManager(
            address(nodeOperatorManagerInstance)
        );
        nodeOperatorManagerInstance.setAuctionContractAddress(
            address(auctionInstance)
        );
        nodeOperatorManagerInstance.updateMerkleRoot(root);
        stakingManagerInstance = new StakingManager(address(auctionInstance));
        protocolRevenueManagerInstance = new ProtocolRevenueManager();
        TestBNFTInstance = BNFT(stakingManagerInstance.bnftContractAddress());
        TestTNFTInstance = TNFT(stakingManagerInstance.tnftContractAddress());
        protocolRevenueManagerInstance = new ProtocolRevenueManager();
        managerInstance = new EtherFiNodesManager(
            address(treasuryInstance),
            address(auctionInstance),
            address(stakingManagerInstance),
            address(TestTNFTInstance),
            address(TestBNFTInstance),
            address(protocolRevenueManagerInstance)
        );

        auctionInstance.setStakingManagerContractAddress(
            address(stakingManagerInstance)
        );
        auctionInstance.setProtocolRevenueManager(
            address(protocolRevenueManagerInstance)
        );
        protocolRevenueManagerInstance.setAuctionManagerAddress(
            address(auctionInstance)
        );
        protocolRevenueManagerInstance.setEtherFiNodesManagerAddress(
            address(managerInstance)
        );
        stakingManagerInstance.setEtherFiNodesManagerAddress(
            address(managerInstance)
        );
        stakingManagerInstance.setProtocolRevenueManager(
            address(protocolRevenueManagerInstance)
        );
        vm.stopPrank();

        test_data = IStakingManager.DepositData({
            depositDataRoot: "test_deposit_root",
            publicKey: "test_pubkey",
            signature: "test_signature",
            ipfsHashForEncryptedValidatorKey: "test_ipfs_hash"
        });
    }

    function test_AuctionManagerContractInstantiatedCorrectly() public {
        assertEq(auctionInstance.numberOfBids(), 1);
        assertEq(
            auctionInstance.stakingManagerContractAddress(),
            address(stakingManagerInstance)
        );
        assertEq(auctionInstance.whitelistBidAmount(), 0.001 ether);
        assertEq(auctionInstance.minBidAmount(), 0.01 ether);
        assertEq(auctionInstance.whitelistBidAmount(), 0.001 ether);
        assertEq(auctionInstance.maxBidAmount(), 5 ether);
        assertEq(auctionInstance.numberOfActiveBids(), 0);
        assertTrue(auctionInstance.whitelistEnabled());
    }

    function test_ReEnterAuctionManagerFailsIfAuctionManagerPaused() public {
        bytes32[] memory proof = merkle.getProof(whiteListedAddresses, 0);
        vm.prank(0xCd5EBC2dD4Cb3dc52ac66CEEcc72c838B40A5931);
        nodeOperatorManagerInstance.registerNodeOperator(
            proof,
            _ipfsHash,
            5
        );

        hoax(0xCd5EBC2dD4Cb3dc52ac66CEEcc72c838B40A5931);
        uint256[] memory bidId = auctionInstance.createBid{value: 0.1 ether}(
            1,
            0.1 ether
        );

        vm.prank(owner);
        auctionInstance.pauseContract();

        uint256[] memory bidIdArray = new uint256[](1);
        bidIdArray[0] = bidId[0];
        stakingManagerInstance.batchDepositWithBidIds{value: 0.032 ether}(
            bidIdArray
        );

        vm.prank(address(stakingManagerInstance));
        vm.expectRevert("Pausable: paused");
        auctionInstance.reEnterAuction(bidId[0]);
    }

    function test_ReEnterAuctionManagerFailsIfNotCorrectCaller() public {
        bytes32[] memory proof = merkle.getProof(whiteListedAddresses, 0);
        vm.prank(0xCd5EBC2dD4Cb3dc52ac66CEEcc72c838B40A5931);
        nodeOperatorManagerInstance.registerNodeOperator(
            proof,
            _ipfsHash,
            5
        );

        startHoax(0xCd5EBC2dD4Cb3dc52ac66CEEcc72c838B40A5931);
        auctionInstance.createBid{value: 0.1 ether}(1, 0.1 ether);

        uint256[] memory bidIdArray = new uint256[](1);
        bidIdArray[0] = 1;

        stakingManagerInstance.batchDepositWithBidIds{value: 0.032 ether}(
            bidIdArray
        );
        vm.stopPrank();

        vm.prank(owner);
        vm.expectRevert("Only staking manager contract function");
        auctionInstance.reEnterAuction(1);
    }

    function test_ReEnterAuctionManagerFailsIfBidAlreadyActive() public {
        bytes32[] memory proof = merkle.getProof(whiteListedAddresses, 0);
        vm.prank(0xCd5EBC2dD4Cb3dc52ac66CEEcc72c838B40A5931);
        nodeOperatorManagerInstance.registerNodeOperator(
            proof,
            _ipfsHash,
            5
        );

        startHoax(0xCd5EBC2dD4Cb3dc52ac66CEEcc72c838B40A5931);
        uint256[] memory bidId1 = auctionInstance.createBid{value: 0.1 ether}(
            1,
            0.1 ether
        );
        uint256[] memory bidId2 = auctionInstance.createBid{value: 0.05 ether}(
            1,
            0.05 ether
        );

        uint256[] memory bidIdArray = new uint256[](1);
        bidIdArray[0] = bidId1[0];
        stakingManagerInstance.batchDepositWithBidIds{value: 0.032 ether}(
            bidIdArray
        );

        vm.stopPrank();

        vm.prank(address(stakingManagerInstance));
        auctionInstance.reEnterAuction(bidId1[0]);

        vm.prank(address(stakingManagerInstance));
        vm.expectRevert("Bid already active");
        auctionInstance.reEnterAuction(bidId1[0]);
    }

    function test_ReEnterAuctionManagerWorks() public {
        bytes32[] memory proof = merkle.getProof(whiteListedAddresses, 0);
        vm.prank(0xCd5EBC2dD4Cb3dc52ac66CEEcc72c838B40A5931);
        nodeOperatorManagerInstance.registerNodeOperator(
            proof,
            _ipfsHash,
            5
        );

        startHoax(0xCd5EBC2dD4Cb3dc52ac66CEEcc72c838B40A5931);

        uint256[] memory bidId1 = auctionInstance.createBid{value: 0.1 ether}(
            1,
            0.1 ether
        );
        uint256[] memory bidId2 = auctionInstance.createBid{value: 0.05 ether}(
            1,
            0.05 ether
        );

        uint256[] memory bidIdArray = new uint256[](1);
        bidIdArray[0] = bidId1[0];

        assertEq(auctionInstance.numberOfActiveBids(), 2);

        stakingManagerInstance.batchDepositWithBidIds{value: 0.032 ether}(
            bidIdArray
        );
        assertEq(auctionInstance.numberOfActiveBids(), 1);

        (, , , bool isBid1Active) = auctionInstance.bids(bidId1[0]);
        uint256 selectedBidId = bidId1[0];
        assertEq(selectedBidId, 1);
        assertEq(isBid1Active, false);

        stakingManagerInstance.cancelDeposit(bidId1[0]);

        assertEq(auctionInstance.numberOfActiveBids(), 2);

        (, , , isBid1Active) = auctionInstance.bids(bidId1[0]);
        (, , , bool isBid2Active) = auctionInstance.bids(bidId2[0]);
        assertEq(isBid1Active, true);
        assertEq(isBid2Active, true);
        assertEq(address(auctionInstance).balance, 0.15 ether);
    }

    function test_DisableWhitelist() public {
        assertTrue(auctionInstance.whitelistEnabled());

        vm.expectRevert("Ownable: caller is not the owner");
        vm.prank(alice);
        auctionInstance.disableWhitelist();

        vm.prank(owner);
        auctionInstance.disableWhitelist();

        assertFalse(auctionInstance.whitelistEnabled());
    }

    function test_EnableWhitelist() public {
        assertTrue(auctionInstance.whitelistEnabled());

        vm.prank(owner);
        auctionInstance.disableWhitelist();

        assertFalse(auctionInstance.whitelistEnabled());

        vm.expectRevert("Ownable: caller is not the owner");
        vm.prank(alice);
        auctionInstance.enableWhitelist();

        vm.prank(owner);
        auctionInstance.enableWhitelist();

        assertTrue(auctionInstance.whitelistEnabled());
    }

    function test_createBidWorks() public {
        bytes32[] memory emptyProof = new bytes32[](0);
        bytes32[] memory aliceProof = merkle.getProof(whiteListedAddresses, 3);
        bytes32[] memory bobProof = merkle.getProof(whiteListedAddresses, 4);

        vm.prank(alice);
        nodeOperatorManagerInstance.registerNodeOperator(
            aliceProof,
            _ipfsHash,
            5
        );

        vm.prank(bob);
        nodeOperatorManagerInstance.registerNodeOperator(
            bobProof,
            _ipfsHash,
            5
        );

        vm.prank(chad);
        nodeOperatorManagerInstance.registerNodeOperator(
            emptyProof,
            _ipfsHash,
            5
        );

        assertFalse(nodeOperatorManagerInstance.isWhitelisted(chad));
        assertTrue(nodeOperatorManagerInstance.isWhitelisted(alice));

        hoax(alice);
        uint256[] memory bid1Id = auctionInstance.createBid{value: 0.001 ether}(
            1,
            0.001 ether
        );

        assertEq(auctionInstance.numberOfActiveBids(), 1);

        (
            uint256 amount,
            uint64 ipfsIndex,
            address bidderAddress,
            bool isActive
        ) = auctionInstance.bids(bid1Id[0]);

        assertEq(amount, 0.001 ether);
        assertEq(ipfsIndex, 0);
        assertEq(bidderAddress, alice);
        assertTrue(isActive);

        hoax(alice);
        auctionInstance.createBid{value: 0.004 ether}(4, 0.001 ether);

        vm.expectRevert("Insufficient public keys");
        startHoax(alice);
        auctionInstance.createBid{value: 1 ether}(1, 1 ether);
        vm.stopPrank();

        assertTrue(auctionInstance.whitelistEnabled());

        vm.expectRevert("Only whitelisted addresses");
        hoax(chad);
        auctionInstance.createBid{value: 0.01 ether}(1, 0.01 ether);

        assertEq(auctionInstance.numberOfActiveBids(), 5);

        // Owner disables whitelist
        vm.prank(owner);
        auctionInstance.disableWhitelist();

        // Bob can still bid below min bid amount because he was whitlelisted
        hoax(bob);
        uint256[] memory bobBidIds = auctionInstance.createBid{
            value: 0.001 ether
        }(1, 0.001 ether);

        (amount, ipfsIndex, bidderAddress, isActive) = auctionInstance.bids(
            bobBidIds[0]
        );
        assertEq(amount, 0.001 ether);
        assertEq(ipfsIndex, 0);
        assertEq(bidderAddress, bob);
        assertTrue(isActive);

        assertEq(auctionInstance.numberOfActiveBids(), 6);

        // Chad cannot bid below the min bid amount because he was not whitelisted
        vm.expectRevert("Incorrect bid value");
        hoax(chad);
        uint256[] memory chadBidIds = auctionInstance.createBid{
            value: 0.001 ether
        }(1, 0.001 ether);

        hoax(chad);
        chadBidIds = auctionInstance.createBid{value: 0.01 ether}(
            1,
            0.01 ether
        );
        (amount, ipfsIndex, bidderAddress, isActive) = auctionInstance.bids(
            chadBidIds[0]
        );
        assertEq(amount, 0.01 ether);
        assertEq(ipfsIndex, 0);
        assertEq(bidderAddress, chad);
        assertTrue(isActive);

        // Owner enables whitelist
        vm.prank(owner);
        auctionInstance.enableWhitelist();

        vm.expectRevert("Only whitelisted addresses");
        hoax(chad);
        auctionInstance.createBid{value: 0.01 ether}(1, 0.01 ether);

        hoax(bob);
        bobBidIds = auctionInstance.createBid{value: 0.001 ether}(
            1,
            0.001 ether
        );

        (amount, ipfsIndex, bidderAddress, isActive) = auctionInstance.bids(
            bobBidIds[0]
        );
        assertEq(amount, 0.001 ether);
        assertEq(ipfsIndex, 1);
        assertEq(bidderAddress, bob);
        assertTrue(isActive);
    }

    function test_CreateBidMinMaxAmounts() public {
        bytes32[] memory emptyProof = new bytes32[](0);
        bytes32[] memory aliceProof = merkle.getProof(whiteListedAddresses, 3);

        vm.prank(alice);
        nodeOperatorManagerInstance.registerNodeOperator(
            aliceProof,
            _ipfsHash,
            5
        );

        vm.prank(chad);
        nodeOperatorManagerInstance.registerNodeOperator(
            emptyProof,
            _ipfsHash,
            5
        );

        vm.expectRevert("Incorrect bid value");
        hoax(alice);
        auctionInstance.createBid{value: 0.00001 ether}(1, 0.00001 ether);

        vm.expectRevert("Incorrect bid value");
        hoax(alice);
        auctionInstance.createBid{value: 5.1 ether}(1, 5.1 ether);

        vm.prank(owner);
        auctionInstance.disableWhitelist();

        vm.expectRevert("Incorrect bid value");
        hoax(alice);
        auctionInstance.createBid{value: 5.1 ether}(1, 5.1 ether);

        vm.expectRevert("Incorrect bid value");
        hoax(alice);
        auctionInstance.createBid{value: 0.00001 ether}(1, 0.00001 ether);

        vm.expectRevert("Incorrect bid value");
        hoax(chad);
        auctionInstance.createBid{value: 0.001 ether}(1, 0.001 ether);

        vm.expectRevert("Incorrect bid value");
        hoax(chad);
        auctionInstance.createBid{value: 5.1 ether}(1, 5.1 ether);
    }

    function test_createBidFailsIfBidSizeIsLargerThanKeysRemaining() public {
        bytes32[] memory aliceProof = merkle.getProof(whiteListedAddresses, 3);

        vm.prank(alice);
        nodeOperatorManagerInstance.registerNodeOperator(
            aliceProof,
            aliceIPFSHash,
            3
        );

        hoax(alice);
        uint256[] memory bidIds = auctionInstance.createBid{value: 0.2 ether}(
            2,
            0.1 ether
        );

        (uint256 amount, uint64 ipfsIndex, address bidderAddress, bool isActive) = auctionInstance.bids(bidIds[0]);
        assertEq(amount, 0.1 ether);
        assertEq(ipfsIndex, 0);
        assertEq(bidderAddress, alice);
        assertTrue(isActive);

        vm.expectRevert("Insufficient public keys");
        hoax(alice);
        auctionInstance.createBid{value: 0.2 ether}(2, 0.1 ether);

        hoax(alice);
        auctionInstance.createBid{value: 0.1 ether}(1, 0.1 ether);
    }

    function test_createBidFailsIfIPFSIndexMoreThanTotalKeys() public {
        bytes32[] memory aliceProof = merkle.getProof(whiteListedAddresses, 3);

        vm.prank(alice);
        nodeOperatorManagerInstance.registerNodeOperator(
            aliceProof,
            aliceIPFSHash,
            1
        );

        hoax(alice);
        uint256[] memory bid1Id = auctionInstance.createBid{value: 0.1 ether}(
            1,
            0.1 ether
        );

        vm.expectRevert("Insufficient public keys");
        hoax(alice);
        auctionInstance.createBid{value: 0.1 ether}(1, 0.1 ether);

        vm.expectRevert("Insufficient public keys");
        hoax(alice);
        auctionInstance.createBid{value: 0.1 ether}(1, 0.1 ether);
    }

    function test_createBidBatch() public {
        bytes32[] memory aliceProof = merkle.getProof(whiteListedAddresses, 3);
        bytes32[] memory bobProof = merkle.getProof(whiteListedAddresses, 4);

        startHoax(alice);
        nodeOperatorManagerInstance.registerNodeOperator(
            aliceProof,
            aliceIPFSHash,
            10
        );

        uint256[] memory bidIds = auctionInstance.createBid{value: 0.5 ether}(
            5,
            0.1 ether
        );

        vm.stopPrank();

        (
            uint256 amount,
            uint64 ipfsIndex,
            address bidderAddress,
            bool isActive
        ) = auctionInstance.bids(bidIds[0]);

        assertEq(amount, 0.1 ether);
        assertEq(ipfsIndex, 0);
        assertEq(bidderAddress, alice);
        assertTrue(isActive);

        (amount, ipfsIndex, bidderAddress, isActive) = auctionInstance.bids(
            bidIds[1]
        );

        assertEq(amount, 0.1 ether);
        assertEq(ipfsIndex, 1);
        assertEq(bidderAddress, alice);
        assertTrue(isActive);

        (amount, ipfsIndex, bidderAddress, isActive) = auctionInstance.bids(
            bidIds[2]
        );

        assertEq(amount, 0.1 ether);
        assertEq(ipfsIndex, 2);
        assertEq(bidderAddress, alice);
        assertTrue(isActive);

        (amount, ipfsIndex, bidderAddress, isActive) = auctionInstance.bids(
            bidIds[3]
        );

        assertEq(amount, 0.1 ether);
        assertEq(ipfsIndex, 3);
        assertEq(bidderAddress, alice);
        assertTrue(isActive);

        (amount, ipfsIndex, bidderAddress, isActive) = auctionInstance.bids(
            bidIds[4]
        );

        assertEq(amount, 0.1 ether);
        assertEq(ipfsIndex, 4);
        assertEq(bidderAddress, alice);
        assertTrue(isActive);

        assertEq(bidIds.length, 5);

        startHoax(bob);
        nodeOperatorManagerInstance.registerNodeOperator(
            bobProof,
            aliceIPFSHash,
            10
        );

        uint256[] memory bobBidIds = auctionInstance.createBid{value: 1 ether}(
            10,
            0.1 ether
        );

        vm.stopPrank();

        assertEq(bobBidIds.length, 10);

        (amount, ipfsIndex, bidderAddress, isActive) = auctionInstance.bids(
            bobBidIds[0]
        );

        assertEq(amount, 0.1 ether);
        assertEq(ipfsIndex, 0);
        assertEq(bidderAddress, bob);
        assertTrue(isActive);

        (amount, ipfsIndex, bidderAddress, isActive) = auctionInstance.bids(
            bobBidIds[9]
        );

        assertEq(amount, 0.1 ether);
        assertEq(ipfsIndex, 9);
        assertEq(bidderAddress, bob);
        assertTrue(isActive);
    }

    function test_createBidBatchFailsWithIncorrectValue() public {
        bytes32[] memory aliceProof = merkle.getProof(whiteListedAddresses, 3);

        hoax(alice);
        nodeOperatorManagerInstance.registerNodeOperator(
            aliceProof,
            aliceIPFSHash,
            10
        );

        vm.expectRevert("Incorrect bid value");
        hoax(alice);
        uint256[] memory bidIds = auctionInstance.createBid{value: 0.4 ether}(
            5,
            0.1 ether
        );
    }

    function test_CreateBidPauseable() public {
        bytes32[] memory aliceProof = merkle.getProof(whiteListedAddresses, 3);

        vm.prank(alice);
        nodeOperatorManagerInstance.registerNodeOperator(
            aliceProof,
            aliceIPFSHash,
            5
        );

        assertFalse(auctionInstance.paused());
        vm.prank(owner);
        auctionInstance.pauseContract();
        assertTrue(auctionInstance.paused());

        vm.expectRevert("Pausable: paused");
        hoax(alice);
        auctionInstance.createBid{value: 0.1 ether}(1, 0.1 ether);

        assertEq(auctionInstance.numberOfActiveBids(), 0);

        vm.prank(owner);
        auctionInstance.unPauseContract();

        hoax(alice);
        auctionInstance.createBid{value: 0.1 ether}(1, 0.1 ether);

        assertEq(auctionInstance.numberOfActiveBids(), 1);
    }

    function test_CancelBidFailsWhenBidAlreadyInactive() public {
        bytes32[] memory proof = merkle.getProof(whiteListedAddresses, 0);
        vm.prank(0xCd5EBC2dD4Cb3dc52ac66CEEcc72c838B40A5931);
        nodeOperatorManagerInstance.registerNodeOperator(
            proof,
            aliceIPFSHash,
            5
        );

        hoax(0xCd5EBC2dD4Cb3dc52ac66CEEcc72c838B40A5931);
        uint256[] memory bid1Id = auctionInstance.createBid{value: 0.1 ether}(
            1,
            0.1 ether
        );

        hoax(0xCd5EBC2dD4Cb3dc52ac66CEEcc72c838B40A5931);
        auctionInstance.cancelBid(bid1Id[0]);

        hoax(0xCd5EBC2dD4Cb3dc52ac66CEEcc72c838B40A5931);
        vm.expectRevert("Bid already cancelled");
        auctionInstance.cancelBid(bid1Id[0]);
    }

    function test_CancelBidFailsWhenNotBidOwnerCalling() public {
        bytes32[] memory proof = merkle.getProof(whiteListedAddresses, 0);
        vm.prank(0xCd5EBC2dD4Cb3dc52ac66CEEcc72c838B40A5931);
        nodeOperatorManagerInstance.registerNodeOperator(
            proof,
            aliceIPFSHash,
            5
        );

        hoax(0xCd5EBC2dD4Cb3dc52ac66CEEcc72c838B40A5931);
        auctionInstance.createBid{value: 0.1 ether}(1, 0.1 ether);

        vm.prank(alice);
        vm.expectRevert("Invalid bid");
        auctionInstance.cancelBid(1);
    }

    function test_CancelBidFailsWhenNotExistingBid() public {
        vm.prank(alice);
        vm.expectRevert("Invalid bid");
        auctionInstance.cancelBid(1);
    }

    function test_CancelBidWorksIfBidIsNotCurrentHighest() public {
        bytes32[] memory proofAddress1 = merkle.getProof(
            whiteListedAddresses,
            0
        );
        bytes32[] memory proofAddress2 = merkle.getProof(
            whiteListedAddresses,
            1
        );
        bytes32[] memory proofAddress3 = merkle.getProof(
            whiteListedAddresses,
            2
        );

        vm.prank(0xCd5EBC2dD4Cb3dc52ac66CEEcc72c838B40A5931);
        nodeOperatorManagerInstance.registerNodeOperator(
            proofAddress1,
            aliceIPFSHash,
            5
        );

        vm.prank(0x9154a74AAfF2F586FB0a884AeAb7A64521c64bCf);
        nodeOperatorManagerInstance.registerNodeOperator(
            proofAddress2,
            aliceIPFSHash,
            5
        );

        vm.prank(0xCDca97f61d8EE53878cf602FF6BC2f260f10240B);
        nodeOperatorManagerInstance.registerNodeOperator(
            proofAddress3,
            aliceIPFSHash,
            5
        );

        hoax(0xCd5EBC2dD4Cb3dc52ac66CEEcc72c838B40A5931);
        uint256[] memory bid1Id = auctionInstance.createBid{value: 0.1 ether}(
            1,
            0.1 ether
        );
        assertEq(auctionInstance.numberOfActiveBids(), 1);

        hoax(0x9154a74AAfF2F586FB0a884AeAb7A64521c64bCf);
        uint256[] memory bid2Id = auctionInstance.createBid{value: 0.3 ether}(
            1,
            0.3 ether
        );
        assertEq(auctionInstance.numberOfActiveBids(), 2);

        startHoax(0xCDca97f61d8EE53878cf602FF6BC2f260f10240B);
        uint256[] memory bid3Id = auctionInstance.createBid{value: 0.2 ether}(
            1,
            0.2 ether
        );
        assertEq(address(auctionInstance).balance, 0.6 ether);
        assertEq(auctionInstance.numberOfActiveBids(), 3);

        uint256 balanceBeforeCancellation = 0xCDca97f61d8EE53878cf602FF6BC2f260f10240B
                .balance;
        auctionInstance.cancelBid(bid3Id[0]);
        assertEq(auctionInstance.numberOfActiveBids(), 2);

        (, , , bool isActive) = auctionInstance.bids(bid3Id[0]);

        assertEq(isActive, false);
        assertEq(address(auctionInstance).balance, 0.4 ether);
        assertEq(
            0xCDca97f61d8EE53878cf602FF6BC2f260f10240B.balance,
            balanceBeforeCancellation += 0.2 ether
        );
    }

    function test_PausableCancelBid() public {
        bytes32[] memory proofAddress1 = merkle.getProof(
            whiteListedAddresses,
            0
        );
        bytes32[] memory proofAddress2 = merkle.getProof(
            whiteListedAddresses,
            1
        );
        bytes32[] memory proofAddress3 = merkle.getProof(
            whiteListedAddresses,
            2
        );

        vm.prank(0xCd5EBC2dD4Cb3dc52ac66CEEcc72c838B40A5931);
        nodeOperatorManagerInstance.registerNodeOperator(
            proofAddress1,
            _ipfsHash,
            5
        );

        vm.prank(0x9154a74AAfF2F586FB0a884AeAb7A64521c64bCf);
        nodeOperatorManagerInstance.registerNodeOperator(
            proofAddress2,
            _ipfsHash,
            5
        );

        vm.prank(0xCDca97f61d8EE53878cf602FF6BC2f260f10240B);
        nodeOperatorManagerInstance.registerNodeOperator(
            proofAddress3,
            _ipfsHash,
            5
        );

        hoax(0xCd5EBC2dD4Cb3dc52ac66CEEcc72c838B40A5931);
        uint256[] memory bid1Id = auctionInstance.createBid{value: 0.1 ether}(
            1,
            0.1 ether
        );
        assertEq(auctionInstance.numberOfActiveBids(), 1);

        hoax(0x9154a74AAfF2F586FB0a884AeAb7A64521c64bCf);
        uint256[] memory bid2Id = auctionInstance.createBid{value: 0.3 ether}(
            1,
            0.3 ether
        );
        assertEq(auctionInstance.numberOfActiveBids(), 2);

        vm.prank(owner);
        auctionInstance.pauseContract();

        vm.expectRevert("Pausable: paused");
        hoax(0x9154a74AAfF2F586FB0a884AeAb7A64521c64bCf);
        auctionInstance.cancelBid(bid2Id[0]);

        vm.prank(owner);
        auctionInstance.unPauseContract();

        assertEq(auctionInstance.numberOfActiveBids(), 2);

        hoax(0x9154a74AAfF2F586FB0a884AeAb7A64521c64bCf);
        auctionInstance.cancelBid(bid2Id[0]);

        assertEq(auctionInstance.numberOfActiveBids(), 1);
    }

    function test_ProcessAuctionFeeTransfer() public {
        bytes32[] memory proofAddress1 = merkle.getProof(
            whiteListedAddresses,
            0
        );

        vm.prank(0xCd5EBC2dD4Cb3dc52ac66CEEcc72c838B40A5931);
        nodeOperatorManagerInstance.registerNodeOperator(
            proofAddress1,
            _ipfsHash,
            5
        );

        hoax(0xCd5EBC2dD4Cb3dc52ac66CEEcc72c838B40A5931);
        uint256[] memory bid1Ids = auctionInstance.createBid{value: 1 ether}(
            1,
            1 ether
        );

        vm.prank(owner);
        vm.expectRevert("Only staking manager contract function");
        auctionInstance.processAuctionFeeTransfer(bid1Ids[0]);

        startHoax(0xCd5EBC2dD4Cb3dc52ac66CEEcc72c838B40A5931);
        uint256[] memory processedBidIds = stakingManagerInstance.batchDepositWithBidIds{value: 0.032 ether}(bid1Ids);

        stakingManagerInstance.registerValidator(processedBidIds[0], test_data);

        address safe = managerInstance.etherfiNodeAddress(processedBidIds[0]);
        assertEq(safe.balance, 0.5 ether);
    }

    function test_SetMaxBidAmount() public {
        vm.prank(owner);
        vm.expectRevert("Min bid exceeds max bid");
        auctionInstance.setMaxBidPrice(0.001 ether);

        vm.prank(alice);
        vm.expectRevert("Ownable: caller is not the owner");
        auctionInstance.setMaxBidPrice(10 ether);

        assertEq(auctionInstance.maxBidAmount(), 5 ether);
        vm.prank(owner);
        auctionInstance.setMaxBidPrice(10 ether);
        assertEq(auctionInstance.maxBidAmount(), 10 ether);
    }

    function test_SetMinBidAmount() public {
        vm.prank(owner);
        vm.expectRevert("Min bid exceeds max bid");
        auctionInstance.setMinBidPrice(5 ether);

        vm.prank(alice);
        vm.expectRevert("Ownable: caller is not the owner");
        auctionInstance.setMinBidPrice(0.005 ether);

        assertEq(auctionInstance.minBidAmount(), 0.01 ether);
        vm.prank(owner);
        auctionInstance.setMinBidPrice(1 ether);
        assertEq(auctionInstance.minBidAmount(), 1 ether);
    }

    function test_SetWhitelistBidAmount() public {
        vm.prank(alice);
        vm.expectRevert("Ownable: caller is not the owner");
        auctionInstance.updateWhitelistMinBidAmount(0.005 ether);

        vm.prank(owner);
        vm.expectRevert("Invalid Amount");
        auctionInstance.updateWhitelistMinBidAmount(0);

        vm.prank(owner);
        vm.expectRevert("Invalid Amount");
        auctionInstance.updateWhitelistMinBidAmount(0.2 ether);

        assertEq(auctionInstance.whitelistBidAmount(), 0.001 ether);
        vm.prank(owner);
        auctionInstance.updateWhitelistMinBidAmount(0.002 ether);
        assertEq(auctionInstance.whitelistBidAmount(), 0.002 ether);
    }

    function test_EventBidPlaced() public {
        bytes32[] memory aliceProof = merkle.getProof(whiteListedAddresses, 3);

        vm.prank(alice);
        nodeOperatorManagerInstance.registerNodeOperator(
            aliceProof,
            aliceIPFSHash,
            5
        );

        uint256[] memory bidIdArray = new uint256[](1);
        uint64[] memory ipfsIndexArray = new uint64[](1);

        bidIdArray[0] = 1;
        ipfsIndexArray[0] = 0;

        vm.expectEmit(true, true, true, true);
        emit BidCreated(alice, 0.2 ether, bidIdArray, ipfsIndexArray);
        hoax(alice);
        auctionInstance.createBid{value: 0.2 ether}(1, 0.2 ether);
    }

    function test_EventBidReEnteredAuction() public {
        bytes32[] memory aliceProof = merkle.getProof(whiteListedAddresses, 3);

        vm.prank(alice);
        nodeOperatorManagerInstance.registerNodeOperator(
            aliceProof,
            aliceIPFSHash,
            5
        );

        hoax(alice);
        uint256[] memory bidIds = auctionInstance.createBid{value: 0.2 ether}(1, 0.2 ether);

        startHoax(bob);
        stakingManagerInstance.batchDepositWithBidIds{value: 0.032 ether}(bidIds);

        vm.expectEmit(true, false, false, true);
        emit BidReEnteredAuction(bidIds[0]);
        stakingManagerInstance.cancelDeposit(bidIds[0]);
    }

    function test_EventBidCancelled() public {
        bytes32[] memory aliceProof = merkle.getProof(whiteListedAddresses, 3);

        vm.prank(alice);
        nodeOperatorManagerInstance.registerNodeOperator(
            aliceProof,
            aliceIPFSHash,
            5
        );

        startHoax(alice);
        uint256[] memory bidIds = auctionInstance.createBid{value: 0.2 ether}(1, 0.2 ether);

        vm.expectEmit(true, false, false, true);
        emit BidCancelled(bidIds[0]);
        auctionInstance.cancelBid(bidIds[0]);      
    }

    function _merkleSetup() internal {
        merkle = new Merkle();

        whiteListedAddresses.push(
            keccak256(
                abi.encodePacked(0xCd5EBC2dD4Cb3dc52ac66CEEcc72c838B40A5931)
            )
        );
        whiteListedAddresses.push(
            keccak256(
                abi.encodePacked(0x9154a74AAfF2F586FB0a884AeAb7A64521c64bCf)
            )
        );
        whiteListedAddresses.push(
            keccak256(
                abi.encodePacked(0xCDca97f61d8EE53878cf602FF6BC2f260f10240B)
            )
        );

        whiteListedAddresses.push(keccak256(abi.encodePacked(alice)));

        whiteListedAddresses.push(keccak256(abi.encodePacked(bob)));

        root = merkle.getRoot(whiteListedAddresses);
    }
}<|MERGE_RESOLUTION|>--- conflicted
+++ resolved
@@ -39,11 +39,7 @@
     event BidCreated(
         address indexed bidder,
         uint256 amountPerBid,
-<<<<<<< HEAD
-        uint256[] bidIdArray,
-=======
         uint256[] bidId,
->>>>>>> 078ff1d3
         uint64[] ipfsIndexArray
     );
     event BidCancelled(uint256 indexed bidId);
