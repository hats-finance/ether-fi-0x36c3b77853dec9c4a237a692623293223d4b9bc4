--- conflicted
+++ resolved
@@ -146,15 +146,9 @@
         uint256 bidId2 = auctionInstance.createBid{value: 0.05 ether}(proof);
         assertEq(auctionInstance.currentHighestBidId(), 1);
 
-<<<<<<< HEAD
-        stakingManagerInstance.deposit{value: 0.032 ether}();
-        (, , , , , bool isBid1Active, ) = auctionInstance.bids(bidId1);
-
-=======
         stakingManagerInstance.deposit{value: 0.032 ether}(0);
         (, , , , bool isBid1Active) = auctionInstance.bids(bidId1);
-        
->>>>>>> ef5f545b
+
         uint256 selectedBidId = bidId1;
         assertEq(selectedBidId, 1);
         assertEq(isBid1Active, false);
