--- conflicted
+++ resolved
@@ -183,26 +183,13 @@
         nodeOperatorKeyManagerInstance.registerNodeOperator(_ipfsHash, 5);
 
         startHoax(0xCd5EBC2dD4Cb3dc52ac66CEEcc72c838B40A5931);
-<<<<<<< HEAD
-        uint256[] memory bidId1 = auctionInstance.createBid{value: 0.1 ether}(
-            proof,
-            1,
-            0.1 ether
-        );
-        uint256[] memory bidId2 = auctionInstance.createBid{value: 0.05 ether}(
-            proof,
-            1,
-            0.05 ether
-        );
-=======
+
         uint256[] memory bidId1 = auctionInstance.createBidWhitelisted{
             value: 0.1 ether
         }(proof, 1, 0.1 ether);
         uint256[] memory bidId2 = auctionInstance.createBidWhitelisted{
             value: 0.05 ether
         }(proof, 1, 0.05 ether);
-        assertEq(auctionInstance.currentHighestBidId(), 1);
->>>>>>> eea0cb8b
 
         uint256[] memory bidIdArray = new uint256[](1);  
         bidIdArray[0] = bidId1[0];
@@ -220,143 +207,6 @@
         assertEq(isBid1Active, true);
         assertEq(isBid2Active, true);
         assertEq(address(auctionInstance).balance, 0.15 ether);
-<<<<<<< HEAD
-=======
-        assertEq(auctionInstance.currentHighestBidId(), bidId1[0]);
-    }
-
-    function test_FetchWinningBidFailsIfNotContractCalling() public {
-        bytes32[] memory proof = merkle.getProof(whiteListedAddresses, 0);
-
-        vm.prank(0xCd5EBC2dD4Cb3dc52ac66CEEcc72c838B40A5931);
-        nodeOperatorKeyManagerInstance.registerNodeOperator(_ipfsHash, 5);
-
-        startHoax(0xCd5EBC2dD4Cb3dc52ac66CEEcc72c838B40A5931);
-        auctionInstance.createBidWhitelisted{value: 0.1 ether}(
-            proof,
-            1,
-            0.1 ether
-        );
-
-        stakingManagerInstance.depositForAuction{value: 0.032 ether}();
-        vm.stopPrank();
-
-        vm.prank(owner);
-        vm.expectRevert("Only deposit contract function");
-        auctionInstance.fetchWinningBid();
-    }
-
-    function test_FetchWinningBidWorks() public {
-        bytes32[] memory proofForAddress1 = merkle.getProof(
-            whiteListedAddresses,
-            0
-        );
-        bytes32[] memory proofForAddress2 = merkle.getProof(
-            whiteListedAddresses,
-            1
-        );
-        bytes32[] memory proofForAddress3 = merkle.getProof(
-            whiteListedAddresses,
-            2
-        );
-
-        vm.prank(0xCd5EBC2dD4Cb3dc52ac66CEEcc72c838B40A5931);
-        nodeOperatorKeyManagerInstance.registerNodeOperator(_ipfsHash, 5);
-
-        vm.prank(0x9154a74AAfF2F586FB0a884AeAb7A64521c64bCf);
-        nodeOperatorKeyManagerInstance.registerNodeOperator(_ipfsHash, 5);
-
-        vm.prank(0xCDca97f61d8EE53878cf602FF6BC2f260f10240B);
-        nodeOperatorKeyManagerInstance.registerNodeOperator(_ipfsHash, 5);
-
-        // Bid One
-        hoax(0xCd5EBC2dD4Cb3dc52ac66CEEcc72c838B40A5931);
-        uint256[] memory bid1Id = auctionInstance.createBidWhitelisted{
-            value: 0.1 ether
-        }(proofForAddress1, 1, 0.1 ether);
-        assertEq(auctionInstance.currentHighestBidId(), 1);
-
-        // Bid Two
-        hoax(0x9154a74AAfF2F586FB0a884AeAb7A64521c64bCf);
-        uint256[] memory bid2Id = auctionInstance.createBidWhitelisted{
-            value: 0.3 ether
-        }(proofForAddress2, 1, 0.3 ether);
-        assertEq(auctionInstance.currentHighestBidId(), 2);
-
-        // Bid Three
-        startHoax(0xCDca97f61d8EE53878cf602FF6BC2f260f10240B);
-        uint256[] memory bid3Id = auctionInstance.createBidWhitelisted{
-            value: 0.2 ether
-        }(proofForAddress3, 1, 0.2 ether);
-        assertEq(auctionInstance.currentHighestBidId(), 2);
-
-        stakingManagerInstance.depositForAuction{value: 0.032 ether}();
-
-        assertEq(auctionInstance.currentHighestBidId(), 3);
-        assertEq(address(auctionInstance).balance, 0.6 ether);
-        vm.stopPrank();
-
-        (, , , , , bool isActiveBid1) = auctionInstance.bids(bid1Id[0]);
-        (, , , , , bool isActiveBid2) = auctionInstance.bids(bid2Id[0]);
-        (, , , , , bool isActiveBid3) = auctionInstance.bids(bid3Id[0]);
-
-        assertEq(auctionInstance.currentHighestBidId(), bid3Id[0]);
-        assertEq(auctionInstance.numberOfActiveBids(), 2);
-        assertEq(isActiveBid1, true);
-        assertEq(isActiveBid2, false);
-        assertEq(isActiveBid3, true);
-
-        hoax(address(stakingManagerInstance));
-        uint256 winner = auctionInstance.fetchWinningBid();
-
-        (, , , , , isActiveBid1) = auctionInstance.bids(bid1Id[0]);
-        (, , , , , isActiveBid3) = auctionInstance.bids(bid3Id[0]);
-
-        assertEq(auctionInstance.currentHighestBidId(), bid1Id[0]);
-        assertEq(auctionInstance.numberOfActiveBids(), 1);
-        assertEq(isActiveBid1, true);
-        assertEq(isActiveBid3, false);
-        assertEq(winner, bid3Id[0]);
-    }
-
-    function test_EventWinningBidSent() public {
-        bytes32[] memory proofForAddress1 = merkle.getProof(
-            whiteListedAddresses,
-            0
-        );
-        bytes32[] memory proofForAddress2 = merkle.getProof(
-            whiteListedAddresses,
-            1
-        );
-
-        vm.prank(0xCd5EBC2dD4Cb3dc52ac66CEEcc72c838B40A5931);
-        nodeOperatorKeyManagerInstance.registerNodeOperator(_ipfsHash, 5);
-
-        vm.prank(0x9154a74AAfF2F586FB0a884AeAb7A64521c64bCf);
-        nodeOperatorKeyManagerInstance.registerNodeOperator(_ipfsHash, 5);
-
-        hoax(0xCd5EBC2dD4Cb3dc52ac66CEEcc72c838B40A5931);
-        auctionInstance.createBidWhitelisted{value: 0.1 ether}(
-            proofForAddress1,
-            1,
-            0.1 ether
-        );
-
-        startHoax(0x9154a74AAfF2F586FB0a884AeAb7A64521c64bCf);
-        auctionInstance.createBidWhitelisted{value: 0.3 ether}(
-            proofForAddress2,
-            1,
-            0.3 ether
-        );
-
-        stakingManagerInstance.depositForAuction{value: 0.032 ether}();
-        vm.stopPrank();
-
-        vm.expectEmit(true, false, false, true);
-        emit SelectedBidUpdated(0xCd5EBC2dD4Cb3dc52ac66CEEcc72c838B40A5931, 1);
-        hoax(address(stakingManagerInstance));
-        auctionInstance.fetchWinningBid();
->>>>>>> eea0cb8b
     }
 
     function test_CreateBidWhitelisted() public {
@@ -401,7 +251,6 @@
             0.001 ether
         );
 
-<<<<<<< HEAD
         assertEq(auctionInstance.numberOfActiveBids(), 1);
 
         (
@@ -430,14 +279,14 @@
             proof2,
             1,
             0.00001 ether
-=======
+
         vm.expectRevert("Insufficient public keys");
         startHoax(alice);
         bid1Id = auctionInstance.createBidWhitelisted{value: 11 ether}(
             aliceProof,
             11,
             1 ether
->>>>>>> eea0cb8b
+
         );
         vm.stopPrank();
 
@@ -448,7 +297,6 @@
             0.001 ether
         );
 
-<<<<<<< HEAD
         assertEq(auctionInstance.numberOfActiveBids(), 2);
 
         (, amount, , , bidderAddress, ) = auctionInstance.bids(bid2Id[0]);
@@ -456,10 +304,9 @@
         assertEq(amount, 0.01 ether);
         assertEq(bidderAddress, 0x9154a74AAfF2F586FB0a884AeAb7A64521c64bCf);
         assertEq(address(auctionInstance).balance, 0.011 ether);
-=======
         vm.prank(owner);
         auctionInstance.disableWhitelist();
->>>>>>> eea0cb8b
+
 
         vm.expectRevert("Whitelist disabled");
         hoax(bob);
@@ -468,14 +315,11 @@
             1,
             0.001 ether
         );
-<<<<<<< HEAD
 
         (, , ipfsIndex, , , ) = auctionInstance.bids(bid3Id[0]);
         assertEq(ipfsIndex, 1);
 
         assertEq(auctionInstance.numberOfActiveBids(), 3);
-=======
->>>>>>> eea0cb8b
     }
 
     function test_createBidWhitelistedFailsIfIPFSIndexMoreThanTotalKeys()
