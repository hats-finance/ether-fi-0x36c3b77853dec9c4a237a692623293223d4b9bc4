--- conflicted
+++ resolved
@@ -344,11 +344,7 @@
     * @return tokenId The unique ID of the newly minted NFT.
     */
     function _mintMembershipNFT(address to, uint256 _amount, uint256 _amountForPoints, uint40 _loyaltyPoints, uint40 _tierPoints) internal returns (uint256) {
-<<<<<<< HEAD
         uint256 tokenId = membershipNFT.mint(to, 1);
-=======
-        uint256 tokenId = membershipNFT.nextMintID();
->>>>>>> e30515a3
 
         uint8 tier = tierForPoints(_tierPoints);
         TokenData storage tokenData = tokenData[tokenId];
