--- conflicted
+++ resolved
@@ -70,11 +70,7 @@
 
     error DissallowZeroAddress();
 
-<<<<<<< HEAD
     function initialize(string calldata _newURI, address _eEthAddress, address _liquidityPoolAddress, address _treasury, address _protocolRevenueManager) external initializer {
-=======
-    function initialize(address _eEthAddress, address _liquidityPoolAddress, address _membershipNFT) external initializer {
->>>>>>> 55e23c1f
         if (_eEthAddress == address(0)) revert DissallowZeroAddress();
         if (_liquidityPoolAddress == address(0)) revert DissallowZeroAddress();
 
@@ -83,12 +79,8 @@
 
         eETH = IeETH(_eEthAddress);
         liquidityPool = ILiquidityPool(_liquidityPoolAddress);
-<<<<<<< HEAD
         treasury = _treasury;
         protocolRevenueManager = _protocolRevenueManager;
-=======
-        membershipNFT = MembershipNFT(_membershipNFT);
->>>>>>> 55e23c1f
 
         pointsBoostFactor = 10000;
         pointsGrowthRate = 10000;
@@ -187,29 +179,14 @@
         _withdraw(_tokenId, _amount);
         _applyUnwrapPenalty(_tokenId, prevAmount, _amount);
 
-<<<<<<< HEAD
-        liquidityPool.withdraw(address(this), _amount);
-
-        (bool sent, ) = address(msg.sender).call{value: _amount}("");
-        if (!sent) revert EtherSendFailed();
-=======
         liquidityPool.withdraw(address(msg.sender), _amount);
->>>>>>> 55e23c1f
     }
 
     /// @notice withdraw the entire balance of this NFT and burn it
     /// @param _tokenId The ID of the meETH membership NFT to unwrap
     function withdrawAndBurnForEth(uint256 _tokenId) public {
         uint256 totalBalance = _withdrawAndBurn(_tokenId);
-<<<<<<< HEAD
-
-        liquidityPool.withdraw(address(this), totalBalance);
-        
-        (bool sent, ) = address(msg.sender).call{value: totalBalance}("");
-        if (!sent) revert EtherSendFailed();
-=======
         liquidityPool.withdraw(address(msg.sender), totalBalance);
->>>>>>> 55e23c1f
     }
 
     /// @notice Sacrifice the staking rewards and earn more points
@@ -355,7 +332,6 @@
         maxDepositTopUpPercent = _percent;
     }
 
-<<<<<<< HEAD
     function setFeeAmounts(uint64 _mintingFee) external onlyOwner {
         mintFee = _mintingFee;
 
@@ -384,7 +360,6 @@
 
         (sent, ) = protocolRevenueManager.call{value: protocolRevenueFees}("");
         require(sent, "Failed to send Ether");
-=======
     /// @notice Updates the eETH address
     /// @param _eEthAddress address of the new eETH instance
     function setEETHInstance(address _eEthAddress) external onlyOwner {
@@ -395,7 +370,6 @@
     /// @param _liquidityPoolAddress address of the new LP instance
     function setLPInstance(address _liquidityPoolAddress) external onlyOwner {
         liquidityPool = ILiquidityPool(_liquidityPoolAddress);
->>>>>>> 55e23c1f
     }
 
     //--------------------------------------------------------------------------------------
