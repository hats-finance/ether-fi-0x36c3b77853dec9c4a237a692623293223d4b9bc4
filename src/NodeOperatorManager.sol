// SPDX-License-Identifier: MIT
pragma solidity 0.8.13;

import "../src/interfaces/INodeOperatorManager.sol";
import "../src/interfaces/IAuctionManager.sol";
import "@openzeppelin/contracts/utils/cryptography/MerkleProof.sol";
import "@openzeppelin/contracts/access/Ownable.sol";

contract NodeOperatorManager is INodeOperatorManager, Ownable {
    //--------------------------------------------------------------------------------------
    //-------------------------------------  EVENTS  ---------------------------------------
    //--------------------------------------------------------------------------------------

    event OperatorRegistered(uint64 totalKeys, uint64 keysUsed, bytes ipfsHash);
    event MerkleUpdated(bytes32 oldMerkle, bytes32 indexed newMerkle);

    //--------------------------------------------------------------------------------------
    //---------------------------------  STATE-VARIABLES  ----------------------------------
    //--------------------------------------------------------------------------------------

    address public auctionManagerContractAddress;
    bytes32 public merkleRoot;

    // user address => OperaterData Struct
    mapping(address => KeyData) public addressToOperatorData;
    mapping(address => bool) private whitelistedAddresses;
    mapping(address => bool) public registered;

    //--------------------------------------------------------------------------------------
    //----------------------------  STATE-CHANGING FUNCTIONS  ------------------------------
    //--------------------------------------------------------------------------------------

    /// @notice Registers a user as a operator to allow them to bid
    /// @param _merkleProof the proof verifying they are whitelisted
    /// @param _ipfsHash location of all IPFS data stored for operator
    /// @param _totalKeys The number of keys they have available, relates to how many validators they can run
    function registerNodeOperator(
        bytes32[] calldata _merkleProof,
        bytes memory _ipfsHash,
        uint64 _totalKeys
    ) public {
        require(!registered[msg.sender], "Already registered");

        addressToOperatorData[msg.sender] = KeyData({
            totalKeys: _totalKeys,
            keysUsed: 0,
            ipfsHash: abi.encodePacked(_ipfsHash)
        });

        _verifyWhitelistedAddress(msg.sender, _merkleProof);
        registered[msg.sender] = true;
        emit OperatorRegistered(
            addressToOperatorData[msg.sender].totalKeys,
            addressToOperatorData[msg.sender].keysUsed,
            _ipfsHash
        );
    }

    /// @notice Fetches the next key they have available to use
    /// @param _user the user to fetch the key for
    /// @return the ipfs index available for the validator
    function fetchNextKeyIndex(
        address _user
    ) external onlyAuctionManagerContract returns (uint64) {
        uint64 totalKeys = addressToOperatorData[_user].totalKeys;
        require(
            addressToOperatorData[_user].keysUsed < totalKeys,
            "Insufficient public keys"
        );

        uint64 ipfsIndex = addressToOperatorData[_user].keysUsed;
        addressToOperatorData[_user].keysUsed++;
        return ipfsIndex;
    }

    /// @notice Updates the merkle root whitelists have been updated
    /// @dev merkleroot gets generated in JS offline and sent to the contract
    /// @param _newMerkle new merkle root to be used for bidding
    function updateMerkleRoot(bytes32 _newMerkle) external onlyOwner {
        bytes32 oldMerkle = merkleRoot;
        merkleRoot = _newMerkle;

        emit MerkleUpdated(oldMerkle, _newMerkle);
    }

    //--------------------------------------------------------------------------------------
    //-----------------------------------  GETTERS   ---------------------------------------
    //--------------------------------------------------------------------------------------

    /// @notice gets the number of keys the user has, used or un-used
    /// @param _user the user to fetch the data for
    /// @return totalKeys the number of keys the user has
    function getUserTotalKeys(
        address _user
    ) external view returns (uint64 totalKeys) {
        totalKeys = addressToOperatorData[_user].totalKeys;
    }

    /// @notice gets the number of keys the user has left to use
    /// @param _user the user to fetch the data for
    /// @return numKeysRemaining the number of keys the user has remaining
    function getNumKeysRemaining(
        address _user
    ) external view returns (uint64 numKeysRemaining) {
        numKeysRemaining =
            addressToOperatorData[_user].totalKeys -
            addressToOperatorData[_user].keysUsed;
    }

    /// @notice gets if the user is whitelisted
    /// @dev used in the auction contract to verify when a user bids that they are indeed whitelisted
    /// @param _user the user to fetch the data for
    /// @return whitelisted bool value if they are whitelisted or not
    function isWhitelisted(
        address _user
    ) public view returns (bool whitelisted) {
        whitelisted = whitelistedAddresses[_user];
    }

    //--------------------------------------------------------------------------------------
    //-----------------------------------  SETTERS   ---------------------------------------
    //--------------------------------------------------------------------------------------

    /// @notice Sets the auction contract address for verification purposes
    /// @dev Set manually due to circular dependencies
    /// @param _auctionContractAddress address of the deployed auction contract address
    function setAuctionContractAddress(
        address _auctionContractAddress
    ) public onlyOwner {
<<<<<<< HEAD
        require(auctionManagerContractAddress == address(0), "Address already set");
=======
        require(_auctionContractAddress != address(0), "No zero addresses");
>>>>>>> 6ac3df17
        auctionManagerContractAddress = _auctionContractAddress;
    }

    //--------------------------------------------------------------------------------------
    //-------------------------------  INTERNAL FUNCTIONS   --------------------------------
    //--------------------------------------------------------------------------------------

    function _verifyWhitelistedAddress(
        address _user,
        bytes32[] calldata _merkleProof
    ) internal returns (bool whitelisted) {
        whitelisted = MerkleProof.verify(
            _merkleProof,
            merkleRoot,
            keccak256(abi.encodePacked(_user))
        );
        if (whitelisted) {
            whitelistedAddresses[_user] = true;
        }
    }

    //--------------------------------------------------------------------------------------
    //-----------------------------------  MODIFIERS  --------------------------------------
    //--------------------------------------------------------------------------------------

    modifier onlyAuctionManagerContract() {
        require(
            msg.sender == auctionManagerContractAddress,
            "Only auction manager contract function"
        );
        _;
    }
}<|MERGE_RESOLUTION|>--- conflicted
+++ resolved
@@ -127,11 +127,8 @@
     function setAuctionContractAddress(
         address _auctionContractAddress
     ) public onlyOwner {
-<<<<<<< HEAD
         require(auctionManagerContractAddress == address(0), "Address already set");
-=======
         require(_auctionContractAddress != address(0), "No zero addresses");
->>>>>>> 6ac3df17
         auctionManagerContractAddress = _auctionContractAddress;
     }
 
