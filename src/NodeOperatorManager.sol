--- conflicted
+++ resolved
@@ -30,13 +30,9 @@
     mapping(address => KeyData) public addressToOperatorData;
     mapping(address => bool) private whitelistedAddresses;
     mapping(address => bool) public registered;
-<<<<<<< HEAD
 
     mapping(address => bool) public admins;
-=======
     mapping(address => mapping(LiquidityPool.SourceOfFunds => bool)) public operatorApprovedTags;
-    address public admin;
->>>>>>> aae2a215
 
     //--------------------------------------------------------------------------------------
     //----------------------------  STATE-CHANGING FUNCTIONS  ------------------------------
