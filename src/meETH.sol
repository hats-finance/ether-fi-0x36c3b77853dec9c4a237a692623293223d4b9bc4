--- conflicted
+++ resolved
@@ -213,47 +213,154 @@
        userData.pointsSnapshotTime = uint32(block.timestamp);
     }
 
-<<<<<<< HEAD
-    // This function calculates the points earned by the account for the current tier.
-    // It takes into account the account's points earned since the previous tier snapshot,
-    // as well as any points earned during the current tier snapshot period.
-    function getPointsEarningsDuringLastMembershipPeriod(address _account) public view returns (uint40) {
+    function updatePointsBoostFactor(uint16 _newPointsBoostFactor) public onlyOwner {
+        pointsBoostFactor = _newPointsBoostFactor;
+    }
+
+    function updatePointsGrowthRate(uint16 _newPointsGrowthRate) public onlyOwner {
+        pointsGrowthRate = _newPointsGrowthRate;
+    }
+
+    function claimStakingRewards(address _account) public {
+        _updateGlobalIndex();
+
         UserData storage userData = _userData[_account];
-        uint256 userPointsSnapshotTimestamp = userData.pointsSnapshotTime;
-        // Get the timestamp for the recent tier snapshot
-        uint256 tierSnapshotTimestamp = recentTierSnapshotTimestamp();
-        int256 timeBetweenSnapshots = int256(tierSnapshotTimestamp) - int256(userPointsSnapshotTimestamp);
-
-        // Calculate the points earned by the account for the current tier
-        if (timeBetweenSnapshots > 28 days) {
-            return _pointsEarning(_account, tierSnapshotTimestamp - 28 days, tierSnapshotTimestamp);
-        } else if (timeBetweenSnapshots > 0) {
-            return userData.nextTierPoints + _pointsEarning(_account, userPointsSnapshotTimestamp, tierSnapshotTimestamp);
-        } else {
-            return userData.curTierPoints;
-        }
-    }
-
-    function updatePointsGrowthRate(uint256 newPointsGrowthRate) onlyOwner public {
-        pointsGrowthRate = newPointsGrowthRate;
-    }
-
-    function pointsOf(address _account) public view returns (uint40) {
+        uint256 tier = userData.tier;
+        uint256 amount = (tierData[tier].rewardsGlobalIndex - userData.rewardsLocalIndex) * _userDeposits[_account].amounts / 1 ether;
+        _incrementUserDeposit(_account, amount, 0);
+        userData.rewardsLocalIndex = tierData[tier].rewardsGlobalIndex;
+    }
+
+    function transfer(address _recipient, uint256 _amount) external override(IERC20Upgradeable, IMEETH) returns (bool) {
+        revert("Transfer of meETH is not allowed");
+    }
+
+    function approve(address _spender, uint256 _amount) external returns (bool) {
+        _approve(msg.sender, _spender, _amount);
+        return true;
+    }
+
+    function transferFrom(address _sender, address _recipient, uint256 _amount) external override(IERC20Upgradeable, IMEETH) returns (bool) {
+        revert("Transfer of meETH is not allowed");
+    }
+
+    function addNewTier(uint40 _minimumPointsRequirement, uint24 _weight) external onlyOwner returns (uint256) {
+        require(tierDeposits.length < type(uint8).max, "Cannot add more new tier");
+        // rewardsGlobalIndexPerTier.push(0);
+        tierDeposits.push(TierDeposit(0, 0));
+        tierData.push(TierData(0, 0, _minimumPointsRequirement, _weight));
+        return tierDeposits.length - 1;
+    }
+
+    //-------------------------------  INTERNAL FUNCTIONS  ---------------------------------
+
+    function _mint(address _account, uint256 _amount) internal {
+        require(_account != address(0), "MINT_TO_THE_ZERO_ADDRESS");
+        uint256 share = liquidityPool.sharesForAmount(_amount);
+        uint256 tier = tierOf(msg.sender);
+
+        _incrementUserDeposit(_account, _amount, 0);
+        _incrementTierDeposit(tier, _amount, share);
+    }
+
+    function _burn(address _account, uint256 _amount) internal {
+        require(_userDeposits[_account].amounts >= _amount, "Not enough Balance");
+        uint256 share = liquidityPool.sharesForAmount(_amount);
+        uint256 tier = tierOf(msg.sender);
+
+        _decrementUserDeposit(_account, _amount, 0);
+        _decrementTierDeposit(tier, _amount, share);
+    }
+
+    function _approve(address _owner, address _spender, uint256 _amount) internal {
+        require(_owner != address(0), "APPROVE_FROM_ZERO_ADDRESS");
+        require(_spender != address(0), "APPROVE_TO_ZERO_ADDRESS");
+
+        allowances[_owner][_spender] = _amount;
+        emit Approval(_owner, _spender, _amount);
+    }
+
+    function _stakeForPoints(address _account, uint256 _amount) internal {
+        uint256 tier = tierOf(msg.sender);
+        tierData[tier].amountStakedForPoints += uint96(_amount);
+
+        UserDeposit memory deposit = _userDeposits[_account];
+        _userDeposits[_account] = UserDeposit(
+            deposit.amounts - uint128(_amount),
+            deposit.amountStakedForPoints + uint128(_amount)
+        );
+    }
+
+    function _unstakeForPoints(address _account, uint256 _amount) internal {
+        uint256 tier = tierOf(msg.sender);
+        tierData[tier].amountStakedForPoints -= uint96(_amount);        
+
+        UserDeposit memory deposit = _userDeposits[_account];
+        _userDeposits[_account] = UserDeposit(
+            deposit.amounts + uint128(_amount),
+            deposit.amountStakedForPoints - uint128(_amount)
+        );
+    }
+
+    function _incrementUserDeposit(address _account, uint256 _amount, uint256 _amountStakedForPoints) internal {
+        UserDeposit memory deposit = _userDeposits[_account];
+        _userDeposits[_account] = UserDeposit(
+            deposit.amounts + uint128(_amount),
+            deposit.amountStakedForPoints + uint128(_amountStakedForPoints)
+        );
+    }
+
+    function _decrementUserDeposit(address _account, uint256 _amount, uint256 _amountStakedForPoints) internal {
+        UserDeposit memory deposit = _userDeposits[_account];
+        _userDeposits[_account] = UserDeposit(
+            deposit.amounts - uint128(_amount),
+            deposit.amountStakedForPoints - uint128(_amountStakedForPoints)
+        );
+    }
+
+    function _incrementTierDeposit(uint256 _tier, uint256 _amount, uint256 _shares) internal {
+        TierDeposit memory deposit = tierDeposits[_tier];
+        tierDeposits[_tier] = TierDeposit(
+            deposit.shares + uint128(_shares),
+            deposit.amounts + uint128(_amount)
+        );
+
+    }
+
+    function _decrementTierDeposit(uint256 _tier, uint256 _amount, uint256 _shares) internal {
+        TierDeposit memory deposit = tierDeposits[_tier];
+        tierDeposits[_tier] = TierDeposit(
+            deposit.shares - uint128(_shares),
+            deposit.amounts - uint128(_amount)
+        );
+    }
+
+    function _initializeEarlyAdopterPoolUserPoints(address _account, uint40 _points) internal {
         UserData storage userData = _userData[_account];
-        uint40 points = userData.pointsSnapshot;
-        uint40 pointsEarning = _pointsEarning(_account, userData.pointsSnapshotTime, block.timestamp);
-
-        uint40 total = 0;
-        if (uint256(points) + uint256(pointsEarning) >= type(uint40).max) {
-            total = type(uint40).max;
-        } else {
-            total = points + pointsEarning;
-        }
-        return total;
-    }
-
-    function pointsSnapshotTimeOf(address _account) external view returns (uint32) {
-        return _userData[_account].pointsSnapshotTime;
+        require(userData.pointsSnapshotTime == 0, "already initialized");
+        userData.pointsSnapshot += _points;
+        userData.pointsSnapshotTime = uint32(block.timestamp);
+        userData.tier = tierForPoints(userData.pointsSnapshot);
+    }
+
+    function _updateTier(address _account, uint8 _curTier, uint8 _newTier) internal {
+        require(tierOf(_account) == _curTier, "the account does not belong to the specified tier");
+        if (_curTier == _newTier) {
+            return;
+        }
+
+        uint256 amount = _userDeposits[_account].amounts;
+        uint256 share = liquidityPool.sharesForAmount(amount);
+        uint256 amountStakedForPoints = _userDeposits[_account].amountStakedForPoints;
+
+        tierData[_curTier].amountStakedForPoints -= uint96(amountStakedForPoints);
+        _decrementTierDeposit(_curTier, amount, share);
+
+        tierData[_newTier].amountStakedForPoints += uint96(amountStakedForPoints);
+        _incrementTierDeposit(_newTier, amount, share);
+
+        _userData[_account].rewardsLocalIndex = tierData[_newTier].rewardsGlobalIndex;
+        _userData[_account].tier = _newTier;
     }
 
     // Compute the points earnings of a user between [since, until) 
@@ -266,213 +373,6 @@
 
         uint256 elapsed = _until - _since;
         uint256 effectiveBalanceForEarningPoints = userDeposit.amounts + ((100 + pointsBoostFactor) * userDeposit.amountStakedForPoints) / 100;
-        uint256 earning = effectiveBalanceForEarningPoints * elapsed * pointsGrowthRate;
-
-        // 0.001 ether   meETH earns 1     wei   points per day
-        // == 1  ether   meETH earns 1     kwei  points per day
-        // == 1  Million meETH earns 1     gwei  points per day
-        earning = (earning / 1 days) / 0.001 ether;
-
-        // type(uint40).max == 2^40 - 1 ~= 4 * (10 ** 12) == 1000 gwei
-        // - A user with 1 Million meETH can earn points for 1000 days
-        if (earning >= type(uint40).max) {
-            earning = type(uint40).max;
-        }
-
-        return uint40(earning);
-    }
-
-    function tierOf(address _user) public view returns (uint8) {
-        return _userData[_user].tier;
-=======
-    function updatePointsBoostFactor(uint16 _newPointsBoostFactor) public onlyOwner {
-        pointsBoostFactor = _newPointsBoostFactor;
-    }
-
-    function updatePointsGrowthRate(uint16 _newPointsGrowthRate) public onlyOwner {
-        pointsGrowthRate = _newPointsGrowthRate;
->>>>>>> 52590955
-    }
-
-    function claimStakingRewards(address _account) public {
-        _updateGlobalIndex();
-
-        UserData storage userData = _userData[_account];
-        uint256 tier = userData.tier;
-        uint256 amount = (tierData[tier].rewardsGlobalIndex - userData.rewardsLocalIndex) * _userDeposits[_account].amounts / 1 ether;
-        _incrementUserDeposit(_account, amount, 0);
-        userData.rewardsLocalIndex = tierData[tier].rewardsGlobalIndex;
-    }
-
-<<<<<<< HEAD
-    function claimableTier(address _account) public view returns (uint8) {
-        uint40 pointsEarned = getPointsEarningsDuringLastMembershipPeriod(_account);
-        return tierForPoints(pointsEarned);
-    }
-
-    function tierForPoints(uint40 _points) public view returns (uint8) {
-        uint8 tierId = 0;
-        while (tierId < tierDeposits.length && _points >= tierData[tierId].minimumPoints) {
-            tierId++;
-        }
-        return tierId - 1;
-    }
-
-    function secondsTillNextSnapshot() public view returns (uint256) {
-        uint256 nextSnapshotTimestamp = recentTierSnapshotTimestamp() + 4 * 7 * 24 * 3600;
-        return nextSnapshotTimestamp - block.timestamp;
-    }
-
-    function recentTierSnapshotTimestamp() public view returns (uint256) {
-        uint256 monthInSeconds = 4 * 7 * 24 * 3600;
-        uint256 i = (block.timestamp - genesisTimestamp) / monthInSeconds;
-        return genesisTimestamp + i * monthInSeconds;
-    }
-
-=======
->>>>>>> 52590955
-    function transfer(address _recipient, uint256 _amount) external override(IERC20Upgradeable, IMEETH) returns (bool) {
-        revert("Transfer of meETH is not allowed");
-    }
-
-    function approve(address _spender, uint256 _amount) external returns (bool) {
-        _approve(msg.sender, _spender, _amount);
-        return true;
-    }
-
-    function transferFrom(address _sender, address _recipient, uint256 _amount) external override(IERC20Upgradeable, IMEETH) returns (bool) {
-        revert("Transfer of meETH is not allowed");
-    }
-
-    function addNewTier(uint40 _minimumPointsRequirement, uint24 _weight) external onlyOwner returns (uint256) {
-        require(tierDeposits.length < type(uint8).max, "Cannot add more new tier");
-        // rewardsGlobalIndexPerTier.push(0);
-        tierDeposits.push(TierDeposit(0, 0));
-        tierData.push(TierData(0, 0, _minimumPointsRequirement, _weight));
-        return tierDeposits.length - 1;
-    }
-
-    //-------------------------------  INTERNAL FUNCTIONS  ---------------------------------
-
-    function _mint(address _account, uint256 _amount) internal {
-        require(_account != address(0), "MINT_TO_THE_ZERO_ADDRESS");
-        uint256 share = liquidityPool.sharesForAmount(_amount);
-        uint256 tier = tierOf(msg.sender);
-        
-        _incrementUserDeposit(_account, _amount, 0);
-        _incrementTierDeposit(tier, _amount, share);
-    }
-
-    function _burn(address _account, uint256 _amount) internal {
-        require(_userDeposits[_account].amounts >= _amount, "Not enough Balance");
-        uint256 share = liquidityPool.sharesForAmount(_amount);
-        uint256 tier = tierOf(msg.sender);
-
-        _decrementUserDeposit(_account, _amount, 0);
-        _decrementTierDeposit(tier, _amount, share);
-    }
-
-    function _approve(address _owner, address _spender, uint256 _amount) internal {
-        require(_owner != address(0), "APPROVE_FROM_ZERO_ADDRESS");
-        require(_spender != address(0), "APPROVE_TO_ZERO_ADDRESS");
-
-        allowances[_owner][_spender] = _amount;
-        emit Approval(_owner, _spender, _amount);
-    }
-
-    function _stakeForPoints(address _account, uint256 _amount) internal {
-        uint256 tier = tierOf(msg.sender);
-        tierData[tier].amountStakedForPoints += uint96(_amount);
-
-        UserDeposit memory deposit = _userDeposits[_account];
-        _userDeposits[_account] = UserDeposit(
-            deposit.amounts - uint128(_amount),
-            deposit.amountStakedForPoints + uint128(_amount)
-        );
-    }
-
-    function _unstakeForPoints(address _account, uint256 _amount) internal {
-        uint256 tier = tierOf(msg.sender);
-        tierData[tier].amountStakedForPoints -= uint96(_amount);        
-
-        UserDeposit memory deposit = _userDeposits[_account];
-        _userDeposits[_account] = UserDeposit(
-            deposit.amounts + uint128(_amount),
-            deposit.amountStakedForPoints - uint128(_amount)
-        );
-    }
-
-    function _incrementUserDeposit(address _account, uint256 _amount, uint256 _amountStakedForPoints) internal {
-        UserDeposit memory deposit = _userDeposits[_account];
-        _userDeposits[_account] = UserDeposit(
-            deposit.amounts + uint128(_amount),
-            deposit.amountStakedForPoints + uint128(_amountStakedForPoints)
-        );
-    }
-
-    function _decrementUserDeposit(address _account, uint256 _amount, uint256 _amountStakedForPoints) internal {
-        UserDeposit memory deposit = _userDeposits[_account];
-        _userDeposits[_account] = UserDeposit(
-            deposit.amounts - uint128(_amount),
-            deposit.amountStakedForPoints - uint128(_amountStakedForPoints)
-        );
-    }
-
-    function _incrementTierDeposit(uint256 _tier, uint256 _amount, uint256 _shares) internal {
-        TierDeposit memory deposit = tierDeposits[_tier];
-        tierDeposits[_tier] = TierDeposit(
-            deposit.shares + uint128(_shares),
-            deposit.amounts + uint128(_amount)
-        );
-
-    }
-
-    function _decrementTierDeposit(uint256 _tier, uint256 _amount, uint256 _shares) internal {
-        TierDeposit memory deposit = tierDeposits[_tier];
-        tierDeposits[_tier] = TierDeposit(
-            deposit.shares - uint128(_shares),
-            deposit.amounts - uint128(_amount)
-        );
-    }
-
-    function _initializeEarlyAdopterPoolUserPoints(address _account, uint40 _points) internal {
-        UserData storage userData = _userData[_account];
-        require(userData.pointsSnapshotTime == 0, "already initialized");
-        userData.pointsSnapshot += _points;
-        userData.pointsSnapshotTime = uint32(block.timestamp);
-        userData.tier = tierForPoints(userData.pointsSnapshot);
-    }
-
-    function _updateTier(address _account, uint8 _curTier, uint8 _newTier) internal {
-        require(tierOf(_account) == _curTier, "the account does not belong to the specified tier");
-        if (_curTier == _newTier) {
-            return;
-        }
-
-        uint256 amount = _userDeposits[_account].amounts;
-        uint256 share = liquidityPool.sharesForAmount(amount);
-        uint256 amountStakedForPoints = _userDeposits[_account].amountStakedForPoints;
-
-        tierData[_curTier].amountStakedForPoints -= uint96(amountStakedForPoints);
-        _decrementTierDeposit(_curTier, amount, share);
-
-        tierData[_newTier].amountStakedForPoints += uint96(amountStakedForPoints);
-        _incrementTierDeposit(_newTier, amount, share);
-
-        _userData[_account].rewardsLocalIndex = tierData[_newTier].rewardsGlobalIndex;
-        _userData[_account].tier = _newTier;
-    }
-
-    // Compute the points earnings of a user between [since, until) 
-    // Assuming the user's balance didn't change in between [since, until)
-    function _pointsEarning(address _account, uint256 _since, uint256 _until) internal view returns (uint40) {
-        UserDeposit storage userDeposit = _userDeposits[_account];
-        if (userDeposit.amounts == 0 && userDeposit.amountStakedForPoints == 0) {
-            return 0;
-        }
-
-        uint256 elapsed = _until - _since;
-        uint256 effectiveBalanceForEarningPoints = userDeposit.amounts + ((100 + pointsBoostFactor) * userDeposit.amountStakedForPoints) / 100;
         uint256 earning = effectiveBalanceForEarningPoints * elapsed * pointsGrowthRate / 100;
 
         // 0.001 ether   meETH earns 1     wei   points per day
@@ -544,7 +444,7 @@
         return amount + rewards + amountStakedForPoints;
     }
 
-    function pointOf(address _account) public view returns (uint40) {
+    function pointsOf(address _account) public view returns (uint40) {
         UserData storage userData = _userData[_account];
         uint40 points = userData.pointsSnapshot;
         uint40 pointsEarning = _pointsEarning(_account, userData.pointsSnapshotTime, block.timestamp);
