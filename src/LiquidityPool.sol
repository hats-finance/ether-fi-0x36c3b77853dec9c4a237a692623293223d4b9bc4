--- conflicted
+++ resolved
@@ -63,15 +63,11 @@
     event BnftHolderDeregistered(uint256 index);
     event BnftHolderRegistered(address user);
     event UpdatedSchedulingPeriod(uint128 newPeriodInSeconds);
-<<<<<<< HEAD
-    event BatchRegisteredAsBnftHolder(uint256 validatorId, bytes signature, bytes pubKey);
-    event Rebase(uint256 totalEthLocked, uint256 totalEEthShares);
-=======
     event BatchRegisteredAsBnftHolder(uint256 validatorId, bytes signature, bytes pubKey, bytes32 depositRoot);
     event StakingTargetWeightsSet(uint128 eEthWeight, uint128 etherFanWeight);
     event FundsDeposited(SourceOfFunds source, uint256 amount);
     event FundsWithdrawn(SourceOfFunds source, uint256 amount);
->>>>>>> 75886ace
+    event Rebase(uint256 totalEthLocked, uint256 totalEEthShares);
 
     error InvalidAmount();
 
