// SPDX-License-Identifier: MIT
pragma solidity 0.8.13;

import "@openzeppelin-upgradeable/contracts/token/ERC20/IERC20Upgradeable.sol";
import "@openzeppelin-upgradeable/contracts/token/ERC721/IERC721ReceiverUpgradeable.sol";
import "@openzeppelin-upgradeable/contracts/proxy/utils/Initializable.sol";
import "@openzeppelin-upgradeable/contracts/proxy/utils/UUPSUpgradeable.sol";
import "@openzeppelin-upgradeable/contracts/access/OwnableUpgradeable.sol";

import "./interfaces/IRegulationsManager.sol";
import "./interfaces/IStakingManager.sol";
import "./interfaces/IEtherFiNodesManager.sol";
import "./interfaces/IeETH.sol";
import "./interfaces/IStakingManager.sol";
import "./interfaces/IMembershipManager.sol";
import "./interfaces/ITNFT.sol";
import "./interfaces/IWithdrawRequestNFT.sol";
import "./interfaces/ILiquidityPool.sol";
import "./interfaces/IEtherFiAdmin.sol";

contract LiquidityPool is Initializable, OwnableUpgradeable, UUPSUpgradeable, ILiquidityPool {
    //--------------------------------------------------------------------------------------
    //---------------------------------  STATE-VARIABLES  ----------------------------------
    //--------------------------------------------------------------------------------------

    IStakingManager public stakingManager;
    IEtherFiNodesManager public nodesManager;
    IRegulationsManager public DEPRECATED_regulationsManager;
    IMembershipManager public membershipManager;
    ITNFT public tNft;
    IeETH public eETH; 

    bool public DEPRECATED_eEthliquidStakingOpened;

    uint128 public totalValueOutOfLp;
    uint128 public totalValueInLp;

    address public DEPRECATED_admin;

    uint32 public numPendingDeposits; // number of deposits to the staking manager, which needs 'registerValidator'

    address public DEPRECATED_bNftTreasury;
    IWithdrawRequestNFT public withdrawRequestNFT;

    BnftHolder[] public bnftHolders;
    uint128 public max_validators_per_owner;
    uint128 public schedulingPeriodInSeconds;

    HoldersUpdate public holdersUpdate;

    mapping(address => bool) public admins;
    mapping(SourceOfFunds => FundStatistics) public fundStatistics;
    mapping(uint256 => bytes32) public depositDataRootForApprovalDeposits;
    address public etherFiAdminContract;
    bool public whitelistEnabled;
    mapping(address => bool) public whitelisted;
    mapping(address => BnftHoldersIndex) public bnftHoldersIndexes;

    // TODO(Dave): Before we go to mainnet consider packing this with other variables
    bool public restakeBnftDeposits;

    //--------------------------------------------------------------------------------------
    //-------------------------------------  EVENTS  ---------------------------------------
    //--------------------------------------------------------------------------------------

    event Deposit(address indexed sender, uint256 amount);
    event Withdraw(address indexed sender, address recipient, uint256 amount);
    event UpdatedWhitelist(address userAddress, bool value);
    event BnftHolderDeregistered(address user, uint256 index);
    event BnftHolderRegistered(address user, uint256 index);
    event UpdatedSchedulingPeriod(uint128 newPeriodInSeconds);
    event ValidatorRegistered(uint256 validatorId, bytes signature, bytes pubKey, bytes32 depositRoot);
    event ValidatorApproved(uint256 validatorId);
    event StakingTargetWeightsSet(uint128 eEthWeight, uint128 etherFanWeight);
    event FundsDeposited(SourceOfFunds source, uint256 amount);
    event FundsWithdrawn(SourceOfFunds source, uint256 amount);
    event Rebase(uint256 totalEthLocked, uint256 totalEEthShares);
    event WhitelistStatusUpdated(bool value);

    error InvalidAmount();
    error DataNotSet();
    error InsufficientLiquidity();

    //--------------------------------------------------------------------------------------
    //----------------------------  STATE-CHANGING FUNCTIONS  ------------------------------
    //--------------------------------------------------------------------------------------

    /// @custom:oz-upgrades-unsafe-allow constructor
    constructor() {
        _disableInitializers();
    }

    receive() external payable {
        if (msg.value > type(uint128).max) revert InvalidAmount();
        totalValueOutOfLp -= uint128(msg.value);
        totalValueInLp += uint128(msg.value);
    }

    function initialize() external initializer {
        __Ownable_init();
        __UUPSUpgradeable_init(); 
    }

    function initializePhase2(uint128 _schedulingPeriod, uint32 _eEthNumVal, uint32 _etherFanNumVal) external onlyOwner {        
        schedulingPeriodInSeconds = _schedulingPeriod;

        fundStatistics[SourceOfFunds.EETH].numberOfValidators = _eEthNumVal;
        fundStatistics[SourceOfFunds.ETHER_FAN].numberOfValidators = _etherFanNumVal;
    }

    function deposit(address _user) external payable returns (uint256) {
        return deposit(_user, _user);
    }

    /// @notice deposit into pool
    /// @dev mints the amount of eETH 1:1 with ETH sent
    function deposit(address _user, address _recipient) public payable returns (uint256) {
        if(msg.sender == address(membershipManager)) {
            if (_user != address(membershipManager)) {
                _isWhitelisted(_user);
            }
            emit FundsDeposited(SourceOfFunds.ETHER_FAN, msg.value);
        } else {
            _isWhitelisted(msg.sender);
            emit FundsDeposited(SourceOfFunds.EETH, msg.value);
        }
        require(_recipient == msg.sender || _recipient == address(membershipManager), "Wrong Recipient");

        totalValueInLp += uint128(msg.value);
        uint256 share = _sharesForDepositAmount(msg.value);
        if (msg.value > type(uint128).max || msg.value == 0 || share == 0) revert InvalidAmount();

        eETH.mintShares(_recipient, share);

        emit Deposit(_recipient, msg.value);

        return share;
    }

    /// @notice withdraw from pool
    /// @dev Burns user balance from msg.senders account & Sends equal amount of ETH back to the recipient
    /// @param _recipient the recipient who will receives the ETH
    /// @param _amount the amount to withdraw from contract
    /// it returns the amount of shares burned
    function withdraw(address _recipient, uint256 _amount) external onlyWithdrawRequestOrMembershipManager NonZeroAddress(_recipient) returns (uint256) {

        if(totalValueInLp < _amount || eETH.balanceOf(msg.sender) < _amount) revert InsufficientLiquidity();

        uint256 share = sharesForWithdrawalAmount(_amount);
        totalValueInLp -= uint128(_amount);
        if (_amount > type(uint128).max || _amount == 0 || share == 0) revert InvalidAmount();

        if(msg.sender == address(membershipManager)) {
            emit FundsWithdrawn(SourceOfFunds.ETHER_FAN, _amount);
        } else {
            emit FundsWithdrawn(SourceOfFunds.EETH, _amount);
        }

        eETH.burnShares(msg.sender, share);

        (bool sent, ) = _recipient.call{value: _amount}("");
        require(sent, "send fail");

        emit Withdraw(msg.sender, _recipient, _amount);
        return share;
    }

    /// @notice request withdraw from pool and receive a WithdrawRequestNFT
    /// @dev Transfers the amount of eETH from msg.senders account to the WithdrawRequestNFT contract & mints an NFT to the msg.sender
    /// @param recipient the recipient who will be issued the NFT
    /// @param amount the requested amount to withdraw from contract
    function requestWithdraw(address recipient, uint256 amount) public NonZeroAddress(recipient) returns (uint256) {
<<<<<<< HEAD

        if(eETH.balanceOf(recipient) < amount) revert InsufficientLiquidity();

=======
>>>>>>> 414fdd31
        uint256 share = sharesForAmount(amount);
        if (amount > type(uint128).max || amount == 0 || share == 0) revert InvalidAmount();

        uint256 requestId = withdrawRequestNFT.requestWithdraw(uint96(amount), uint96(share), recipient);
        // transfer shares to WithdrawRequestNFT contract from this contract
        eETH.transferFrom(msg.sender, address(withdrawRequestNFT), amount);
        return requestId;
    }

    function requestWithdrawWithPermit(address _owner, uint256 _amount, PermitInput calldata _permit)
        external
        returns (uint256)
    {
        eETH.permit(msg.sender, address(this), _permit.value, _permit.deadline, _permit.v, _permit.r, _permit.s);
        return requestWithdraw(_owner, _amount);
    }

    function requestMembershipNFTWithdraw(address recipient, uint256 amount) public NonZeroAddress(recipient) returns (uint256) {
        require(totalValueInLp >= amount, "Not enough ETH");

        uint256 share = sharesForAmount(amount);
        if (amount > type(uint128).max || amount == 0 || share == 0) revert InvalidAmount();

        uint256 requestId = withdrawRequestNFT.requestWithdraw(uint96(amount), uint96(share), recipient);
        // transfer shares to WithdrawRequestNFT contract
        eETH.transferFrom(msg.sender, address(withdrawRequestNFT), amount);
        return requestId;
    } 

    error AboveMaxAllocation();

    function batchDepositAsBnftHolder(uint256[] calldata _candidateBidIds, uint256 _index, uint256 _numberOfValidators) external payable returns (uint256[] memory){
        (uint256 firstIndex, uint128 lastIndex, uint128 lastIndexNumOfValidators) = dutyForWeek();
        require(isAssigned(firstIndex, lastIndex, _index), "Not assigned");
        require(msg.sender == bnftHolders[_index].holder, "Incorrect Caller");
        require(bnftHolders[_index].timestamp < uint32(_getCurrentSchedulingStartTimestamp()), "Already deposited");
        if(_index == lastIndex) {
            if(_numberOfValidators > lastIndexNumOfValidators) revert AboveMaxAllocation();
        } else {
            if(_numberOfValidators > max_validators_per_owner) revert AboveMaxAllocation();
        }
        require(msg.value == _numberOfValidators * 2 ether, "Deposit 2 ETH per validator");
        require(totalValueInLp + msg.value >= 32 ether * _numberOfValidators, "Not enough balance");

        SourceOfFunds _source = _allocateSourceOfFunds();
        fundStatistics[_source].numberOfValidators += uint32(_numberOfValidators);

        uint256 amountFromLp = 30 ether * _numberOfValidators;
        if (amountFromLp > type(uint128).max) revert InvalidAmount();

        totalValueOutOfLp += uint128(amountFromLp);
        totalValueInLp -= uint128(amountFromLp);
        numPendingDeposits += uint32(_numberOfValidators);

        bnftHolders[_index].timestamp = uint32(block.timestamp);

        uint256[] memory newValidators = stakingManager.batchDepositWithBidIds{value: 32 ether * _numberOfValidators}(_candidateBidIds, msg.sender, _source, restakeBnftDeposits);
        if (_numberOfValidators > newValidators.length) {
            uint256 returnAmount = 2 ether * (_numberOfValidators - newValidators.length);
            totalValueOutOfLp += uint128(returnAmount);
            totalValueInLp -= uint128(returnAmount);

            (bool sent, ) = msg.sender.call{value: returnAmount}("");
            require(sent, "send fail");
        }
        
        return newValidators;
    }

    //  _registerValidatorDepositData takes in:
    //  publicKey: 
    //  signature: signature for 1 ether deposit
    //  depositDataRoot: data root for 31 ether deposit
    //  ipfsHashForEncryptedValidatorKey:
    function batchRegisterAsBnftHolder(
        bytes32 _depositRoot,
        uint256[] calldata _validatorIds,
        IStakingManager.DepositData[] calldata _registerValidatorDepositData,
        bytes32[] calldata _depositDataRootApproval,
        bytes[] calldata _signaturesForApprovalDeposit
    ) external {
        require(_validatorIds.length == _registerValidatorDepositData.length && _validatorIds.length == _depositDataRootApproval.length && _validatorIds.length == _signaturesForApprovalDeposit.length, "lengths differ");

        stakingManager.batchRegisterValidators(_depositRoot, _validatorIds, msg.sender, address(this), _registerValidatorDepositData, msg.sender);
        
        for(uint256 i; i < _validatorIds.length; i++) {
            depositDataRootForApprovalDeposits[_validatorIds[i]] = _depositDataRootApproval[i];
            emit ValidatorRegistered(_validatorIds[i], _signaturesForApprovalDeposit[i], _registerValidatorDepositData[i].publicKey, _depositDataRootApproval[i]);
        }
    }

    function batchApproveRegistration(
        uint256[] memory _validatorIds, 
        bytes[] calldata _pubKey,
        bytes[] calldata _signature
    ) external onlyAdmin {
        require(_validatorIds.length == _pubKey.length && _validatorIds.length == _signature.length, "lengths differ");

        bytes32[] memory depositDataRootApproval = new bytes32[](_validatorIds.length);
        for(uint256 i; i < _validatorIds.length; i++) {
            depositDataRootApproval[i] = depositDataRootForApprovalDeposits[_validatorIds[i]];
            delete depositDataRootForApprovalDeposits[_validatorIds[i]];        

            emit ValidatorApproved(_validatorIds[i]);
        }

        numPendingDeposits -= uint32(_validatorIds.length);
        stakingManager.batchApproveRegistration(_validatorIds, _pubKey, _signature, depositDataRootApproval);
    }

    function batchCancelDeposit(uint256[] calldata _validatorIds) external {
        uint256 returnAmount = 2 ether * _validatorIds.length;

        totalValueOutOfLp += uint128(returnAmount);
        numPendingDeposits -= uint32(_validatorIds.length);

        stakingManager.batchCancelDepositAsBnftHolder(_validatorIds, msg.sender);

        totalValueInLp -= uint128(returnAmount);

        (bool sent, ) = address(msg.sender).call{value: returnAmount}("");
        require(sent, "send fail");
    }

    function registerAsBnftHolder(address _user) public onlyAdmin {      
        require(!bnftHoldersIndexes[_user].registered, "Already registered");  
        _checkHoldersUpdateStatus();
        BnftHolder memory bnftHolder = BnftHolder({
            holder: _user,
            timestamp: 0
        });

        uint256 index = bnftHolders.length;

        bnftHolders.push(bnftHolder);
        bnftHoldersIndexes[_user] = BnftHoldersIndex({
            registered: true,
            index: uint32(index)
        });

        emit BnftHolderRegistered(_user, index);
    }

    function deRegisterBnftHolder(address _bNftHolder) external {
        require(bnftHoldersIndexes[_bNftHolder].registered, "Not registered");
        uint256 index = bnftHoldersIndexes[_bNftHolder].index;
        require(admins[msg.sender] || msg.sender == bnftHolders[index].holder, "Incorrect Caller");

        uint256 endIndex = bnftHolders.length - 1;
        address endUser = bnftHolders[endIndex].holder;

        bnftHolders[index] = bnftHolders[endIndex];
        bnftHoldersIndexes[endUser].index = uint32(index);
        
        bnftHolders.pop();
        delete bnftHoldersIndexes[_bNftHolder];

        emit BnftHolderDeregistered(_bNftHolder, index);
    }

    function dutyForWeek() public view returns (uint256, uint128, uint128) {
        uint128 maxValidatorsPerOwner = max_validators_per_owner;

        if((maxValidatorsPerOwner == 0) || (schedulingPeriodInSeconds == 0) || (etherFiAdminContract == address(0)) || (IEtherFiAdmin(etherFiAdminContract).numValidatorsToSpinUp() == 0)) {
            revert DataNotSet();
        }

        uint128 lastIndex;
        uint128 lastIndexNumberOfValidators = maxValidatorsPerOwner;

        uint256 index = _getSlotIndex();
        uint128 numValidatorsToCreate = IEtherFiAdmin(etherFiAdminContract).numValidatorsToSpinUp();

        if(numValidatorsToCreate % maxValidatorsPerOwner == 0) {
            uint128 size = numValidatorsToCreate / maxValidatorsPerOwner;
            lastIndex = _fetchLastIndex(size, index);
        } else {
            uint128 size = (numValidatorsToCreate / maxValidatorsPerOwner) + 1;
            lastIndex = _fetchLastIndex(size, index);
            lastIndexNumberOfValidators = numValidatorsToCreate % maxValidatorsPerOwner;
        }

        return (index, lastIndex, lastIndexNumberOfValidators);
    }

    /// @notice Send the exit requests as the T-NFT holder
    function sendExitRequests(uint256[] calldata _validatorIds) external onlyAdmin {
        for (uint256 i = 0; i < _validatorIds.length; i++) {
            uint256 validatorId = _validatorIds[i];
            nodesManager.sendExitRequest(validatorId);
        }
    }

    /// @notice Rebase by ether.fi
    function rebase(int128 _accruedRewards) public {
        require(msg.sender == address(membershipManager), "Incorrect Caller");
        totalValueOutOfLp = uint128(int128(totalValueOutOfLp) + _accruedRewards);

        emit Rebase(getTotalPooledEther(), eETH.totalShares());
    }

    /// @notice swap T-NFTs for ETH
    /// @param _tokenIds the token Ids of T-NFTs
    function swapTNftForEth(uint256[] calldata _tokenIds) external onlyOwner {
        require(totalValueInLp >= 30 ether * _tokenIds.length, "not enough ETH in LP");
        uint128 amount = uint128(30 ether * _tokenIds.length);
        totalValueOutOfLp += amount;
        totalValueInLp -= amount;
        address owner = owner();
        for (uint256 i = 0; i < _tokenIds.length; i++) {
            tNft.transferFrom(owner, address(this), _tokenIds[i]);
        }
        (bool sent, ) = address(owner).call{value: amount}("");
        require(sent, "send fail");
    }

    /// @notice sets the contract address for eETH
    /// @param _eETH address of eETH contract
    function setTokenAddress(address _eETH) external onlyOwner NonZeroAddress(_eETH) {
        eETH = IeETH(_eETH);
    }

    function setStakingManager(address _address) external onlyOwner NonZeroAddress(_address) {
        stakingManager = IStakingManager(_address);
    }

    function setEtherFiNodesManager(address _nodeManager) public onlyOwner NonZeroAddress(_nodeManager) {
        nodesManager = IEtherFiNodesManager(_nodeManager);
    }

    function setMembershipManager(address _address) external onlyOwner NonZeroAddress(_address) {
        membershipManager = IMembershipManager(_address);
    }

    function setTnft(address _address) external onlyOwner NonZeroAddress(_address) {
        tNft = ITNFT(_address);
    }

    function setEtherFiAdminContract(address _address) external onlyOwner NonZeroAddress(_address) {
        etherFiAdminContract = _address;
    }

    function setWithdrawRequestNFT(address _address) external onlyOwner NonZeroAddress(_address) {
        withdrawRequestNFT = IWithdrawRequestNFT(_address);
    }

    /// @notice Whether or not nodes created via bNFT deposits should be restaked
    function setRestakeBnftDeposits(bool _restake) external onlyAdmin {
        restakeBnftDeposits = _restake;
    }

    /// @notice Updates the address of the admin
    /// @param _address the new address to set as admin
    function updateAdmin(address _address, bool _isAdmin) external onlyOwner NonZeroAddress(_address) {
        admins[_address] = _isAdmin;
    }

    function setMaxBnftSlotSize(uint128 _newSize) external onlyAdmin {
        max_validators_per_owner = _newSize;
    }

    function setSchedulingPeriodInSeconds(uint128 _schedulingPeriodInSeconds) external onlyAdmin {
        schedulingPeriodInSeconds = _schedulingPeriodInSeconds;

        emit UpdatedSchedulingPeriod(_schedulingPeriodInSeconds);
    }

    function numberOfActiveSlots() public view returns (uint32 numberOfActiveSlots) {
        numberOfActiveSlots = uint32(bnftHolders.length);
        if(holdersUpdate.timestamp > uint32(_getCurrentSchedulingStartTimestamp())) {
            numberOfActiveSlots = holdersUpdate.startOfSlotNumOwners;
        }
    }

    function setStakingTargetWeights(uint32 _eEthWeight, uint32 _etherFanWeight) external onlyAdmin {
        require(_eEthWeight + _etherFanWeight == 100, "Invalid weights");

        fundStatistics[SourceOfFunds.EETH].targetWeight = _eEthWeight;
        fundStatistics[SourceOfFunds.ETHER_FAN].targetWeight = _etherFanWeight;

        emit StakingTargetWeightsSet(_eEthWeight, _etherFanWeight);
    }

    function updateWhitelistedAddresses(address _user, bool _value) external onlyAdmin {
        whitelisted[_user] = _value;

        emit UpdatedWhitelist(_user, _value);
    }

    function updateWhitelistStatus(bool _value) external onlyAdmin {
        whitelistEnabled = _value;

        emit WhitelistStatusUpdated(_value);
    }

    //--------------------------------------------------------------------------------------
    //------------------------------  INTERNAL FUNCTIONS  ----------------------------------
    //--------------------------------------------------------------------------------------

    function _allocateSourceOfFunds() public view returns (SourceOfFunds) {
        uint256 validatorRatio = (fundStatistics[SourceOfFunds.EETH].numberOfValidators * 10_000) / fundStatistics[SourceOfFunds.ETHER_FAN].numberOfValidators;
        uint256 weightRatio = (fundStatistics[SourceOfFunds.EETH].targetWeight * 10_000) / fundStatistics[SourceOfFunds.ETHER_FAN].targetWeight;

        if(validatorRatio > weightRatio) {
            return SourceOfFunds.ETHER_FAN;
        } else {
            return SourceOfFunds.EETH;
        }
    }

    function _checkHoldersUpdateStatus() internal {
        if(holdersUpdate.timestamp < uint32(_getCurrentSchedulingStartTimestamp())) {
            holdersUpdate.startOfSlotNumOwners = uint32(bnftHolders.length);
        }
        holdersUpdate.timestamp = uint32(block.timestamp);
    }

    function _getCurrentSchedulingStartTimestamp() internal view returns (uint256) {
        return block.timestamp - (block.timestamp % schedulingPeriodInSeconds);
    }

    function isAssigned(uint256 _firstIndex, uint128 _lastIndex, uint256 _index) public view returns (bool) {
        if(_lastIndex < _firstIndex) {
            if((_index <= _lastIndex) || (_index >= _firstIndex && _index < numberOfActiveSlots())){
                return true;
            }
            return false;
        }else {
            if(_index >= _firstIndex && _index <= _lastIndex) {
                return true;
            }
            return false;
        }
    }

    function _getSlotIndex() internal view returns (uint256) {
        return uint256(keccak256(abi.encodePacked(block.timestamp / schedulingPeriodInSeconds))) % numberOfActiveSlots();
    }

    function _fetchLastIndex(uint128 _size, uint256 _index) internal view returns (uint128 lastIndex){
        uint32 numSlots = numberOfActiveSlots();
        uint128 tempLastIndex = uint128(_index) + _size - 1;
        lastIndex = (tempLastIndex + uint128(numSlots)) % uint128(numSlots);
    }

    function _isWhitelisted(address _user) internal view {
        require(!whitelistEnabled || whitelisted[_user], "User is not whitelisted");
    }

    function _sharesForDepositAmount(uint256 _depositAmount) internal view returns (uint256) {
        uint256 totalPooledEther = getTotalPooledEther() - _depositAmount;
        if (totalPooledEther == 0) {
            return _depositAmount;
        }
        return (_depositAmount * eETH.totalShares()) / totalPooledEther;
    }

    function _authorizeUpgrade(address newImplementation) internal override onlyOwner {}

    //--------------------------------------------------------------------------------------
    //------------------------------------  GETTERS  ---------------------------------------
    //--------------------------------------------------------------------------------------

    function getTotalEtherClaimOf(address _user) external view returns (uint256) {
        uint256 staked;
        uint256 totalShares = eETH.totalShares();
        if (totalShares > 0) {
            staked = (getTotalPooledEther() * eETH.shares(_user)) / totalShares;
        }
        return staked;
    }

    function getTotalPooledEther() public view returns (uint256) {
        return totalValueOutOfLp + totalValueInLp;
    }

    function sharesForAmount(uint256 _amount) public view returns (uint256) {
        uint256 totalPooledEther = getTotalPooledEther();
        if (totalPooledEther == 0) {
            return 0;
        }
        return (_amount * eETH.totalShares()) / totalPooledEther;
    }

    /// @dev withdrawal rounding errors favor the protocol by rounding up
    function sharesForWithdrawalAmount(uint256 _amount) public view returns (uint256) {
        uint256 totalPooledEther = getTotalPooledEther();
        if (totalPooledEther == 0) {
            return 0;
        }

        // ceiling division so rounding errors favor the protocol
        uint256 numerator = _amount * eETH.totalShares();
        return (numerator + totalPooledEther - 1) / totalPooledEther;
    }

    function amountForShare(uint256 _share) public view returns (uint256) {
        uint256 totalShares = eETH.totalShares();
        if (totalShares == 0) {
            return 0;
        }
        return (_share * getTotalPooledEther()) / totalShares;
    }

     function _min(uint256 _a, uint256 _b) internal pure returns (uint256) {
        return (_a > _b) ? _b : _a;
    }

    function getImplementation() external view returns (address) {return _getImplementation();}

    //--------------------------------------------------------------------------------------
    //-----------------------------------  MODIFIERS  --------------------------------------
    //--------------------------------------------------------------------------------------

    modifier onlyAdmin() {
        require(admins[msg.sender], "Caller is not the admin");
        _;
    }

    modifier onlyWithdrawRequestOrMembershipManager() {
        require(msg.sender == address(withdrawRequestNFT) || msg.sender == address(membershipManager), "Caller is not the WithdrawRequestNFT or MembershipManager");
        _;
    }

    modifier NonZeroAddress(address _address) {
        require(_address != address(0), "No zero addresses");
        _;
    }
}<|MERGE_RESOLUTION|>--- conflicted
+++ resolved
@@ -170,12 +170,6 @@
     /// @param recipient the recipient who will be issued the NFT
     /// @param amount the requested amount to withdraw from contract
     function requestWithdraw(address recipient, uint256 amount) public NonZeroAddress(recipient) returns (uint256) {
-<<<<<<< HEAD
-
-        if(eETH.balanceOf(recipient) < amount) revert InsufficientLiquidity();
-
-=======
->>>>>>> 414fdd31
         uint256 share = sharesForAmount(amount);
         if (amount > type(uint128).max || amount == 0 || share == 0) revert InvalidAmount();
 
