// SPDX-License-Identifier: MIT
pragma solidity 0.8.13;

import "../src/interfaces/IStakingManager.sol";
import "../src/interfaces/IScoreManager.sol";
import "../src/interfaces/IEtherFiNodesManager.sol";
import "@openzeppelin-upgradeable/contracts/token/ERC20/IERC20Upgradeable.sol";
import "@openzeppelin-upgradeable/contracts/token/ERC721/IERC721ReceiverUpgradeable.sol";
import "@openzeppelin-upgradeable/contracts/proxy/utils/Initializable.sol";
import "@openzeppelin-upgradeable/contracts/proxy/utils/UUPSUpgradeable.sol";
import "@openzeppelin-upgradeable/contracts/access/OwnableUpgradeable.sol";
import "@openzeppelin-upgradeable/contracts/utils/cryptography/MerkleProofUpgradeable.sol";
import "./interfaces/IEETH.sol";
import "./interfaces/IScoreManager.sol";
import "./interfaces/IStakingManager.sol";
import "./interfaces/IRegulationsManager.sol";
import "forge-std/console.sol";

contract LiquidityPool is Initializable, OwnableUpgradeable, UUPSUpgradeable, IERC721ReceiverUpgradeable {
    //--------------------------------------------------------------------------------------
    //---------------------------------  STATE-VARIABLES  ----------------------------------
    //--------------------------------------------------------------------------------------

    IEETH public eETH; 
    IScoreManager public scoreManager;
    IStakingManager public stakingManager;
    IEtherFiNodesManager public nodesManager;
<<<<<<< HEAD
    IRegulationsManager public regulationsManager;
=======
>>>>>>> 5e931759

    mapping(uint256 => bool) public validators;
    uint256 public accruedSlashingPenalties;    // total amounts of accrued slashing penalties on the principals
    uint256 public accruedEapRewards;           // total amounts of accrued EAP rewards
    uint256 public accruedStakingRewards;       // total amounts of accrued staking rewards beyond the principals

    uint64 public numValidators;

    bytes32[] private merkleProof;

    uint256[40] __gap;

    //--------------------------------------------------------------------------------------
    //-------------------------------------  EVENTS  ---------------------------------------
    //--------------------------------------------------------------------------------------

    event Received(address indexed sender, uint256 value);
    event TokenAddressChanged(address indexed newAddress);
    event Deposit(address indexed sender, uint256 amount);
    event Withdraw(address indexed sender, uint256 amount);

    //--------------------------------------------------------------------------------------
    //----------------------------  STATE-CHANGING FUNCTIONS  ------------------------------
    //--------------------------------------------------------------------------------------

    receive() external payable {
        require(accruedStakingRewards >= msg.value, "Update the accrued rewards first");
        accruedStakingRewards -= msg.value;
    }

    function initialize(address _regulationsManager) external initializer {
        __Ownable_init();
        __UUPSUpgradeable_init();
        regulationsManager = IRegulationsManager(_regulationsManager);
    }

    receive() external payable {}

    /// @notice deposit into pool
    /// @dev mints the amount of eETH 1:1 with ETH sent
    function deposit(address _user, bytes32[] calldata _merkleProof) external payable {
        if(stakingManager.whitelistEnabled()) {
            require(MerkleProofUpgradeable.verify(_merkleProof, stakingManager.merkleRoot(), keccak256(abi.encodePacked(_user))), "User not permitted to stake");
        }

        require(regulationsManager.isEligible(regulationsManager.whitelistVersion(), _user), "User is not whitelisted");
        uint256 share = _sharesForDepositAmount(msg.value);

        if (share == 0) {
            share = msg.value;
        }
        eETH.mintShares(_user, share);

        emit Deposit(_user, msg.value);
    }

    /// @notice withdraw from pool
    /// @dev Burns user balance from msg.senders account & Sends equal amount of ETH back to user
    /// @param _amount the amount to withdraw from contract
    /// TODO WARNING! This implementation does not take into consideration the score
    function withdraw(uint256 _amount) external payable {
        require(eETH.balanceOf(msg.sender) >= _amount, "Not enough eETH");
        require(address(this).balance >= _amount, "Not enough ETH in the liquidity pool");

        uint256 share = sharesForAmount(_amount);
        eETH.burnShares(msg.sender, share);

        (bool sent, ) = msg.sender.call{value: _amount}("");
        require(sent, "Failed to send Ether");
        
        emit Withdraw(msg.sender, msg.value);
    }

    function batchDepositWithBidIds(uint256 _numDeposits, uint256[] calldata _candidateBidIds) public onlyOwner returns (uint256[] memory) {
        uint256 amount = 32 ether * _numDeposits;
        require(address(this).balance >= amount, "Not enough balance");
        uint256[] memory newValidators = stakingManager.batchDepositWithBidIds{value: amount}(_candidateBidIds, merkleProof);

        return newValidators;
    }

    function batchRegisterValidators(
        bytes32 _depositRoot, 
        uint256[] calldata _validatorIds,
        IStakingManager.DepositData[] calldata _depositData
        ) public onlyOwner 
    {  
        stakingManager.batchRegisterValidators(_depositRoot, _validatorIds, owner(), address(this), _depositData);
        for (uint256 i = 0; i < _validatorIds.length; i++) {
            uint256 validatorId = _validatorIds[i];
            validators[validatorId] = true;
        }
        numValidators += uint64(_validatorIds.length);
    }

    // After the nodes are exited, delist them from the liquidity pool
    function processNodeExit(uint256[] calldata _validatorIds, uint256[] calldata _slashingPenalties) public onlyOwner {
        uint256 totalSlashingPenalties = 0;
        for (uint256 i = 0; i < _validatorIds.length; i++) {
            uint256 validatorId = _validatorIds[i];
            require(nodesManager.phase(validatorId) == IEtherFiNode.VALIDATOR_PHASE.EXITED, "Incorrect Phase");
            validators[validatorId] = false;
            totalSlashingPenalties += _slashingPenalties[i];
        }
        numValidators -= uint64(_validatorIds.length);
        accruedSlashingPenalties -= totalSlashingPenalties;
    }

    // Send the exit reqeusts as the T-NFT holder
    function sendExitRequests(uint256[] calldata _validatorIds) public onlyOwner {
        for (uint256 i = 0; i < _validatorIds.length; i++) {
            uint256 validatorId = _validatorIds[i];
            nodesManager.sendExitRequest(validatorId);
        }
    }

    function getTotalEtherClaimOf(address _user) external view returns (uint256) {
        uint256 staked;
        uint256 boosted;
        uint256 totalShares = eETH.totalShares();
        uint256 totalEapScores = totalEapScores();
        if (totalShares > 0) {
            staked = (getTotalPooledEther() * eETH.shares(_user)) / totalShares;
        }
        if (totalEapScores > 0) {
            boosted = (accruedEapRewards * eapScore(_user)) / totalEapScores;
        }
        return staked + boosted;
    }

    function getTotalPooledEther() public view returns (uint256) {
        return (32 ether * numValidators) + accruedStakingRewards + address(this).balance - (accruedSlashingPenalties + accruedEapRewards);
    }

    function sharesForAmount(uint256 _amount) public view returns (uint256) {
        uint256 totalPooledEther = getTotalPooledEther();
       
        if (totalPooledEther == 0) {
            return 0;
        }
        return (_amount * eETH.totalShares()) / totalPooledEther;
    }

    function amountForShare(uint256 _share) public view returns (uint256) {
        uint256 totalShares = eETH.totalShares();
        if (totalShares == 0) {
            return 0;
        }
        return (_share * getTotalPooledEther()) / eETH.totalShares();
    }

    function totalEapScores() public view returns (uint256) {
        uint256 typeId = scoreManager.typeIds("Early Adopter Pool");
        uint256 totalScore = scoreManager.totalScores(typeId);
        return totalScore;
    }

    // TODO: add the modifier for 'onlyCRP'
    function setEapScore(address _user, uint256 _score) public {
        uint256 typeId = scoreManager.typeIds("Early Adopter Pool");
        uint256 totalScore = scoreManager.totalScores(typeId);
        totalScore -= eapScore(_user);
        totalScore += _score;
        scoreManager.setScore(typeId, _user, _score);
    }

    function eapScore(address _user) public view returns (uint256) {
        uint256 typeId = scoreManager.typeIds("Early Adopter Pool");
        uint256 score = scoreManager.scores(typeId, _user);
        return score;
    }

    /// @notice ether.fi protocol will send the ETH as the rewards for EAP users
    function accrueEapRewards() external payable onlyOwner {
        accruedEapRewards += msg.value;
    }

    /// @notice ether.fi protocol will update the accrued staking rewards for rebasing
    function setAccruedStakingReards(uint256 _amount) external onlyOwner {
        accruedStakingRewards = _amount;
    }

    /// @notice ether.fi protocol will be monitoring the status of validator nodes
    ///         and update the accrued slashing penalties, if nay
    function setAccruedSlashingPenalty(uint256 _amount) external onlyOwner {
        accruedSlashingPenalties = _amount;
    }

    /// @notice sets the contract address for eETH
    /// @param _eETH address of eETH contract
    function setTokenAddress(address _eETH) external onlyOwner {
        eETH = IEETH(_eETH);
        emit TokenAddressChanged(_eETH);
    }

    function setScoreManager(address _address) external onlyOwner {
        scoreManager = IScoreManager(_address);
    }

    function setStakingManager(address _address) external onlyOwner {
        stakingManager = IStakingManager(_address);
    }

    function setMerkleProof(bytes32[] calldata _merkleProof) public onlyOwner {
        merkleProof = _merkleProof;
    }

<<<<<<< HEAD
    function setEtherFiNodesManager(address _nodeManager) public onlyOwner {
        nodesManager = IEtherFiNodesManager(_nodeManager);
    }

=======
>>>>>>> 5e931759

    //--------------------------------------------------------------------------------------
    //------------------------------  INTERNAL FUNCTIONS  ----------------------------------
    //--------------------------------------------------------------------------------------

    function _sharesForDepositAmount(uint256 _depositAmount) internal returns (uint256) {
        uint256 totalPooledEther = getTotalPooledEther() - _depositAmount;
        if (totalPooledEther == 0) {
            return 0;
        }
        return (_depositAmount * eETH.totalShares()) / totalPooledEther;
    }

    function _authorizeUpgrade(
        address newImplementation
    ) internal override onlyOwner {}

    function onERC721Received(
        address operator,
        address from,
        uint256 tokenId,
        bytes calldata data
    ) external returns (bytes4) {
        return IERC721ReceiverUpgradeable.onERC721Received.selector;
    }

    //--------------------------------------------------------------------------------------
    //------------------------------------  GETTERS  ---------------------------------------
    //--------------------------------------------------------------------------------------

    function getImplementation() external view returns (address) {
        return _getImplementation();
    }

    //--------------------------------------------------------------------------------------
    //-----------------------------------  MODIFIERS  --------------------------------------
    //--------------------------------------------------------------------------------------
}<|MERGE_RESOLUTION|>--- conflicted
+++ resolved
@@ -25,10 +25,7 @@
     IScoreManager public scoreManager;
     IStakingManager public stakingManager;
     IEtherFiNodesManager public nodesManager;
-<<<<<<< HEAD
     IRegulationsManager public regulationsManager;
-=======
->>>>>>> 5e931759
 
     mapping(uint256 => bool) public validators;
     uint256 public accruedSlashingPenalties;    // total amounts of accrued slashing penalties on the principals
@@ -236,13 +233,11 @@
         merkleProof = _merkleProof;
     }
 
-<<<<<<< HEAD
     function setEtherFiNodesManager(address _nodeManager) public onlyOwner {
         nodesManager = IEtherFiNodesManager(_nodeManager);
     }
 
-=======
->>>>>>> 5e931759
+
 
     //--------------------------------------------------------------------------------------
     //------------------------------  INTERNAL FUNCTIONS  ----------------------------------
