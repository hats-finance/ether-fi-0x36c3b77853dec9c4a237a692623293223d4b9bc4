// SPDX-License-Identifier: MIT
pragma solidity 0.8.13;

import "../src/interfaces/IStakingManager.sol";
import "../src/interfaces/IScoreManager.sol";
import "../src/interfaces/IEtherFiNodesManager.sol";
import "@openzeppelin-upgradeable/contracts/token/ERC20/IERC20Upgradeable.sol";
import "@openzeppelin-upgradeable/contracts/token/ERC721/IERC721ReceiverUpgradeable.sol";
import "@openzeppelin-upgradeable/contracts/proxy/utils/Initializable.sol";
import "@openzeppelin-upgradeable/contracts/proxy/utils/UUPSUpgradeable.sol";
import "@openzeppelin-upgradeable/contracts/access/OwnableUpgradeable.sol";
import "./interfaces/IEETH.sol";
import "./interfaces/IScoreManager.sol";
import "./interfaces/IStakingManager.sol";
import "./interfaces/IRegulationsManager.sol";
import "forge-std/console.sol";

contract LiquidityPool is Initializable, OwnableUpgradeable, UUPSUpgradeable, IERC721ReceiverUpgradeable {
    //--------------------------------------------------------------------------------------
    //---------------------------------  STATE-VARIABLES  ----------------------------------
    //--------------------------------------------------------------------------------------

    IEETH eETH; 
    IScoreManager scoreManager;
    IStakingManager stakingManager;
    IRegulationsManager regulationsManager;

    mapping(uint256 => bool) public validators;
    uint256 public accruedSlashingPenalties;
    uint256 public accruedEapRewards;

    uint64 public numValidators;

    uint256[32] __gap;

    //--------------------------------------------------------------------------------------
    //-------------------------------------  EVENTS  ---------------------------------------
    //--------------------------------------------------------------------------------------

    event Received(address indexed sender, uint256 value);
    event TokenAddressChanged(address indexed newAddress);
    event Deposit(address indexed sender, uint256 amount);
    event Withdraw(address indexed sender, uint256 amount);

    //--------------------------------------------------------------------------------------
    //----------------------------  STATE-CHANGING FUNCTIONS  ------------------------------
    //--------------------------------------------------------------------------------------

<<<<<<< HEAD
    function initialize(address _regulationsManager) external initializer {
=======
    receive() external payable {}

    function initialize() external initializer {
>>>>>>> 261da50f
        __Ownable_init();
        __UUPSUpgradeable_init();
        regulationsManager = IRegulationsManager(_regulationsManager);
    }

    /// @notice deposit into pool
    /// @dev mints the amount of eTH 1:1 with ETH sent
    function deposit(address _user) external payable {
        require(regulationsManager.isEligible(regulationsManager.declarationIteration(), _user), "User is not whitelisted");
        uint256 share = _sharesForAmountAfterDeposit(msg.value);
        if (share == 0) {
            share = msg.value;
        }
        eETH.mintShares(_user, share);

        emit Deposit(_user, msg.value);
    }

    /// @notice withdraw from pool
    /// @dev Burns user balance from msg.senders account & Sends equal amount of ETH back to user
    /// @param _amount the amount to withdraw from contract
    /// TODO WARNING! This implementation does not take into consideration the score
    function withdraw(uint256 _amount) external payable {
        require(eETH.balanceOf(msg.sender) >= _amount, "Not enough eETH");

        uint256 share = sharesForAmount(_amount);
        eETH.burnShares(msg.sender, share);

        (bool sent, ) = msg.sender.call{value: _amount}("");
        require(sent, "Failed to send Ether");
        emit Withdraw(msg.sender, msg.value);
    }

    function batchDepositWithBidIds(uint256 _numDeposits, uint256[] calldata _candidateBidIds) public onlyOwner returns (uint256[] memory) {
        uint256 amount = 32 ether * _numDeposits;
        require(address(this).balance >= amount, "Not enough balance");
        uint256[] memory newValidators = stakingManager.batchDepositWithBidIds{value: amount}(_candidateBidIds);

        return newValidators;
    }

    function batchRegisterValidators(
        bytes32 _depositRoot, 
        uint256[] calldata _validatorIds,
        IStakingManager.DepositData[] calldata _depositData
        ) public onlyOwner 
    {  
        stakingManager.batchRegisterValidators(_depositRoot, _validatorIds, owner(), address(this), _depositData);
        for (uint256 i = 0; i < _validatorIds.length; i++) {
            uint256 validatorId = _validatorIds[i];
            validators[validatorId] = true;
        }
        numValidators += uint64(_validatorIds.length);
    }

    function getTotalEtherClaimOf(address _user) external view returns (uint256) {
        uint256 staked;
        uint256 boosted;
        if (eETH.totalShares() > 0) {
            staked = (getTotalPooledEther() * eETH.shares(_user)) / eETH.totalShares();
        }
        if (_totalEapScores() > 0) {
            boosted = (accruedEapRewards * _eapScore(_user)) / _totalEapScores();
        }
        return staked + boosted;
    }

    function getTotalPooledEther() public view returns (uint256) {
        return (32 ether * numValidators) + address(this).balance - (accruedSlashingPenalties + accruedEapRewards);
    }

    function sharesForAmount(uint256 _amount) public view returns (uint256) {
        uint256 totalPooledEther = getTotalPooledEther();
       
        if (totalPooledEther == 0) {
            return 0;
        }
        return (_amount * eETH.totalShares()) / totalPooledEther;
    }

    function amountForShare(uint256 _share) public view returns (uint256) {
        uint256 totalShares = eETH.totalShares();
        if (totalShares == 0) {
            return 0;
        }
        return (_share * getTotalPooledEther()) / eETH.totalShares();
    }

    /// @notice ether.fi protocol will send the ETH as the rewards for EAP users
    function accrueEapRewards() external payable onlyOwner {
        accruedEapRewards += msg.value;
    }

    /// @notice ether.fi protocol will be monitoring the status of validator nodes
    ///         and update the accrued slashing penalties, if nay
    function setAccruedSlashingPenalty(uint256 _amount) external onlyOwner {
        accruedSlashingPenalties = _amount;
    }

    /// @notice sets the contract address for eETH
    /// @param _eETH address of eETH contract
    function setTokenAddress(address _eETH) external onlyOwner {
        eETH = IEETH(_eETH);
        emit TokenAddressChanged(_eETH);
    }

    function setScoreManager(address _address) external onlyOwner {
        scoreManager = IScoreManager(_address);
    }

    function setStakingManager(address _address) external onlyOwner {
        stakingManager = IStakingManager(_address);
    }


    //--------------------------------------------------------------------------------------
    //------------------------------  INTERNAL FUNCTIONS  ----------------------------------
    //--------------------------------------------------------------------------------------

    function _sharesForAmountAfterDeposit(uint256 _amount) internal returns (uint256) {
        uint256 totalPooledEther = getTotalPooledEther() - _amount;
        if (totalPooledEther == 0) {
            return 0;
        }
        return (_amount * eETH.totalShares()) / totalPooledEther;
    }

    function _totalEapScores() internal view returns (uint256) {
        uint256 typeId = scoreManager.typeIds("Early Adopter Pool");
        bytes32 totalScore32 = scoreManager.totalScores(typeId);
        uint256 totalScore = abi.decode(bytes.concat(totalScore32), (uint256));
        return totalScore;
    }

    function _eapScore(address _user) internal view returns (uint256) {
        uint256 typeId = scoreManager.typeIds("Early Adopter Pool");
        bytes32 score32 = scoreManager.scores(typeId, _user);
        uint256 score = abi.decode(bytes.concat(score32), (uint256));
        return score;
    }

    function _authorizeUpgrade(
        address newImplementation
    ) internal override onlyOwner {}

    function onERC721Received(
        address operator,
        address from,
        uint256 tokenId,
        bytes calldata data
    ) external returns (bytes4) {
        return IERC721ReceiverUpgradeable.onERC721Received.selector;
    }

    //--------------------------------------------------------------------------------------
    //------------------------------------  GETTERS  ---------------------------------------
    //--------------------------------------------------------------------------------------

    function getImplementation() external view returns (address) {
        return _getImplementation();
    }

    //--------------------------------------------------------------------------------------
    //-----------------------------------  MODIFIERS  --------------------------------------
    //--------------------------------------------------------------------------------------
}<|MERGE_RESOLUTION|>--- conflicted
+++ resolved
@@ -46,13 +46,9 @@
     //----------------------------  STATE-CHANGING FUNCTIONS  ------------------------------
     //--------------------------------------------------------------------------------------
 
-<<<<<<< HEAD
+    receive() external payable {}
+
     function initialize(address _regulationsManager) external initializer {
-=======
-    receive() external payable {}
-
-    function initialize() external initializer {
->>>>>>> 261da50f
         __Ownable_init();
         __UUPSUpgradeable_init();
         regulationsManager = IRegulationsManager(_regulationsManager);
