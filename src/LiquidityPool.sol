--- conflicted
+++ resolved
@@ -221,15 +221,11 @@
     //--------------------------------------------------------------------------------------
 
     function isDepositToInternalContract(address _address) internal view returns (bool) {
-<<<<<<< HEAD
-        return _address == address(meETH);
-=======
         bool verified = false;
         if (_address == address(meETH)) {
             verified = true;
         }
         return verified;
->>>>>>> 881e083d
     }
 
     function _sharesForDepositAmount(uint256 _depositAmount) internal view returns (uint256) {
