--- conflicted
+++ resolved
@@ -415,15 +415,11 @@
         } else {
             size = numValidatorsToCreate / maxValidatorsPerOwnerLocal;
         }
-<<<<<<< HEAD
 
         //We use this function to fetch what the last index in the selection will be.
         lastIndex = _fetchLastIndex(size, index);
 
         return (index, lastIndex);
-=======
-        return (index, lastIndex, lastIndexNumberOfValidators);
->>>>>>> 27f4f352
     }
 
     /// @notice Send the exit requests as the T-NFT holder
