--- conflicted
+++ resolved
@@ -172,19 +172,6 @@
         return requestId;
     }
 
-<<<<<<< HEAD
-    function batchRegisterValidators(
-        bytes32 _depositRoot,
-        uint256[] calldata _validatorIds
-    ) external onlyAdmin
-    {
-        require(bNftTreasury != address(0), "'bNftTreasury' cannot be address zero");
-        numPendingDeposits -= uint32(_validatorIds.length);
-        stakingManager.batchRegisterValidators(_depositRoot, _validatorIds, bNftTreasury, address(this));
-    }
-
-=======
->>>>>>> a15a8965
     function batchRegisterAsBnftHolder(
         bytes32 _depositRoot,
         uint256[] calldata _validatorIds
