// SPDX-License-Identifier: MIT
pragma solidity 0.8.13;

import "@openzeppelin-upgradeable/contracts/token/ERC20/IERC20Upgradeable.sol";
import "@openzeppelin-upgradeable/contracts/token/ERC721/IERC721ReceiverUpgradeable.sol";
import "@openzeppelin-upgradeable/contracts/proxy/utils/Initializable.sol";
import "@openzeppelin-upgradeable/contracts/proxy/utils/UUPSUpgradeable.sol";
import "@openzeppelin-upgradeable/contracts/access/OwnableUpgradeable.sol";
import "@openzeppelin-upgradeable/contracts/utils/cryptography/MerkleProofUpgradeable.sol";

import "./interfaces/IStakingManager.sol";
import "./interfaces/IEtherFiNodesManager.sol";
import "./interfaces/IeETH.sol";
import "./interfaces/IStakingManager.sol";
import "./interfaces/IRegulationsManager.sol";
import "./interfaces/IMembershipManager.sol";
import "./interfaces/ITNFT.sol";
import "./interfaces/IWithdrawRequestNFT.sol";
import "./interfaces/ILiquidityPool.sol";

contract LiquidityPool is Initializable, OwnableUpgradeable, UUPSUpgradeable, ILiquidityPool {
    //--------------------------------------------------------------------------------------
    //---------------------------------  STATE-VARIABLES  ----------------------------------
    //--------------------------------------------------------------------------------------

    IStakingManager public stakingManager;
    IEtherFiNodesManager public nodesManager;
    IRegulationsManager public regulationsManager;
    IMembershipManager public membershipManager;
    ITNFT public tNft;
    IeETH public eETH; 

    bool public eEthliquidStakingOpened;

    uint128 public totalValueOutOfLp;
    uint128 public totalValueInLp;

    address public admin;

    uint32 public numPendingDeposits; // number of deposits to the staking manager, which needs 'registerValidator'

    address public bNftTreasury;
    IWithdrawRequestNFT public withdrawRequestNFT;

    address[] public bnftHolders;
    uint128 public max_validators_per_owner;
    uint128 public schedulingPeriodInSeconds;
    
    HoldersUpdate public holdersUpdate;
<<<<<<< HEAD
    mapping(StakingTag => StakingTagInformation) public stakingTypeInformation;

    enum StakingTag {
        UNDEFINED,
        EETH,
        ETHER_FAN
    }

    struct StakingTagInformation {
        uint256 amountOfFundsInPool;
        uint128 numberOfValidators;
        uint128 targetWeight;
    }
=======
    mapping(SourceOfFunds => FundStatistics) public fundStatistics;
>>>>>>> 765097b5

    //--------------------------------------------------------------------------------------
    //-------------------------------------  EVENTS  ---------------------------------------
    //--------------------------------------------------------------------------------------

    event Deposit(address indexed sender, uint256 amount);
    event Withdraw(address indexed sender, address recipient, uint256 amount);
    event AddedToWhitelist(address userAddress);
    event RemovedFromWhitelist(address userAddress);
    event BnftHolderDeregistered(uint256 index);
    event BnftHolderRegistered(address user);
    event UpdatedSchedulingPeriod(uint128 newPeriodInSeconds);
    event BatchRegisteredAsBnftHolder(uint256 validatorId, bytes signature, bytes pubKey);
    event StakingTargetWeightsSet(uint128 eEthWeight, uint128 etherFanWeight);

    error InvalidAmount();

    //--------------------------------------------------------------------------------------
    //----------------------------  STATE-CHANGING FUNCTIONS  ------------------------------
    //--------------------------------------------------------------------------------------

    /// @custom:oz-upgrades-unsafe-allow constructor
    constructor() {
        _disableInitializers();
    }

    receive() external payable {
        require(totalValueOutOfLp >= msg.value, "rebase first before collecting the rewards");
        if (msg.value > type(uint128).max) revert InvalidAmount();
        totalValueOutOfLp -= uint128(msg.value);
        totalValueInLp += uint128(msg.value);
    }

    function initialize(address _regulationsManager) external initializer {
        require(_regulationsManager != address(0), "No zero addresses");

        __Ownable_init();
        __UUPSUpgradeable_init();
        regulationsManager = IRegulationsManager(_regulationsManager);
        eEthliquidStakingOpened = false;
        schedulingPeriodInSeconds = 604800;

        //_initializeTypes();
    }

    function deposit(address _user, bytes32[] calldata _merkleProof) external payable {
        deposit(_user, _user, _merkleProof);
    }

    /// @notice deposit into pool
    /// @dev mints the amount of eETH 1:1 with ETH sent
    function deposit(address _user, address _recipient, bytes32[] calldata _merkleProof) public payable {
        if(msg.sender == address(membershipManager)) {
            isWhitelistedAndEligible(_user, _merkleProof);
<<<<<<< HEAD
            stakingTypeInformation[StakingTag.ETHER_FAN].amountOfFundsInPool += msg.value;
        } else {
            require(eEthliquidStakingOpened, "Liquid staking functions are closed");
            isWhitelistedAndEligible(msg.sender, _merkleProof);
            stakingTypeInformation[StakingTag.EETH].amountOfFundsInPool += msg.value;
=======
            fundStatistics[SourceOfFunds.ETHER_FAN].amountOfFundsInPool += msg.value;
        } else {
            require(eEthliquidStakingOpened, "Liquid staking functions are closed");
            isWhitelistedAndEligible(msg.sender, _merkleProof);
            fundStatistics[SourceOfFunds.EETH].amountOfFundsInPool += msg.value;
>>>>>>> 765097b5
        }
        require(_recipient == msg.sender || _recipient == address(membershipManager), "Wrong Recipient");
        
        totalValueInLp += uint128(msg.value);
        uint256 share = _sharesForDepositAmount(msg.value);
        if (msg.value > type(uint128).max || msg.value == 0 || share == 0) revert InvalidAmount();

        eETH.mintShares(_recipient, share);

        emit Deposit(_recipient, msg.value);
    }

    /// @notice withdraw from pool
    /// @dev Burns user balance from msg.senders account & Sends equal amount of ETH back to the recipient
    /// @param _recipient the recipient who will receives the ETH
    /// @param _amount the amount to withdraw from contract
    function withdraw(address _recipient, uint256 _amount) external onlyWithdrawRequestOrMembershipManager {
        require(totalValueInLp >= _amount, "Not enough ETH in the liquidity pool");
        require(_recipient != address(0), "Cannot withdraw to zero address");
        require(eETH.balanceOf(msg.sender) >= _amount, "Not enough eETH");

        // TODO: Relook at this logic, possible arithmetic underflow when withdraw amount > current amount
        // if(msg.sender == address(membershipManager)) {
<<<<<<< HEAD
        //     stakingTypeInformation[StakingTag.ETHER_FAN].amountOfFundsInPool -= _amount;
        // }else {
        //     stakingTypeInformation[StakingTag.EETH].amountOfFundsInPool -= _amount;
=======
        //     fundStatistics[SourceOfFunds.ETHER_FAN].amountOfFundsInPool -= _amount;
        // }else {
        //     fundStatistics[SourceOfFunds.EETH].amountOfFundsInPool -= _amount;
>>>>>>> 765097b5
        // }

        uint256 share = sharesForWithdrawalAmount(_amount);
        totalValueInLp -= uint128(_amount);
        if (_amount > type(uint128).max || _amount == 0 || share == 0) revert InvalidAmount();

        eETH.burnShares(msg.sender, share);

        (bool sent, ) = _recipient.call{value: _amount}("");
        require(sent, "Failed to send Ether");

        emit Withdraw(msg.sender, _recipient, _amount);
    }

    /// @notice request withdraw from pool and receive a WithdrawRequestNFT
    /// @dev Transfers the amount of eETH from msg.senders account to the WithdrawRequestNFT contract & mints an NFT to the msg.sender
    /// @param recipient the recipient who will be issued the NFT
    /// @param amount the requested amount to withdraw from contract
    function requestWithdraw(address recipient, uint256 amount) external whenLiquidStakingOpen returns (uint256) {
        require(totalValueInLp >= amount, "Not enough ETH in the liquidity pool");
        require(recipient != address(0), "Cannot withdraw to zero address");
        require(eETH.balanceOf(recipient) >= amount, "Not enough eETH");

        uint256 share = sharesForAmount(amount);
        if (amount > type(uint128).max || amount == 0 || share == 0) revert InvalidAmount();

        uint256 requestId = withdrawRequestNFT.requestWithdraw(uint96(amount), uint96(share), recipient);
        // transfer shares to WithdrawRequestNFT contract from this contract
        eETH.transferFrom(recipient, address(withdrawRequestNFT), amount);
        return requestId;
    }

    function requestMembershipNFTWithdraw(address recipient, uint256 amount) external whenLiquidStakingOpen returns (uint256) {
        require(totalValueInLp >= amount, "Not enough ETH in the liquidity pool");
        require(recipient != address(0), "Cannot withdraw to zero address");

        uint256 share = sharesForAmount(amount);
        if (amount > type(uint128).max || amount == 0 || share == 0) revert InvalidAmount();

        uint256 requestId = withdrawRequestNFT.requestWithdraw(uint96(amount), uint96(share), recipient);
        // transfer shares to WithdrawRequestNFT contract
        eETH.transferFrom(msg.sender, address(withdrawRequestNFT), amount);
        return requestId;
    }

    function batchDepositAsBnftHolder(uint256[] calldata _candidateBidIds, bytes32[] calldata _merkleProof, uint256 _index) external payable returns (uint256[] memory){
        (uint256 firstIndex, uint128 lastIndex, uint128 lastIndexNumOfValidators) = dutyForWeek();
        _isAssigned(firstIndex, lastIndex, _index);
        require(msg.sender == bnftHolders[_index], "Incorrect Caller");

        uint256 numberOfValidatorsToSpin = max_validators_per_owner;
        if(_index == lastIndex) {
            numberOfValidatorsToSpin = lastIndexNumOfValidators;
        }

        require(msg.value == numberOfValidatorsToSpin * 2 ether, "B-NFT holder must deposit 2 ETH per validator");
        require(totalValueInLp + msg.value >= 32 ether * numberOfValidatorsToSpin, "Not enough balance");

        uint256 amountFromLp = 30 ether * numberOfValidatorsToSpin;
        if (amountFromLp > type(uint128).max) revert InvalidAmount();

        totalValueOutOfLp += uint128(amountFromLp);
        totalValueInLp -= uint128(amountFromLp);
        numPendingDeposits += uint32(numberOfValidatorsToSpin);

        uint256[] memory newValidators = stakingManager.batchDepositWithBidIds{value: 32 ether * numberOfValidatorsToSpin}(_candidateBidIds, _merkleProof, msg.sender);

        if (numberOfValidatorsToSpin > newValidators.length) {
            uint256 returnAmount = 2 ether * (numberOfValidatorsToSpin - newValidators.length);
            totalValueOutOfLp += uint128(returnAmount);
            totalValueInLp -= uint128(returnAmount);

            (bool sent, ) = msg.sender.call{value: returnAmount}("");
            require(sent, "Failed to send Ether");
        }
        
        return newValidators;
    }

    function batchRegisterAsBnftHolder(
        bytes32 _depositRoot,
        uint256[] calldata _validatorIds,
        IStakingManager.DepositData[] calldata _depositData,
        bytes[] calldata signaturesForApprovalDeposit
    ) external {
        require(_validatorIds.length == _depositData.length, "Array lengths must match");

        numPendingDeposits -= uint32(_validatorIds.length);
        stakingManager.batchRegisterValidators(_depositRoot, _validatorIds, msg.sender, address(this), _depositData, msg.sender);

        for(uint256 x; x < _validatorIds.length; x++) {
            emit BatchRegisteredAsBnftHolder(_validatorIds[x], signaturesForApprovalDeposit[x], _depositData[x].publicKey);
        }
    }

    function batchCancelDeposit(uint256[] calldata _validatorIds) external onlyAdmin {
        uint256 returnAmount = 2 ether * _validatorIds.length;

        totalValueOutOfLp += uint128(returnAmount);
        numPendingDeposits -= uint32(_validatorIds.length);

        stakingManager.batchCancelDeposit(_validatorIds);

        totalValueInLp -= uint128(returnAmount);

        (bool sent, ) = address(msg.sender).call{value: returnAmount}("");
        require(sent, "Failed to send Ether");
    }

    function registerAsBnftHolder(address _user) public onlyAdmin {
        _checkHoldersUpdateStatus();
        bnftHolders.push(_user);

        emit BnftHolderRegistered(msg.sender);
    }

    function deRegisterBnftHolder(uint256 _index) external {
        require(msg.sender == admin || msg.sender == bnftHolders[_index], "Incorrect Caller");
        bnftHolders[_index] = bnftHolders[bnftHolders.length - 1];
        bnftHolders.pop();

        emit BnftHolderDeregistered(_index);
    }

    function dutyForWeek() public returns (uint256, uint128, uint128) {
        uint128 lastIndex;
        uint128 lastIndexNumberOfValidators = max_validators_per_owner;

        address[] memory localBnftHoldersArray = bnftHolders;

        uint256 index = _getSlotIndex(localBnftHoldersArray);
        uint128 numValidatorsToCreate = numberOfValidatorsToSpawn();

        if(numValidatorsToCreate % max_validators_per_owner == 0) {
            uint128 size = numValidatorsToCreate / max_validators_per_owner;
            lastIndex = _fetchLastIndex(size, index, localBnftHoldersArray);
        } else {
            uint128 size = (numValidatorsToCreate / max_validators_per_owner) + 1;
            lastIndex = _fetchLastIndex(size, index, localBnftHoldersArray);
            lastIndexNumberOfValidators = numValidatorsToCreate % max_validators_per_owner;
        }

        return (index, lastIndex, lastIndexNumberOfValidators);
    }

    // Just using for testing
    // TODO remove and use oracle
    function numberOfValidatorsToSpawn() public view returns (uint128) {
        return uint128(getTotalPooledEther() / 30 ether);
    }

    /// @notice Send the exit requests as the T-NFT holder
    function sendExitRequests(uint256[] calldata _validatorIds) external onlyAdmin {
        for (uint256 i = 0; i < _validatorIds.length; i++) {
            uint256 validatorId = _validatorIds[i];
            nodesManager.sendExitRequest(validatorId);
        }
    }

    /// @notice Allow interactions with the eEth token
    function openEEthLiquidStaking() external onlyAdmin {
        eEthliquidStakingOpened = true;
    }

    /// @notice Disallow interactions with the eEth token
    function closeEEthLiquidStaking() external onlyAdmin {
        eEthliquidStakingOpened = false;
    }

    /// @notice Rebase by ether.fi
    /// @param _tvl total value locked in ether.fi liquidity pool
    /// @param _balanceInLp the balance of the LP contract when 'tvl' was calculated off-chain
    function rebase(uint256 _tvl, uint256 _balanceInLp) external {
        require(msg.sender == address(membershipManager), "only membership manager can rebase");
        require(address(this).balance == _balanceInLp, "the LP balance has changed.");
        require(getTotalPooledEther() > 0, "rebasing when there is no pooled ether is not allowed.");
        if (_tvl > type(uint128).max) revert InvalidAmount();
        totalValueOutOfLp = uint128(_tvl - _balanceInLp);
        totalValueInLp = uint128(_balanceInLp);
    }

    /// @notice swap T-NFTs for ETH
    /// @param _tokenIds the token Ids of T-NFTs
    function swapTNftForEth(uint256[] calldata _tokenIds) external onlyOwner {
        require(totalValueInLp >= 30 ether * _tokenIds.length, "not enough ETH in LP");
        uint128 amount = uint128(30 ether * _tokenIds.length);
        totalValueOutOfLp += amount;
        totalValueInLp -= amount;
        address owner = owner();
        for (uint256 i = 0; i < _tokenIds.length; i++) {
            tNft.transferFrom(owner, address(this), _tokenIds[i]);
        }
        (bool sent, ) = address(owner).call{value: amount}("");
        require(sent, "Failed to send Ether");
    }

    /// @notice sets the contract address for eETH
    /// @param _eETH address of eETH contract
    function setTokenAddress(address _eETH) external onlyOwner {
        require(_eETH != address(0), "No zero addresses");
        eETH = IeETH(_eETH);
    }

    function setStakingManager(address _address) external onlyOwner {
        require(_address != address(0), "No zero addresses");
        stakingManager = IStakingManager(_address);
    }

    function setEtherFiNodesManager(address _nodeManager) public onlyOwner {
        require(_nodeManager != address(0), "No zero addresses");
        nodesManager = IEtherFiNodesManager(_nodeManager);
    }

    function setMembershipManager(address _address) external onlyOwner {
        require(_address != address(0), "Cannot be address zero");
        membershipManager = IMembershipManager(_address);
    }

    function setTnft(address _address) external onlyOwner {
        require(_address != address(0), "Cannot be address zero");
        tNft = ITNFT(_address);
    }

    function setWithdrawRequestNFT(address _address) external onlyOwner {
        require(_address != address(0), "Cannot be address zero");
        withdrawRequestNFT = IWithdrawRequestNFT(_address);
    }

    /// @notice Updates the address of the admin
    /// @param _newAdmin the new address to set as admin
    function updateAdmin(address _newAdmin) external onlyOwner {
        require(_newAdmin != address(0), "Cannot be address zero");
        admin = _newAdmin;
    }

    function updateBNftTreasury(address _newTreasury) external onlyOwner {
        require(_newTreasury != address(0), "Cannot be address zero");
        bNftTreasury = _newTreasury;
    }

    function setMaxBnftSlotSize(uint128 _newSize) external onlyAdmin {
        max_validators_per_owner = _newSize;
    }

    function setSchedulingPeriodInSeconds(uint128 _schedulingPeriodInSeconds) external onlyAdmin {
        schedulingPeriodInSeconds = _schedulingPeriodInSeconds;

        emit UpdatedSchedulingPeriod(_schedulingPeriodInSeconds);
    }

    function numberOfActiveSlots(address[] memory _localBnftHoldersArray) public view returns (uint256 numberOfActiveSlots) {
        numberOfActiveSlots = uint128(_localBnftHoldersArray.length);
        if(holdersUpdate.timestamp > uint128(_getCurrentSchedulingStartTimestamp())) {
            numberOfActiveSlots = holdersUpdate.startOfSlotNumOwners;
        }
    }

    function setStakingTargetWeights(uint128 _eEthWeight, uint128 _etherFanWeight) external onlyAdmin {
        require(_eEthWeight + _etherFanWeight == 100, "Invalid weights");

        stakingTypeInformation[StakingTag.EETH].targetWeight = _eEthWeight;
        stakingTypeInformation[StakingTag.ETHER_FAN].targetWeight = _etherFanWeight;

        emit StakingTargetWeightsSet(_eEthWeight, _etherFanWeight);
    }

    //--------------------------------------------------------------------------------------
    //------------------------------  INTERNAL FUNCTIONS  ----------------------------------
    //--------------------------------------------------------------------------------------

    function _checkHoldersUpdateStatus() internal {
        if(holdersUpdate.timestamp < uint128(_getCurrentSchedulingStartTimestamp())) {
            holdersUpdate.startOfSlotNumOwners = uint128(bnftHolders.length);
        }
        holdersUpdate.timestamp = uint128(block.timestamp);
    }

    function _getCurrentSchedulingStartTimestamp() internal view returns (uint256) {
        return block.timestamp - (block.timestamp % schedulingPeriodInSeconds);
    }

    function _isAssigned(uint256 _firstIndex, uint128 _lastIndex, uint256 _index) internal view {
        if(_lastIndex < _firstIndex) {
            require(_index <= _lastIndex || (_index >= _firstIndex && _index < numberOfActiveSlots(bnftHolders)), "Not assigned");
        }else {
            require(_index >= _firstIndex && _index <= _lastIndex, "Not assigned");
        }
    }

    function _getSlotIndex(address[] memory _localBnftHoldersArray) internal returns (uint256) {
        return uint256(keccak256(abi.encodePacked(block.timestamp / schedulingPeriodInSeconds))) % numberOfActiveSlots(_localBnftHoldersArray);
    }

    function _fetchLastIndex(uint128 _size, uint256 _index, address[] memory _localBnftHoldersArray) internal returns (uint128 lastIndex){
        uint256 numSlots = numberOfActiveSlots(_localBnftHoldersArray);
        uint128 tempLastIndex = uint128(_index) + _size - 1;
        lastIndex = (tempLastIndex + uint128(numSlots)) % uint128(numSlots);
    }

    function isWhitelistedAndEligible(address _user, bytes32[] calldata _merkleProof) internal view{
        stakingManager.verifyWhitelisted(_user, _merkleProof);
        require(regulationsManager.isEligible(regulationsManager.whitelistVersion(), _user) == true, "User is not eligible to participate");
    }

    function _sharesForDepositAmount(uint256 _depositAmount) internal view returns (uint256) {
        uint256 totalPooledEther = getTotalPooledEther() - _depositAmount;
        if (totalPooledEther == 0) {
            return _depositAmount;
        }
        return (_depositAmount * eETH.totalShares()) / totalPooledEther;
    }

    function _authorizeUpgrade(address newImplementation) internal override onlyOwner {}

    //--------------------------------------------------------------------------------------
    //------------------------------------  GETTERS  ---------------------------------------
    //--------------------------------------------------------------------------------------

    function getTotalEtherClaimOf(address _user) external view returns (uint256) {
        uint256 staked;
        uint256 totalShares = eETH.totalShares();
        if (totalShares > 0) {
            staked = (getTotalPooledEther() * eETH.shares(_user)) / totalShares;
        }
        return staked;
    }

    function getTotalPooledEther() public view returns (uint256) {
        return totalValueOutOfLp + totalValueInLp;
    }

    function sharesForAmount(uint256 _amount) public view returns (uint256) {
        uint256 totalPooledEther = getTotalPooledEther();
        if (totalPooledEther == 0) {
            return 0;
        }
        return (_amount * eETH.totalShares()) / totalPooledEther;
    }

    /// @dev withdrawal rounding errors favor the protocol by rounding up
    function sharesForWithdrawalAmount(uint256 _amount) public view returns (uint256) {
        uint256 totalPooledEther = getTotalPooledEther();
        if (totalPooledEther == 0) {
            return 0;
        }

        // ceiling division so rounding errors favor the protocol
        uint256 numerator = _amount * eETH.totalShares();
        return (numerator + totalPooledEther - 1) / totalPooledEther;
    }

    function amountForShare(uint256 _share) public view returns (uint256) {
        uint256 totalShares = eETH.totalShares();
        if (totalShares == 0) {
            return 0;
        }
        return (_share * getTotalPooledEther()) / totalShares;
    }

     function _min(uint256 _a, uint256 _b) internal pure returns (uint256) {
        return (_a > _b) ? _b : _a;
    }

    // function _initializeTypes() internal {
    //     stakingTypeInformation[StakingTag.EETH] = 
    // }

    function getImplementation() external view returns (address) {return _getImplementation();}

    //--------------------------------------------------------------------------------------
    //-----------------------------------  MODIFIERS  --------------------------------------
    //--------------------------------------------------------------------------------------

    modifier whenLiquidStakingOpen() {
        require(eEthliquidStakingOpened, "Liquid staking functions are closed");
        _;
    }

    modifier onlyAdmin() {
        require(msg.sender == admin, "Caller is not the admin");
        _;
    }

    modifier onlyWithdrawRequestOrMembershipManager() {
        require(msg.sender == address(withdrawRequestNFT) || msg.sender == address(membershipManager), "Caller is not the WithdrawRequestNFT or MembershipManager");
        _;
    }
}<|MERGE_RESOLUTION|>--- conflicted
+++ resolved
@@ -47,23 +47,8 @@
     uint128 public schedulingPeriodInSeconds;
     
     HoldersUpdate public holdersUpdate;
-<<<<<<< HEAD
-    mapping(StakingTag => StakingTagInformation) public stakingTypeInformation;
-
-    enum StakingTag {
-        UNDEFINED,
-        EETH,
-        ETHER_FAN
-    }
-
-    struct StakingTagInformation {
-        uint256 amountOfFundsInPool;
-        uint128 numberOfValidators;
-        uint128 targetWeight;
-    }
-=======
+
     mapping(SourceOfFunds => FundStatistics) public fundStatistics;
->>>>>>> 765097b5
 
     //--------------------------------------------------------------------------------------
     //-------------------------------------  EVENTS  ---------------------------------------
@@ -118,19 +103,11 @@
     function deposit(address _user, address _recipient, bytes32[] calldata _merkleProof) public payable {
         if(msg.sender == address(membershipManager)) {
             isWhitelistedAndEligible(_user, _merkleProof);
-<<<<<<< HEAD
-            stakingTypeInformation[StakingTag.ETHER_FAN].amountOfFundsInPool += msg.value;
-        } else {
-            require(eEthliquidStakingOpened, "Liquid staking functions are closed");
-            isWhitelistedAndEligible(msg.sender, _merkleProof);
-            stakingTypeInformation[StakingTag.EETH].amountOfFundsInPool += msg.value;
-=======
             fundStatistics[SourceOfFunds.ETHER_FAN].amountOfFundsInPool += msg.value;
         } else {
             require(eEthliquidStakingOpened, "Liquid staking functions are closed");
             isWhitelistedAndEligible(msg.sender, _merkleProof);
             fundStatistics[SourceOfFunds.EETH].amountOfFundsInPool += msg.value;
->>>>>>> 765097b5
         }
         require(_recipient == msg.sender || _recipient == address(membershipManager), "Wrong Recipient");
         
@@ -154,15 +131,9 @@
 
         // TODO: Relook at this logic, possible arithmetic underflow when withdraw amount > current amount
         // if(msg.sender == address(membershipManager)) {
-<<<<<<< HEAD
-        //     stakingTypeInformation[StakingTag.ETHER_FAN].amountOfFundsInPool -= _amount;
-        // }else {
-        //     stakingTypeInformation[StakingTag.EETH].amountOfFundsInPool -= _amount;
-=======
         //     fundStatistics[SourceOfFunds.ETHER_FAN].amountOfFundsInPool -= _amount;
         // }else {
         //     fundStatistics[SourceOfFunds.EETH].amountOfFundsInPool -= _amount;
->>>>>>> 765097b5
         // }
 
         uint256 share = sharesForWithdrawalAmount(_amount);
