// SPDX-License-Identifier: MIT
pragma solidity 0.8.13;

import "@openzeppelin-upgradeable/contracts/token/ERC20/IERC20Upgradeable.sol";
import "@openzeppelin-upgradeable/contracts/token/ERC721/IERC721ReceiverUpgradeable.sol";
import "@openzeppelin-upgradeable/contracts/proxy/utils/Initializable.sol";
import "@openzeppelin-upgradeable/contracts/proxy/utils/UUPSUpgradeable.sol";
import "@openzeppelin-upgradeable/contracts/access/OwnableUpgradeable.sol";
import "@openzeppelin-upgradeable/contracts/utils/cryptography/MerkleProofUpgradeable.sol";

import "./interfaces/IStakingManager.sol";
import "./interfaces/IEtherFiNodesManager.sol";
import "./interfaces/IeETH.sol";
import "./interfaces/IStakingManager.sol";
import "./interfaces/IRegulationsManager.sol";
import "./interfaces/IMembershipManager.sol";
import "./interfaces/ITNFT.sol";
import "./interfaces/IWithdrawRequestNFT.sol";
import "./interfaces/ILiquidityPool.sol";

contract LiquidityPool is Initializable, OwnableUpgradeable, UUPSUpgradeable, ILiquidityPool {
    //--------------------------------------------------------------------------------------
    //---------------------------------  STATE-VARIABLES  ----------------------------------
    //--------------------------------------------------------------------------------------

    IStakingManager public stakingManager;
    IEtherFiNodesManager public nodesManager;
    IRegulationsManager public regulationsManager;
    IMembershipManager public membershipManager;
    ITNFT public tNft;
    IeETH public eETH; 

    bool public eEthliquidStakingOpened;

    uint128 public totalValueOutOfLp;
    uint128 public totalValueInLp;

    address public admin;

    uint32 public numPendingDeposits; // number of deposits to the staking manager, which needs 'registerValidator'

    address public bNftTreasury;
    IWithdrawRequestNFT public withdrawRequestNFT;

    BnftHolder[] public bnftHolders;
    uint128 public max_validators_per_owner;
    uint128 public schedulingPeriodInSeconds;
    
    HoldersUpdate public holdersUpdate;

    mapping(SourceOfFunds => FundStatistics) public fundStatistics;
    mapping(uint256 => bytes32) public depositDataRootForApprovalDeposits;
 
    //--------------------------------------------------------------------------------------
    //-------------------------------------  EVENTS  ---------------------------------------
    //--------------------------------------------------------------------------------------

    event Deposit(address indexed sender, uint256 amount);
    event Withdraw(address indexed sender, address recipient, uint256 amount);
    event AddedToWhitelist(address userAddress);
    event RemovedFromWhitelist(address userAddress);
    event BnftHolderDeregistered(uint256 index);
    event BnftHolderRegistered(address user);
    event UpdatedSchedulingPeriod(uint128 newPeriodInSeconds);
<<<<<<< HEAD
    event BatchRegisteredAsBnftHolder(uint256 validatorId, bytes signature, bytes pubKey, bytes32 depositRoot);
=======
    event BatchRegisteredAsBnftHolder(uint256 validatorId, bytes signature, bytes pubKey);
    event StakingTargetWeightsSet(uint128 eEthWeight, uint128 etherFanWeight);
>>>>>>> aae2a215
    event FundsDeposited(SourceOfFunds source, uint256 amount);
    event FundsWithdrawn(SourceOfFunds source, uint256 amount);

    error InvalidAmount();

    //--------------------------------------------------------------------------------------
    //----------------------------  STATE-CHANGING FUNCTIONS  ------------------------------
    //--------------------------------------------------------------------------------------

    /// @custom:oz-upgrades-unsafe-allow constructor
    constructor() {
        _disableInitializers();
    }

    receive() external payable {
        require(totalValueOutOfLp >= msg.value, "rebase first before collecting the rewards");
        if (msg.value > type(uint128).max) revert InvalidAmount();
        totalValueOutOfLp -= uint128(msg.value);
        totalValueInLp += uint128(msg.value);
    }

    function initialize(address _regulationsManager) external initializer {
        require(_regulationsManager != address(0), "No zero addresses");

        __Ownable_init();
        __UUPSUpgradeable_init();
        regulationsManager = IRegulationsManager(_regulationsManager);
        eEthliquidStakingOpened = false;
        schedulingPeriodInSeconds = 604800;
    }

    function deposit(address _user, bytes32[] calldata _merkleProof) external payable {
        deposit(_user, _user, _merkleProof);
    }

    /// @notice deposit into pool
    /// @dev mints the amount of eETH 1:1 with ETH sent
    function deposit(address _user, address _recipient, bytes32[] calldata _merkleProof) public payable {
        if(msg.sender == address(membershipManager)) {
            isWhitelistedAndEligible(_user, _merkleProof);
            emit FundsDeposited(SourceOfFunds.ETHER_FAN, msg.value);
        } else {
            require(eEthliquidStakingOpened, "Liquid staking functions are closed");
            isWhitelistedAndEligible(msg.sender, _merkleProof);
            emit FundsDeposited(SourceOfFunds.EETH, msg.value);
        }
        require(_recipient == msg.sender || _recipient == address(membershipManager), "Wrong Recipient");
        
        totalValueInLp += uint128(msg.value);
        uint256 share = _sharesForDepositAmount(msg.value);
        if (msg.value > type(uint128).max || msg.value == 0 || share == 0) revert InvalidAmount();

        eETH.mintShares(_recipient, share);

        emit Deposit(_recipient, msg.value);
    }

    /// @notice withdraw from pool
    /// @dev Burns user balance from msg.senders account & Sends equal amount of ETH back to the recipient
    /// @param _recipient the recipient who will receives the ETH
    /// @param _amount the amount to withdraw from contract
    /// it returns the amount of shares burned
    function withdraw(address _recipient, uint256 _amount) external onlyWithdrawRequestOrMembershipManager returns (uint256) {
        require(totalValueInLp >= _amount, "Not enough ETH in the liquidity pool");
        require(_recipient != address(0), "Cannot withdraw to zero address");
        require(eETH.balanceOf(msg.sender) >= _amount, "Not enough eETH");

        uint256 share = sharesForWithdrawalAmount(_amount);
        totalValueInLp -= uint128(_amount);
        if (_amount > type(uint128).max || _amount == 0 || share == 0) revert InvalidAmount();

        if(msg.sender == address(membershipManager)) {
            emit FundsWithdrawn(SourceOfFunds.ETHER_FAN, _amount);
        } else {
            emit FundsWithdrawn(SourceOfFunds.EETH, _amount);
        }

        eETH.burnShares(msg.sender, share);

        (bool sent, ) = _recipient.call{value: _amount}("");
        require(sent, "Failed to send Ether");

        emit Withdraw(msg.sender, _recipient, _amount);
        return share;
    }

    /// @notice request withdraw from pool and receive a WithdrawRequestNFT
    /// @dev Transfers the amount of eETH from msg.senders account to the WithdrawRequestNFT contract & mints an NFT to the msg.sender
    /// @param recipient the recipient who will be issued the NFT
    /// @param amount the requested amount to withdraw from contract
    function requestWithdraw(address recipient, uint256 amount) public whenLiquidStakingOpen returns (uint256) {
        require(totalValueInLp >= amount, "Not enough ETH in the liquidity pool");
        require(recipient != address(0), "Cannot withdraw to zero address");
        require(eETH.balanceOf(recipient) >= amount, "Not enough eETH");

        uint256 share = sharesForAmount(amount);
        if (amount > type(uint128).max || amount == 0 || share == 0) revert InvalidAmount();

        uint256 requestId = withdrawRequestNFT.requestWithdraw(uint96(amount), uint96(share), recipient);
        // transfer shares to WithdrawRequestNFT contract from this contract
        eETH.transferFrom(recipient, address(withdrawRequestNFT), amount);
        return requestId;
    }

    function requestWithdrawWithPermit(address _owner, uint256 _amount, PermitInput calldata _permit)
        external
        returns (uint256)
    {
        eETH.permit(msg.sender, address(this), _permit.value, _permit.deadline, _permit.v, _permit.r, _permit.s);
        return requestWithdraw(_owner, _amount);
    }

    function requestMembershipNFTWithdraw(address recipient, uint256 amount) public whenLiquidStakingOpen returns (uint256) {
        require(totalValueInLp >= amount, "Not enough ETH in the liquidity pool");
        require(recipient != address(0), "Cannot withdraw to zero address");

        uint256 share = sharesForAmount(amount);
        if (amount > type(uint128).max || amount == 0 || share == 0) revert InvalidAmount();

        uint256 requestId = withdrawRequestNFT.requestWithdraw(uint96(amount), uint96(share), recipient);
        // transfer shares to WithdrawRequestNFT contract
        eETH.transferFrom(msg.sender, address(withdrawRequestNFT), amount);
        return requestId;
    }

    function batchDepositAsBnftHolder(uint256[] calldata _candidateBidIds, bytes32[] calldata _merkleProof, uint256 _index) external payable returns (uint256[] memory){
        (uint256 firstIndex, uint128 lastIndex, uint128 lastIndexNumOfValidators) = dutyForWeek();
        _isAssigned(firstIndex, lastIndex, _index);
        require(msg.sender == bnftHolders[_index].holder, "Incorrect Caller");
        require(bnftHolders[_index].timestamp < uint32(_getCurrentSchedulingStartTimestamp()), "Already deposited");

        uint256 numberOfValidatorsToSpin = max_validators_per_owner;
        if(_index == lastIndex) {
            numberOfValidatorsToSpin = lastIndexNumOfValidators;
        }

        require(msg.value == numberOfValidatorsToSpin * 2 ether, "B-NFT holder must deposit 2 ETH per validator");
        require(totalValueInLp + msg.value >= 32 ether * numberOfValidatorsToSpin, "Not enough balance");

        uint256 amountFromLp = 30 ether * numberOfValidatorsToSpin;
        if (amountFromLp > type(uint128).max) revert InvalidAmount();

        totalValueOutOfLp += uint128(amountFromLp);
        totalValueInLp -= uint128(amountFromLp);
        numPendingDeposits += uint32(numberOfValidatorsToSpin);

        bnftHolders[_index].timestamp = uint32(block.timestamp);

        uint256[] memory newValidators = stakingManager.batchDepositWithBidIds{value: 32 ether * numberOfValidatorsToSpin}(_candidateBidIds, _merkleProof, msg.sender);

        if (numberOfValidatorsToSpin > newValidators.length) {
            uint256 returnAmount = 2 ether * (numberOfValidatorsToSpin - newValidators.length);
            totalValueOutOfLp += uint128(returnAmount);
            totalValueInLp -= uint128(returnAmount);

            (bool sent, ) = msg.sender.call{value: returnAmount}("");
            require(sent, "Failed to send Ether");
        }
        
        return newValidators;
    }

    function batchRegisterAsBnftHolder(
        bytes32 _depositRoot,
        uint256[] calldata _validatorIds,
        IStakingManager.DepositData[] calldata _depositData,
        bytes[] calldata _signaturesForApprovalDeposit
    ) external {
        require(_validatorIds.length == _depositData.length, "Array lengths must match");

        numPendingDeposits -= uint32(_validatorIds.length);
        stakingManager.batchRegisterValidators(_depositRoot, _validatorIds, msg.sender, address(this), _depositData, msg.sender);
        
        for(uint256 x; x < _validatorIds.length; x++) {
            depositDataRootForApprovalDeposits[_validatorIds[x]] = _depositData[x].approveValidatorDepositRoot;
            emit BatchRegisteredAsBnftHolder(_validatorIds[x], _signaturesForApprovalDeposit[x], _depositData[x].publicKey, _depositData[x].depositDataRoot);
        }
    }

    function batchCancelDeposit(uint256[] calldata _validatorIds) external onlyAdmin {
        uint256 returnAmount = 2 ether * _validatorIds.length;

        totalValueOutOfLp += uint128(returnAmount);
        numPendingDeposits -= uint32(_validatorIds.length);

        stakingManager.batchCancelDepositAsBnftHolder(_validatorIds, msg.sender);

        totalValueInLp -= uint128(returnAmount);

        (bool sent, ) = address(msg.sender).call{value: returnAmount}("");
        require(sent, "Failed to send Ether");
    }

    function registerAsBnftHolder(address _user) public onlyAdmin {
        _checkHoldersUpdateStatus();
        BnftHolder memory bnftHolder = BnftHolder({
            holder: _user,
            timestamp: 0
        });

        bnftHolders.push(bnftHolder);

        emit BnftHolderRegistered(msg.sender);
    }

    function deRegisterBnftHolder(uint256 _index) external {
        require(msg.sender == admin || msg.sender == bnftHolders[_index].holder, "Incorrect Caller");
        bnftHolders[_index] = bnftHolders[bnftHolders.length - 1];
        bnftHolders.pop();

        emit BnftHolderDeregistered(_index);
    }

    function dutyForWeek() public returns (uint256, uint128, uint128) {
        uint128 lastIndex;
        uint128 lastIndexNumberOfValidators = max_validators_per_owner;

        BnftHolder[] memory localBnftHoldersArray = bnftHolders;

        uint256 index = _getSlotIndex(localBnftHoldersArray);
        uint128 numValidatorsToCreate = numberOfValidatorsToSpawn();

        if(numValidatorsToCreate % max_validators_per_owner == 0) {
            uint128 size = numValidatorsToCreate / max_validators_per_owner;
            lastIndex = _fetchLastIndex(size, index, localBnftHoldersArray);
        } else {
            uint128 size = (numValidatorsToCreate / max_validators_per_owner) + 1;
            lastIndex = _fetchLastIndex(size, index, localBnftHoldersArray);
            lastIndexNumberOfValidators = numValidatorsToCreate % max_validators_per_owner;
        }

        return (index, lastIndex, lastIndexNumberOfValidators);
    }

    // Just using for testing
    // TODO remove and use oracle
    function numberOfValidatorsToSpawn() public view returns (uint128) {
        return uint128(getTotalPooledEther() / 30 ether);
    }

    /// @notice Send the exit requests as the T-NFT holder
    function sendExitRequests(uint256[] calldata _validatorIds) external onlyAdmin {
        for (uint256 i = 0; i < _validatorIds.length; i++) {
            uint256 validatorId = _validatorIds[i];
            nodesManager.sendExitRequest(validatorId);
        }
    }

    /// @notice Allow interactions with the eEth token
    function openEEthLiquidStaking() external onlyAdmin {
        eEthliquidStakingOpened = true;
    }

    /// @notice Disallow interactions with the eEth token
    function closeEEthLiquidStaking() external onlyAdmin {
        eEthliquidStakingOpened = false;
    }

    /// @notice Rebase by ether.fi
    /// @param _tvl total value locked in ether.fi liquidity pool
    /// @param _balanceInLp the balance of the LP contract when 'tvl' was calculated off-chain
    function rebase(uint256 _tvl, uint256 _balanceInLp) external {
        require(msg.sender == address(membershipManager), "only membership manager can rebase");
        require(address(this).balance == _balanceInLp, "the LP balance has changed.");
        require(getTotalPooledEther() > 0, "rebasing when there is no pooled ether is not allowed.");
        if (_tvl > type(uint128).max) revert InvalidAmount();
        totalValueOutOfLp = uint128(_tvl - _balanceInLp);
        totalValueInLp = uint128(_balanceInLp);
    }

    /// @notice swap T-NFTs for ETH
    /// @param _tokenIds the token Ids of T-NFTs
    function swapTNftForEth(uint256[] calldata _tokenIds) external onlyOwner {
        require(totalValueInLp >= 30 ether * _tokenIds.length, "not enough ETH in LP");
        uint128 amount = uint128(30 ether * _tokenIds.length);
        totalValueOutOfLp += amount;
        totalValueInLp -= amount;
        address owner = owner();
        for (uint256 i = 0; i < _tokenIds.length; i++) {
            tNft.transferFrom(owner, address(this), _tokenIds[i]);
        }
        (bool sent, ) = address(owner).call{value: amount}("");
        require(sent, "Failed to send Ether");
    }

    /// @notice sets the contract address for eETH
    /// @param _eETH address of eETH contract
    function setTokenAddress(address _eETH) external onlyOwner {
        require(_eETH != address(0), "No zero addresses");
        eETH = IeETH(_eETH);
    }

    function setStakingManager(address _address) external onlyOwner {
        require(_address != address(0), "No zero addresses");
        stakingManager = IStakingManager(_address);
    }

    function setEtherFiNodesManager(address _nodeManager) public onlyOwner {
        require(_nodeManager != address(0), "No zero addresses");
        nodesManager = IEtherFiNodesManager(_nodeManager);
    }

    function setMembershipManager(address _address) external onlyOwner {
        require(_address != address(0), "Cannot be address zero");
        membershipManager = IMembershipManager(_address);
    }

    function setTnft(address _address) external onlyOwner {
        require(_address != address(0), "Cannot be address zero");
        tNft = ITNFT(_address);
    }

    function setWithdrawRequestNFT(address _address) external onlyOwner {
        require(_address != address(0), "Cannot be address zero");
        withdrawRequestNFT = IWithdrawRequestNFT(_address);
    }

    /// @notice Updates the address of the admin
    /// @param _newAdmin the new address to set as admin
    function updateAdmin(address _newAdmin) external onlyOwner {
        require(_newAdmin != address(0), "Cannot be address zero");
        admin = _newAdmin;
    }

    function updateBNftTreasury(address _newTreasury) external onlyOwner {
        require(_newTreasury != address(0), "Cannot be address zero");
        bNftTreasury = _newTreasury;
    }

    function setMaxBnftSlotSize(uint128 _newSize) external onlyAdmin {
        max_validators_per_owner = _newSize;
    }

    function setSchedulingPeriodInSeconds(uint128 _schedulingPeriodInSeconds) external onlyAdmin {
        schedulingPeriodInSeconds = _schedulingPeriodInSeconds;

        emit UpdatedSchedulingPeriod(_schedulingPeriodInSeconds);
    }

    function numberOfActiveSlots(BnftHolder[] memory _localBnftHoldersArray) public view returns (uint32 numberOfActiveSlots) {
        numberOfActiveSlots = uint32(_localBnftHoldersArray.length);
        if(holdersUpdate.timestamp > uint32(_getCurrentSchedulingStartTimestamp())) {
            numberOfActiveSlots = holdersUpdate.startOfSlotNumOwners;
        }
    }

    function setStakingTargetWeights(uint32 _eEthWeight, uint32 _etherFanWeight) external onlyAdmin {
        require(_eEthWeight + _etherFanWeight == 100, "Invalid weights");

        fundStatistics[SourceOfFunds.EETH].targetWeight = _eEthWeight;
        fundStatistics[SourceOfFunds.ETHER_FAN].targetWeight = _etherFanWeight;

        emit StakingTargetWeightsSet(_eEthWeight, _etherFanWeight);
    }

    //--------------------------------------------------------------------------------------
    //------------------------------  INTERNAL FUNCTIONS  ----------------------------------
    //--------------------------------------------------------------------------------------

    function _checkHoldersUpdateStatus() internal {
        if(holdersUpdate.timestamp < uint32(_getCurrentSchedulingStartTimestamp())) {
            holdersUpdate.startOfSlotNumOwners = uint32(bnftHolders.length);
        }
        holdersUpdate.timestamp = uint32(block.timestamp);
    }

    function _getCurrentSchedulingStartTimestamp() internal view returns (uint256) {
        return block.timestamp - (block.timestamp % schedulingPeriodInSeconds);
    }

    function _isAssigned(uint256 _firstIndex, uint128 _lastIndex, uint256 _index) internal view {
        if(_lastIndex < _firstIndex) {
            require(_index <= _lastIndex || (_index >= _firstIndex && _index < numberOfActiveSlots(bnftHolders)), "Not assigned");
        }else {
            require(_index >= _firstIndex && _index <= _lastIndex, "Not assigned");
        }
    }

    function _getSlotIndex(BnftHolder[] memory _localBnftHoldersArray) internal returns (uint256) {
        return uint256(keccak256(abi.encodePacked(block.timestamp / schedulingPeriodInSeconds))) % numberOfActiveSlots(_localBnftHoldersArray);
    }

    function _fetchLastIndex(uint128 _size, uint256 _index, BnftHolder[] memory _localBnftHoldersArray) internal returns (uint128 lastIndex){
        uint32 numSlots = numberOfActiveSlots(_localBnftHoldersArray);
        uint128 tempLastIndex = uint128(_index) + _size - 1;
        lastIndex = (tempLastIndex + uint128(numSlots)) % uint128(numSlots);
    }

    function isWhitelistedAndEligible(address _user, bytes32[] calldata _merkleProof) internal view{
        stakingManager.verifyWhitelisted(_user, _merkleProof);
        require(regulationsManager.isEligible(regulationsManager.whitelistVersion(), _user) == true, "User is not eligible to participate");
    }

    function _sharesForDepositAmount(uint256 _depositAmount) internal view returns (uint256) {
        uint256 totalPooledEther = getTotalPooledEther() - _depositAmount;
        if (totalPooledEther == 0) {
            return _depositAmount;
        }
        return (_depositAmount * eETH.totalShares()) / totalPooledEther;
    }

    function _authorizeUpgrade(address newImplementation) internal override onlyOwner {}

    //--------------------------------------------------------------------------------------
    //------------------------------------  GETTERS  ---------------------------------------
    //--------------------------------------------------------------------------------------

    function getTotalEtherClaimOf(address _user) external view returns (uint256) {
        uint256 staked;
        uint256 totalShares = eETH.totalShares();
        if (totalShares > 0) {
            staked = (getTotalPooledEther() * eETH.shares(_user)) / totalShares;
        }
        return staked;
    }

    function getTotalPooledEther() public view returns (uint256) {
        return totalValueOutOfLp + totalValueInLp;
    }

    function sharesForAmount(uint256 _amount) public view returns (uint256) {
        uint256 totalPooledEther = getTotalPooledEther();
        if (totalPooledEther == 0) {
            return 0;
        }
        return (_amount * eETH.totalShares()) / totalPooledEther;
    }

    /// @dev withdrawal rounding errors favor the protocol by rounding up
    function sharesForWithdrawalAmount(uint256 _amount) public view returns (uint256) {
        uint256 totalPooledEther = getTotalPooledEther();
        if (totalPooledEther == 0) {
            return 0;
        }

        // ceiling division so rounding errors favor the protocol
        uint256 numerator = _amount * eETH.totalShares();
        return (numerator + totalPooledEther - 1) / totalPooledEther;
    }

    function amountForShare(uint256 _share) public view returns (uint256) {
        uint256 totalShares = eETH.totalShares();
        if (totalShares == 0) {
            return 0;
        }
        return (_share * getTotalPooledEther()) / totalShares;
    }

     function _min(uint256 _a, uint256 _b) internal pure returns (uint256) {
        return (_a > _b) ? _b : _a;
    }

    function getImplementation() external view returns (address) {return _getImplementation();}

    //--------------------------------------------------------------------------------------
    //-----------------------------------  MODIFIERS  --------------------------------------
    //--------------------------------------------------------------------------------------

    modifier whenLiquidStakingOpen() {
        require(eEthliquidStakingOpened, "Liquid staking functions are closed");
        _;
    }

    modifier onlyAdmin() {
        require(msg.sender == admin, "Caller is not the admin");
        _;
    }

    modifier onlyWithdrawRequestOrMembershipManager() {
        require(msg.sender == address(withdrawRequestNFT) || msg.sender == address(membershipManager), "Caller is not the WithdrawRequestNFT or MembershipManager");
        _;
    }
}<|MERGE_RESOLUTION|>--- conflicted
+++ resolved
@@ -62,12 +62,8 @@
     event BnftHolderDeregistered(uint256 index);
     event BnftHolderRegistered(address user);
     event UpdatedSchedulingPeriod(uint128 newPeriodInSeconds);
-<<<<<<< HEAD
     event BatchRegisteredAsBnftHolder(uint256 validatorId, bytes signature, bytes pubKey, bytes32 depositRoot);
-=======
-    event BatchRegisteredAsBnftHolder(uint256 validatorId, bytes signature, bytes pubKey);
     event StakingTargetWeightsSet(uint128 eEthWeight, uint128 etherFanWeight);
->>>>>>> aae2a215
     event FundsDeposited(SourceOfFunds source, uint256 amount);
     event FundsWithdrawn(SourceOfFunds source, uint256 amount);
 
