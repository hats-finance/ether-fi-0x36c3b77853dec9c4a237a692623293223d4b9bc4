--- conflicted
+++ resolved
@@ -565,11 +565,6 @@
     //------------------------------  INTERNAL FUNCTIONS  ----------------------------------
     //--------------------------------------------------------------------------------------
 
-<<<<<<< HEAD
-    /// @notice We use this to update our holders struct. This stores how many BNFT players are currently eligible to be selected.
-    ///         For example, if a BNFT holder has just registered, they are not eligible for selection until the next scheduling period starts.
-    /// @dev This struct helps us keep dutyForWeek stateless. It keeps track of the timestamp which is used in numberOfActiveSlots.
-=======
     function _deposit() internal returns (uint256) {
         totalValueInLp += uint128(msg.value);
         uint256 share = _sharesForDepositAmount(msg.value);
@@ -582,7 +577,9 @@
         return share;
     }
 
->>>>>>> 9776394b
+    /// @notice We use this to update our holders struct. This stores how many BNFT players are currently eligible to be selected.
+    ///         For example, if a BNFT holder has just registered, they are not eligible for selection until the next scheduling period starts.
+    /// @dev This struct helps us keep dutyForWeek stateless. It keeps track of the timestamp which is used in numberOfActiveSlots.
     function _checkHoldersUpdateStatus() internal {
         if(holdersUpdate.timestamp < uint32(getCurrentSchedulingStartTimestamp())) {
             holdersUpdate.startOfSlotNumOwners = uint32(bnftHolders.length);
@@ -650,8 +647,9 @@
         return block.timestamp - (block.timestamp % schedulingPeriodInSeconds);
     }
 
-    /// @notice Explain to an end user what this does
-    /// @dev Explain to a developer any extra details
+    /// @notice Checks whether the BNFT player with _index is assigned
+    /// @dev Because we allow a sliding window type selection, we use strict conditions to check whether the provided index is 
+    ///         inside the first and last index.
     /// @param _firstIndex The index of the first selected BNFT holder
     /// @param _lastIndex The index of the last selected BNFT holder
     /// @param _index The index of the BNFT we are checking
