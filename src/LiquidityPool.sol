--- conflicted
+++ resolved
@@ -203,11 +203,7 @@
         return requestId;
     }
 
-<<<<<<< HEAD
-    function batchDepositAsBnftHolder(uint256[] calldata _candidateBidIds, uint256 _index) external payable returns (uint256[] memory){
-=======
-    function batchDepositAsBnftHolder(uint256[] calldata _candidateBidIds, bytes32[] calldata _merkleProof, uint256 _index, uint256 _numberOfValidators) external payable returns (uint256[] memory){
->>>>>>> b4cdc95a
+    function batchDepositAsBnftHolder(uint256[] calldata _candidateBidIds, uint256 _index, uint256 _numberOfValidators) external payable returns (uint256[] memory){
         (uint256 firstIndex, uint128 lastIndex, uint128 lastIndexNumOfValidators) = dutyForWeek();
         _isAssigned(firstIndex, lastIndex, _index);
         require(msg.sender == bnftHolders[_index].holder, "Incorrect Caller");
@@ -239,15 +235,9 @@
 
         bnftHolders[_index].timestamp = uint32(block.timestamp);
 
-<<<<<<< HEAD
-        uint256[] memory newValidators = stakingManager.batchDepositWithBidIds{value: 32 ether * numberOfValidatorsToSpin}(_candidateBidIds, msg.sender, _source);
-        if (numberOfValidatorsToSpin > newValidators.length) {
-            uint256 returnAmount = 2 ether * (numberOfValidatorsToSpin - newValidators.length);
-=======
-        uint256[] memory newValidators = stakingManager.batchDepositWithBidIds{value: 32 ether * _numberOfValidators}(_candidateBidIds, _merkleProof, msg.sender, _source);
+        uint256[] memory newValidators = stakingManager.batchDepositWithBidIds{value: 32 ether * _numberOfValidators}(_candidateBidIds, msg.sender, _source);
         if (_numberOfValidators > newValidators.length) {
             uint256 returnAmount = 2 ether * (_numberOfValidators - newValidators.length);
->>>>>>> b4cdc95a
             totalValueOutOfLp += uint128(returnAmount);
             totalValueInLp -= uint128(returnAmount);
 
