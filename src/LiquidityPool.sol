// SPDX-License-Identifier: MIT
pragma solidity 0.8.13;

import "@openzeppelin-upgradeable/contracts/token/ERC20/IERC20Upgradeable.sol";
import "@openzeppelin-upgradeable/contracts/token/ERC721/IERC721ReceiverUpgradeable.sol";
import "@openzeppelin-upgradeable/contracts/proxy/utils/Initializable.sol";
import "@openzeppelin-upgradeable/contracts/proxy/utils/UUPSUpgradeable.sol";
import "@openzeppelin-upgradeable/contracts/access/OwnableUpgradeable.sol";
import "@openzeppelin-upgradeable/contracts/utils/cryptography/MerkleProofUpgradeable.sol";

import "./interfaces/IStakingManager.sol";
import "./interfaces/IEtherFiNodesManager.sol";
import "./interfaces/IeETH.sol";
import "./interfaces/IStakingManager.sol";
import "./interfaces/IRegulationsManager.sol";
import "./interfaces/IMembershipManager.sol";
import "./interfaces/ITNFT.sol";
import "./interfaces/IWithdrawRequestNFT.sol";
import "./interfaces/ILiquidityPool.sol";

contract LiquidityPool is Initializable, OwnableUpgradeable, UUPSUpgradeable, ILiquidityPool {
    //--------------------------------------------------------------------------------------
    //---------------------------------  STATE-VARIABLES  ----------------------------------
    //--------------------------------------------------------------------------------------

    IStakingManager public stakingManager;
    IEtherFiNodesManager public nodesManager;
    IRegulationsManager public regulationsManager;
    IMembershipManager public membershipManager;
    ITNFT public tNft;
    IeETH public eETH; 

    bool public eEthliquidStakingOpened;

    uint128 public totalValueOutOfLp;
    uint128 public totalValueInLp;

    address public admin;

    uint32 public numPendingDeposits; // number of deposits to the staking manager, which needs 'registerValidator'

    address public bNftTreasury;
    IWithdrawRequestNFT public withdrawRequestNFT;

    BnftHolder[] public bnftHolders;
    uint128 public max_validators_per_owner;
    uint128 public schedulingPeriodInSeconds;
<<<<<<< HEAD
=======

    // Necessary to preserve "statelessness" of dutyForWeek().
    // Handles case where new users join/leave holder list during an active slot
    struct HoldersUpdate {
        uint128 timestamp;
        uint128 startOfSlotNumOwners;
    }

    struct BnftHolder {
        address holder;
        uint256 timestamp;
    }
>>>>>>> 0d4f1696
    
    HoldersUpdate public holdersUpdate;
    mapping(SourceOfFunds => FundStatistics) public fundStatistics;

    //--------------------------------------------------------------------------------------
    //-------------------------------------  EVENTS  ---------------------------------------
    //--------------------------------------------------------------------------------------

    event Deposit(address indexed sender, uint256 amount);
    event Withdraw(address indexed sender, address recipient, uint256 amount);
    event AddedToWhitelist(address userAddress);
    event RemovedFromWhitelist(address userAddress);
    event BnftHolderDeregistered(uint256 index);
    event BnftHolderRegistered(address user);
    event UpdatedSchedulingPeriod(uint128 newPeriodInSeconds);
    event BatchRegisteredAsBnftHolder(uint256 validatorId, bytes signature, bytes pubKey);
    event FundsDeposited(SourceOfFunds source, uint256 amount);
    event FundsWithdrawn(SourceOfFunds source, uint256 amount);

    error InvalidAmount();

    //--------------------------------------------------------------------------------------
    //----------------------------  STATE-CHANGING FUNCTIONS  ------------------------------
    //--------------------------------------------------------------------------------------

    /// @custom:oz-upgrades-unsafe-allow constructor
    constructor() {
        _disableInitializers();
    }

    receive() external payable {
        require(totalValueOutOfLp >= msg.value, "rebase first before collecting the rewards");
        if (msg.value > type(uint128).max) revert InvalidAmount();
        totalValueOutOfLp -= uint128(msg.value);
        totalValueInLp += uint128(msg.value);
    }

    function initialize(address _regulationsManager) external initializer {
        require(_regulationsManager != address(0), "No zero addresses");

        __Ownable_init();
        __UUPSUpgradeable_init();
        regulationsManager = IRegulationsManager(_regulationsManager);
        eEthliquidStakingOpened = false;
        schedulingPeriodInSeconds = 604800;
    }

    function deposit(address _user, bytes32[] calldata _merkleProof) external payable {
        deposit(_user, _user, _merkleProof);
    }

    /// @notice deposit into pool
    /// @dev mints the amount of eETH 1:1 with ETH sent
    function deposit(address _user, address _recipient, bytes32[] calldata _merkleProof) public payable {
        if(msg.sender == address(membershipManager)) {
            isWhitelistedAndEligible(_user, _merkleProof);
            emit FundsDeposited(SourceOfFunds.ETHER_FAN, msg.value);
        } else {
            require(eEthliquidStakingOpened, "Liquid staking functions are closed");
            isWhitelistedAndEligible(msg.sender, _merkleProof);
            emit FundsDeposited(SourceOfFunds.EETH, msg.value);
        }
        require(_recipient == msg.sender || _recipient == address(membershipManager), "Wrong Recipient");
        
        totalValueInLp += uint128(msg.value);
        uint256 share = _sharesForDepositAmount(msg.value);
        if (msg.value > type(uint128).max || msg.value == 0 || share == 0) revert InvalidAmount();

        eETH.mintShares(_recipient, share);

        emit Deposit(_recipient, msg.value);
    }

    /// @notice withdraw from pool
    /// @dev Burns user balance from msg.senders account & Sends equal amount of ETH back to the recipient
    /// @param _recipient the recipient who will receives the ETH
    /// @param _amount the amount to withdraw from contract
    /// it returns the amount of shares burned
    function withdraw(address _recipient, uint256 _amount) external onlyWithdrawRequestOrMembershipManager returns (uint256) {
        require(totalValueInLp >= _amount, "Not enough ETH in the liquidity pool");
        require(_recipient != address(0), "Cannot withdraw to zero address");
        require(eETH.balanceOf(msg.sender) >= _amount, "Not enough eETH");

        uint256 share = sharesForWithdrawalAmount(_amount);
        totalValueInLp -= uint128(_amount);
        if (_amount > type(uint128).max || _amount == 0 || share == 0) revert InvalidAmount();

        //Potentially we could do this if statement offline?
        //emit FundsWithdrawn(msg.sender, _amount);
        if(msg.sender == address(membershipManager)) {
            emit FundsWithdrawn(SourceOfFunds.ETHER_FAN, _amount);
        } else {
            emit FundsWithdrawn(SourceOfFunds.EETH, _amount);
        }

        eETH.burnShares(msg.sender, share);

        (bool sent, ) = _recipient.call{value: _amount}("");
        require(sent, "Failed to send Ether");

        emit Withdraw(msg.sender, _recipient, _amount);
        return share;
    }

    /// @notice request withdraw from pool and receive a WithdrawRequestNFT
    /// @dev Transfers the amount of eETH from msg.senders account to the WithdrawRequestNFT contract & mints an NFT to the msg.sender
    /// @param recipient the recipient who will be issued the NFT
    /// @param amount the requested amount to withdraw from contract
    function requestWithdraw(address recipient, uint256 amount) public whenLiquidStakingOpen returns (uint256) {
        require(totalValueInLp >= amount, "Not enough ETH in the liquidity pool");
        require(recipient != address(0), "Cannot withdraw to zero address");
        require(eETH.balanceOf(recipient) >= amount, "Not enough eETH");

        uint256 share = sharesForAmount(amount);
        if (amount > type(uint128).max || amount == 0 || share == 0) revert InvalidAmount();

        uint256 requestId = withdrawRequestNFT.requestWithdraw(uint96(amount), uint96(share), recipient);
        // transfer shares to WithdrawRequestNFT contract from this contract
        eETH.transferFrom(recipient, address(withdrawRequestNFT), amount);
        return requestId;
    }

    function requestWithdrawWithPermit(address _owner, uint256 _amount, PermitInput calldata _permit)
        external
        returns (uint256)
    {
        eETH.permit(msg.sender, address(this), _permit.value, _permit.deadline, _permit.v, _permit.r, _permit.s);
        return requestWithdraw(_owner, _amount);
    }

    function requestMembershipNFTWithdraw(address recipient, uint256 amount) public whenLiquidStakingOpen returns (uint256) {
        require(totalValueInLp >= amount, "Not enough ETH in the liquidity pool");
        require(recipient != address(0), "Cannot withdraw to zero address");

        uint256 share = sharesForAmount(amount);
        if (amount > type(uint128).max || amount == 0 || share == 0) revert InvalidAmount();

        uint256 requestId = withdrawRequestNFT.requestWithdraw(uint96(amount), uint96(share), recipient);
        // transfer shares to WithdrawRequestNFT contract
        eETH.transferFrom(msg.sender, address(withdrawRequestNFT), amount);
        return requestId;
    }

    function batchDepositAsBnftHolder(uint256[] calldata _candidateBidIds, bytes32[] calldata _merkleProof, uint256 _index) external payable returns (uint256[] memory){
        (uint256 firstIndex, uint128 lastIndex, uint128 lastIndexNumOfValidators) = dutyForWeek();
        _isAssigned(firstIndex, lastIndex, _index);
        require(msg.sender == bnftHolders[_index].holder, "Incorrect Caller");
        require(bnftHolders[_index].timestamp < _getCurrentSchedulingStartTimestamp(), "Already deposited");

        uint256 numberOfValidatorsToSpin = max_validators_per_owner;
        if(_index == lastIndex) {
            numberOfValidatorsToSpin = lastIndexNumOfValidators;
        }

        require(msg.value == numberOfValidatorsToSpin * 2 ether, "B-NFT holder must deposit 2 ETH per validator");
        require(totalValueInLp + msg.value >= 32 ether * numberOfValidatorsToSpin, "Not enough balance");

        uint256 amountFromLp = 30 ether * numberOfValidatorsToSpin;
        if (amountFromLp > type(uint128).max) revert InvalidAmount();

        totalValueOutOfLp += uint128(amountFromLp);
        totalValueInLp -= uint128(amountFromLp);
        numPendingDeposits += uint32(numberOfValidatorsToSpin);

        bnftHolders[_index].timestamp = block.timestamp;

        uint256[] memory newValidators = stakingManager.batchDepositWithBidIds{value: 32 ether * numberOfValidatorsToSpin}(_candidateBidIds, _merkleProof, msg.sender);

        if (numberOfValidatorsToSpin > newValidators.length) {
            uint256 returnAmount = 2 ether * (numberOfValidatorsToSpin - newValidators.length);
            totalValueOutOfLp += uint128(returnAmount);
            totalValueInLp -= uint128(returnAmount);

            (bool sent, ) = msg.sender.call{value: returnAmount}("");
            require(sent, "Failed to send Ether");
        }
        
        return newValidators;
    }

    function batchRegisterAsBnftHolder(
        bytes32 _depositRoot,
        uint256[] calldata _validatorIds,
        IStakingManager.DepositData[] calldata _depositData,
        bytes[] calldata _signaturesForApprovalDeposit
    ) external {
        require(_validatorIds.length == _depositData.length, "Array lengths must match");

        numPendingDeposits -= uint32(_validatorIds.length);
        stakingManager.batchRegisterValidators(_depositRoot, _validatorIds, msg.sender, address(this), _depositData, msg.sender);

        for(uint256 x; x < _validatorIds.length; x++) {
            emit BatchRegisteredAsBnftHolder(_validatorIds[x], _signaturesForApprovalDeposit[x], _depositData[x].publicKey);
        }
    }

    function batchCancelDeposit(uint256[] calldata _validatorIds) external onlyAdmin {
        uint256 returnAmount = 2 ether * _validatorIds.length;

        totalValueOutOfLp += uint128(returnAmount);
        numPendingDeposits -= uint32(_validatorIds.length);

        stakingManager.batchCancelDepositAsBnftHolder(_validatorIds, msg.sender);

        totalValueInLp -= uint128(returnAmount);

        (bool sent, ) = address(msg.sender).call{value: returnAmount}("");
        require(sent, "Failed to send Ether");
    }

    function registerAsBnftHolder(address _user) public onlyAdmin {
        _checkHoldersUpdateStatus();
        BnftHolder memory bnftHolder = BnftHolder({
            holder: _user,
            timestamp: 0
        });

        bnftHolders.push(bnftHolder);

        emit BnftHolderRegistered(msg.sender);
    }

    function deRegisterBnftHolder(uint256 _index) external {
        require(msg.sender == admin || msg.sender == bnftHolders[_index].holder, "Incorrect Caller");
        bnftHolders[_index] = bnftHolders[bnftHolders.length - 1];
        bnftHolders.pop();

        emit BnftHolderDeregistered(_index);
    }

    function dutyForWeek() public returns (uint256, uint128, uint128) {
        uint128 lastIndex;
        uint128 lastIndexNumberOfValidators = max_validators_per_owner;

        BnftHolder[] memory localBnftHoldersArray = bnftHolders;

        uint256 index = _getSlotIndex(localBnftHoldersArray);
        uint128 numValidatorsToCreate = numberOfValidatorsToSpawn();

        if(numValidatorsToCreate % max_validators_per_owner == 0) {
            uint128 size = numValidatorsToCreate / max_validators_per_owner;
            lastIndex = _fetchLastIndex(size, index, localBnftHoldersArray);
        } else {
            uint128 size = (numValidatorsToCreate / max_validators_per_owner) + 1;
            lastIndex = _fetchLastIndex(size, index, localBnftHoldersArray);
            lastIndexNumberOfValidators = numValidatorsToCreate % max_validators_per_owner;
        }

        return (index, lastIndex, lastIndexNumberOfValidators);
    }

    // Just using for testing
    // TODO remove and use oracle
    function numberOfValidatorsToSpawn() public view returns (uint128) {
        return uint128(getTotalPooledEther() / 30 ether);
    }

    /// @notice Send the exit requests as the T-NFT holder
    function sendExitRequests(uint256[] calldata _validatorIds) external onlyAdmin {
        for (uint256 i = 0; i < _validatorIds.length; i++) {
            uint256 validatorId = _validatorIds[i];
            nodesManager.sendExitRequest(validatorId);
        }
    }

    /// @notice Allow interactions with the eEth token
    function openEEthLiquidStaking() external onlyAdmin {
        eEthliquidStakingOpened = true;
    }

    /// @notice Disallow interactions with the eEth token
    function closeEEthLiquidStaking() external onlyAdmin {
        eEthliquidStakingOpened = false;
    }

    /// @notice Rebase by ether.fi
    /// @param _tvl total value locked in ether.fi liquidity pool
    /// @param _balanceInLp the balance of the LP contract when 'tvl' was calculated off-chain
    function rebase(uint256 _tvl, uint256 _balanceInLp) external {
        require(msg.sender == address(membershipManager), "only membership manager can rebase");
        require(address(this).balance == _balanceInLp, "the LP balance has changed.");
        require(getTotalPooledEther() > 0, "rebasing when there is no pooled ether is not allowed.");
        if (_tvl > type(uint128).max) revert InvalidAmount();
        totalValueOutOfLp = uint128(_tvl - _balanceInLp);
        totalValueInLp = uint128(_balanceInLp);
    }

    /// @notice swap T-NFTs for ETH
    /// @param _tokenIds the token Ids of T-NFTs
    function swapTNftForEth(uint256[] calldata _tokenIds) external onlyOwner {
        require(totalValueInLp >= 30 ether * _tokenIds.length, "not enough ETH in LP");
        uint128 amount = uint128(30 ether * _tokenIds.length);
        totalValueOutOfLp += amount;
        totalValueInLp -= amount;
        address owner = owner();
        for (uint256 i = 0; i < _tokenIds.length; i++) {
            tNft.transferFrom(owner, address(this), _tokenIds[i]);
        }
        (bool sent, ) = address(owner).call{value: amount}("");
        require(sent, "Failed to send Ether");
    }

    /// @notice sets the contract address for eETH
    /// @param _eETH address of eETH contract
    function setTokenAddress(address _eETH) external onlyOwner {
        require(_eETH != address(0), "No zero addresses");
        eETH = IeETH(_eETH);
    }

    function setStakingManager(address _address) external onlyOwner {
        require(_address != address(0), "No zero addresses");
        stakingManager = IStakingManager(_address);
    }

    function setEtherFiNodesManager(address _nodeManager) public onlyOwner {
        require(_nodeManager != address(0), "No zero addresses");
        nodesManager = IEtherFiNodesManager(_nodeManager);
    }

    function setMembershipManager(address _address) external onlyOwner {
        require(_address != address(0), "Cannot be address zero");
        membershipManager = IMembershipManager(_address);
    }

    function setTnft(address _address) external onlyOwner {
        require(_address != address(0), "Cannot be address zero");
        tNft = ITNFT(_address);
    }

    function setWithdrawRequestNFT(address _address) external onlyOwner {
        require(_address != address(0), "Cannot be address zero");
        withdrawRequestNFT = IWithdrawRequestNFT(_address);
    }

    /// @notice Updates the address of the admin
    /// @param _newAdmin the new address to set as admin
    function updateAdmin(address _newAdmin) external onlyOwner {
        require(_newAdmin != address(0), "Cannot be address zero");
        admin = _newAdmin;
    }

    function updateBNftTreasury(address _newTreasury) external onlyOwner {
        require(_newTreasury != address(0), "Cannot be address zero");
        bNftTreasury = _newTreasury;
    }

    function setMaxBnftSlotSize(uint128 _newSize) external onlyAdmin {
        max_validators_per_owner = _newSize;
    }

    function setSchedulingPeriodInSeconds(uint128 _schedulingPeriodInSeconds) external onlyAdmin {
        schedulingPeriodInSeconds = _schedulingPeriodInSeconds;

        emit UpdatedSchedulingPeriod(_schedulingPeriodInSeconds);
    }

    function numberOfActiveSlots(BnftHolder[] memory _localBnftHoldersArray) public view returns (uint256 numberOfActiveSlots) {
        numberOfActiveSlots = uint128(_localBnftHoldersArray.length);
        if(holdersUpdate.timestamp > uint128(_getCurrentSchedulingStartTimestamp())) {
            numberOfActiveSlots = holdersUpdate.startOfSlotNumOwners;
        }
    }

    //--------------------------------------------------------------------------------------
    //------------------------------  INTERNAL FUNCTIONS  ----------------------------------
    //--------------------------------------------------------------------------------------

    function _checkHoldersUpdateStatus() internal {
        if(holdersUpdate.timestamp < uint128(_getCurrentSchedulingStartTimestamp())) {
            holdersUpdate.startOfSlotNumOwners = uint128(bnftHolders.length);
        }
        holdersUpdate.timestamp = uint128(block.timestamp);
    }

    function _getCurrentSchedulingStartTimestamp() internal view returns (uint256) {
        return block.timestamp - (block.timestamp % schedulingPeriodInSeconds);
    }

    function _isAssigned(uint256 _firstIndex, uint128 _lastIndex, uint256 _index) internal view {
        if(_lastIndex < _firstIndex) {
            require(_index <= _lastIndex || (_index >= _firstIndex && _index < numberOfActiveSlots(bnftHolders)), "Not assigned");
        }else {
            require(_index >= _firstIndex && _index <= _lastIndex, "Not assigned");
        }
    }

    function _getSlotIndex(BnftHolder[] memory _localBnftHoldersArray) internal returns (uint256) {
        return uint256(keccak256(abi.encodePacked(block.timestamp / schedulingPeriodInSeconds))) % numberOfActiveSlots(_localBnftHoldersArray);
    }

    function _fetchLastIndex(uint128 _size, uint256 _index, BnftHolder[] memory _localBnftHoldersArray) internal returns (uint128 lastIndex){
        uint256 numSlots = numberOfActiveSlots(_localBnftHoldersArray);
        uint128 tempLastIndex = uint128(_index) + _size - 1;
        lastIndex = (tempLastIndex + uint128(numSlots)) % uint128(numSlots);
    }

    function isWhitelistedAndEligible(address _user, bytes32[] calldata _merkleProof) internal view{
        stakingManager.verifyWhitelisted(_user, _merkleProof);
        require(regulationsManager.isEligible(regulationsManager.whitelistVersion(), _user) == true, "User is not eligible to participate");
    }

    function _sharesForDepositAmount(uint256 _depositAmount) internal view returns (uint256) {
        uint256 totalPooledEther = getTotalPooledEther() - _depositAmount;
        if (totalPooledEther == 0) {
            return _depositAmount;
        }
        return (_depositAmount * eETH.totalShares()) / totalPooledEther;
    }

    function _authorizeUpgrade(address newImplementation) internal override onlyOwner {}

    //--------------------------------------------------------------------------------------
    //------------------------------------  GETTERS  ---------------------------------------
    //--------------------------------------------------------------------------------------

    function getTotalEtherClaimOf(address _user) external view returns (uint256) {
        uint256 staked;
        uint256 totalShares = eETH.totalShares();
        if (totalShares > 0) {
            staked = (getTotalPooledEther() * eETH.shares(_user)) / totalShares;
        }
        return staked;
    }

    function getTotalPooledEther() public view returns (uint256) {
        return totalValueOutOfLp + totalValueInLp;
    }

    function sharesForAmount(uint256 _amount) public view returns (uint256) {
        uint256 totalPooledEther = getTotalPooledEther();
        if (totalPooledEther == 0) {
            return 0;
        }
        return (_amount * eETH.totalShares()) / totalPooledEther;
    }

    /// @dev withdrawal rounding errors favor the protocol by rounding up
    function sharesForWithdrawalAmount(uint256 _amount) public view returns (uint256) {
        uint256 totalPooledEther = getTotalPooledEther();
        if (totalPooledEther == 0) {
            return 0;
        }

        // ceiling division so rounding errors favor the protocol
        uint256 numerator = _amount * eETH.totalShares();
        return (numerator + totalPooledEther - 1) / totalPooledEther;
    }

    function amountForShare(uint256 _share) public view returns (uint256) {
        uint256 totalShares = eETH.totalShares();
        if (totalShares == 0) {
            return 0;
        }
        return (_share * getTotalPooledEther()) / totalShares;
    }

     function _min(uint256 _a, uint256 _b) internal pure returns (uint256) {
        return (_a > _b) ? _b : _a;
    }

    function getImplementation() external view returns (address) {return _getImplementation();}

    //--------------------------------------------------------------------------------------
    //-----------------------------------  MODIFIERS  --------------------------------------
    //--------------------------------------------------------------------------------------

    modifier whenLiquidStakingOpen() {
        require(eEthliquidStakingOpened, "Liquid staking functions are closed");
        _;
    }

    modifier onlyAdmin() {
        require(msg.sender == admin, "Caller is not the admin");
        _;
    }

    modifier onlyWithdrawRequestOrMembershipManager() {
        require(msg.sender == address(withdrawRequestNFT) || msg.sender == address(membershipManager), "Caller is not the WithdrawRequestNFT or MembershipManager");
        _;
    }
}<|MERGE_RESOLUTION|>--- conflicted
+++ resolved
@@ -45,21 +45,6 @@
     BnftHolder[] public bnftHolders;
     uint128 public max_validators_per_owner;
     uint128 public schedulingPeriodInSeconds;
-<<<<<<< HEAD
-=======
-
-    // Necessary to preserve "statelessness" of dutyForWeek().
-    // Handles case where new users join/leave holder list during an active slot
-    struct HoldersUpdate {
-        uint128 timestamp;
-        uint128 startOfSlotNumOwners;
-    }
-
-    struct BnftHolder {
-        address holder;
-        uint256 timestamp;
-    }
->>>>>>> 0d4f1696
     
     HoldersUpdate public holdersUpdate;
     mapping(SourceOfFunds => FundStatistics) public fundStatistics;
