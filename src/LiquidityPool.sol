--- conflicted
+++ resolved
@@ -9,8 +9,6 @@
 import "@openzeppelin-upgradeable/contracts/proxy/utils/UUPSUpgradeable.sol";
 import "@openzeppelin-upgradeable/contracts/access/OwnableUpgradeable.sol";
 import "./interfaces/IEETH.sol";
-import "./interfaces/IStakingManager.sol";
-import "./interfaces/IEtherFiNodesManager.sol";
 import "./interfaces/IScoreManager.sol";
 import "forge-std/console.sol";
 
@@ -18,20 +16,8 @@
     //--------------------------------------------------------------------------------------
     //---------------------------------  STATE-VARIABLES  ----------------------------------
     //--------------------------------------------------------------------------------------
-    
-    IStakingManager stakingManagerInstance;
-    IScoreManager scoreManagerInstance;
-    IEtherFiNodesManager nodesManagerInstance;
 
-<<<<<<< HEAD
-    address public eETH;
-    address public scoreManagerAddress;
-    address public stakingManagerAddress;
-    address public etherFiNodesManagerAddress;
-=======
     IEETH eETH; 
-    IStakingManager stakingManager; 
-    IEtherFiNodesManager nodesManager; 
     IScoreManager scoreManager;
 
     mapping(uint256 => bool) validators;
@@ -39,7 +25,6 @@
     uint256 accruedEapRewards;
 
     uint64  numValidators;
->>>>>>> 48a81681
 
     uint256[32] __gap;
 
@@ -61,32 +46,6 @@
         __UUPSUpgradeable_init();
     }
 
-<<<<<<< HEAD
-    /// @notice sets the contract address for eETH
-    /// @dev can't do it in constructor due to circular dependencies
-    /// @param _eETH address of eETH contract
-    function setTokenAddress(address _eETH) public onlyOwner {
-        eETH = _eETH;
-        emit TokenAddressChanged(_eETH);
-    }
-
-    function setScoreManagerAddress(address _scoreManagerAddress) public onlyOwner {
-        scoreManagerAddress = _scoreManagerAddress;
-        scoreManagerInstance = IScoreManager(_scoreManagerAddress);
-    }
-
-    function setStakingManagerAddress(address _stakingManagerAddress) public onlyOwner {
-        stakingManagerAddress = _stakingManagerAddress;
-        stakingManagerInstance = IStakingManager(_stakingManagerAddress); 
-    }
-
-    function setEtherFiNodesManagerAddress(address _etherFiNodesManagerAddress) public onlyOwner {
-        etherFiNodesManagerAddress = _etherFiNodesManagerAddress;
-        nodesManagerInstance = IEtherFiNodesManager(_etherFiNodesManagerAddress);
-    }
-
-=======
->>>>>>> 48a81681
     /// @notice deposit into pool
     /// @dev mints the amount of eTH 1:1 with ETH sent
     function deposit(address _user) external payable {
