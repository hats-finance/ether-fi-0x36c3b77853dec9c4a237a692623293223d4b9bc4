--- conflicted
+++ resolved
@@ -233,22 +233,6 @@
         payable
         whenNotPaused
     {
-<<<<<<< HEAD
-        require(
-            msg.value >= minBidAmount && msg.value <= MAX_BID_AMOUNT,
-            "Invalid bid amount"
-        );
-        require(
-            MerkleProof.verify(
-                _merkleProof,
-                merkleRoot,
-                keccak256(abi.encodePacked(msg.sender))
-            ),
-            "Invalid merkle proof"
-        );
-=======
-        require(bidsEnabled == true, "Bidding is on hold");
-
         // Checks if bidder is on whitelist
         if (msg.value < minBidAmount) {
             require(
@@ -262,7 +246,6 @@
         } else {
             require(msg.value <= MAX_BID_AMOUNT, "Invalid bid");
         }
->>>>>>> 3b1ef373
 
         //Creates a bid object for storage and lookup in future
         bids[numberOfBids] = Bid({
