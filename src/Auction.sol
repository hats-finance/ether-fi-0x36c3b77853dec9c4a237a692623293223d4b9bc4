// SPDX-License-Identifier: MIT
pragma solidity 0.8.13;

//Importing all needed contracts and libraries
import "./interfaces/ITNFT.sol";
import "./interfaces/IBNFT.sol";
import "./interfaces/IDeposit.sol";
import "./interfaces/IAuction.sol";
import "./TNFT.sol";
import "./BNFT.sol";
import "./Deposit.sol";
import "@openzeppelin/contracts/utils/cryptography/MerkleProof.sol";
import "@openzeppelin/contracts/security/Pausable.sol";

<<<<<<< HEAD
contract Auction is IAuction {
=======
contract Auction is IAuction, Pausable {
>>>>>>> dcee887c
    //--------------------------------------------------------------------------------------
    //---------------------------------  STATE-VARIABLES  ----------------------------------
    //--------------------------------------------------------------------------------------

    uint256 public currentHighestBidId;
    uint256 public minBidAmount;
    uint256 public numberOfBids = 1;
    uint256 public numberOfActiveBids;
    address public depositContractAddress;
    address public treasuryContractAddress;
    bytes32 public merkleRoot;
    bool public bidsEnabled;
    address public owner;

    mapping(uint256 => Bid) public bids;

    //--------------------------------------------------------------------------------------
    //-------------------------------------  EVENTS  ---------------------------------------
    //--------------------------------------------------------------------------------------

    event BidPlaced(
        address indexed bidder,
        uint256 amount,
        uint256 indexed bidderId
    );
    event BiddingDisabled(address indexed winner);
    event BiddingEnabled();
    event BidCancelled(uint256 indexed bidId);
    event BidUpdated(uint256 indexed bidId, uint256 valueUpdatedBy);
    event MerkleUpdated(bytes32 oldMerkle, bytes32 indexed newMerkle);
    event DepositAddressSet(address indexed depositContractAddress);
    event MinBidUpdated(
        uint256 indexed oldMinBidAmount,
        uint256 indexed newMinBidAmount
    );

    //--------------------------------------------------------------------------------------
    //----------------------------------  CONSTRUCTOR   ------------------------------------
    //--------------------------------------------------------------------------------------

<<<<<<< HEAD
=======
    //--------------------------------------------------------------------------------------
    //----------------------------------  CONSTRUCTOR   ------------------------------------
    //--------------------------------------------------------------------------------------

>>>>>>> dcee887c
    /// @notice Constructor to set variables on deployment
    /// @param _treasuryAddress the address of the treasury to send funds to
    constructor(address _treasuryAddress) {
        bidsEnabled = true;
        treasuryContractAddress = _treasuryAddress;
        owner = msg.sender;
    }

    //--------------------------------------------------------------------------------------
    //----------------------------  STATE-CHANGING FUNCTIONS  ------------------------------
    //--------------------------------------------------------------------------------------

    /// @notice Disables the bidding to prevent race-conditions on arrival of a stake
    /// @dev Used local variables to prevent multiple calling of state variables to save gas
    /// @dev Gets called from the deposit contract when a stake is received
    /// @return winningOperator the address of the current highest bidder
    function disableBidding() external onlyDepositContract returns (address) {
        uint256 currentHighestBidIdLocal = currentHighestBidId;
        uint256 numberOfBidsLocal = numberOfBids;

        //Disable bids to prevent race-conditions
        bidsEnabled = false;

        //Set the bid to be de-activated to prevent 1 bid winning twice
        bids[currentHighestBidIdLocal].isActive = false;
        address winningOperator = bids[currentHighestBidIdLocal].bidderAddress;
        uint256 winningBidAmount = bids[currentHighestBidIdLocal].amount;
        uint256 tempWinningBidId;

        //Loop to calculate the next highest bid for the next stake
        for (uint256 x = 1; x < numberOfBidsLocal; ++x) {
            if (
                (bids[x].isActive == true) &&
                (bids[x].amount > bids[tempWinningBidId].amount)
            ) {
                tempWinningBidId = x;
            }
        }
        currentHighestBidId = tempWinningBidId;

        //Send the winning bid to the treasury contract
        (bool sent, ) = treasuryContractAddress.call{value: winningBidAmount}(
            ""
        );
        require(sent, "Failed to send Ether");

        numberOfActiveBids--;

        emit BiddingDisabled(winningOperator);
        return winningOperator;
    }

    /// @notice Enables the bidding
    /// @dev Currently must get called manually for POC
    /// @dev Will be called from deposit contract when validator key is sent
    /// @dev onlyDepositContract modifier must be used when going to production
    function enableBidding() external {
        require(bidsEnabled == false, "Bids already enabled");
        bidsEnabled = true;
        emit BiddingEnabled();
    }

    /// @notice Increases a currently active bid by a specified amount
    /// @dev First require checks both if the bid doesnt exist and if its called by incorrect owner
    /// @param _bidId the ID of the bid to increase
    function increaseBid(uint256 _bidId) external payable whenNotPaused {
        require(bids[_bidId].bidderAddress == msg.sender, "Invalid bid");
        require(bids[_bidId].isActive == true, "Bid already cancelled");
        require(bidsEnabled == true, "Increase bidding on hold");

        bids[_bidId].amount += msg.value;

        //Checks if the updated amount is now the current highest bid
        if (bids[_bidId].amount > bids[currentHighestBidId].amount) {
            currentHighestBidId = _bidId;
        }

        emit BidUpdated(_bidId, msg.value);
    }

    /// @notice decreases a currently active bid by a specified amount
    /// @dev First require checks both if the bid doesnt exist and if its called by incorrect owner
    /// @param _bidId the ID of the bid to decrease
    /// @param _amount the amount to decrease the bid by
    function decreaseBid(uint256 _bidId, uint256 _amount)
        external
        whenNotPaused
    {
        require(bids[_bidId].bidderAddress == msg.sender, "Invalid bid");
        require(_amount < bids[_bidId].amount, "Amount to large");
        require(bids[_bidId].isActive == true, "Bid already cancelled");
        require(bidsEnabled == true, "Decrease bidding on hold");

        //Set local variable for read operations to save gas
        uint256 numberOfBidsLocal = numberOfBids;
        bids[_bidId].amount -= _amount;

        //Checks if the updated bid was the current highest bid
        if (currentHighestBidId == _bidId) {
            uint256 tempWinningBidId;

            //Calculate the new highest bid
            for (uint256 x = 1; x < numberOfBidsLocal; ++x) {
                if (
                    (bids[x].amount > bids[tempWinningBidId].amount) &&
                    (bids[x].isActive == true)
                ) {
                    tempWinningBidId = x;
                }
            }

            currentHighestBidId = tempWinningBidId;
        }

        //Refund the user with their decreased amount
        (bool sent, ) = msg.sender.call{value: _amount}("");
        require(sent, "Failed to send Ether");

        emit BidUpdated(_bidId, _amount);
    }

    /// @notice Cancels a specified bid by de-activating it
    /// @dev Used local variables to save on multiple state variable lookups
    /// @dev First require checks both if the bid doesnt exist and if its called by incorrect owner
    /// @param _bidId the ID of the bid to cancel
    function cancelBid(uint256 _bidId) external whenNotPaused {
        require(bids[_bidId].bidderAddress == msg.sender, "Invalid bid");
        require(bids[_bidId].isActive == true, "Bid already cancelled");
        require(bidsEnabled == true, "Cancelling bids on hold");

        //Set local variable for read operations to save gas
        uint256 numberOfBidsLocal = numberOfBids;

        //Cancel the bid by de-activating it
        bids[_bidId].isActive = false;

        //Check if the bid being cancelled is the current highest to make sure we
        //Calculate a new highest
        if (currentHighestBidId == _bidId) {
            uint256 tempWinningBidId;

            //Calculate the new highest bid
            for (uint256 x = 1; x < numberOfBidsLocal; ++x) {
                if (
                    (bids[x].amount > bids[tempWinningBidId].amount) &&
                    (bids[x].isActive == true)
                ) {
                    tempWinningBidId = x;
                }
            }

            currentHighestBidId = tempWinningBidId;
        }

        //Get the value of the cancelled bid to refund
        uint256 bidValue = bids[_bidId].amount;

        //Refund the user with their bid amount
        (bool sent, ) = msg.sender.call{value: bidValue}("");
        require(sent, "Failed to send Ether");

        numberOfActiveBids--;

        emit BidCancelled(_bidId);
    }

    /// @notice Places a bid in the auction to be the next operator
    /// @dev Merkleroot gets generated in JS offline and sent to the contract
    /// @param _merkleProof the merkleproof for the user calling the function
<<<<<<< HEAD
    function bidOnStake(bytes32[] calldata _merkleProof) external payable {
        require(msg.value >= minBidAmount, "Bid Too Low");
=======
    function bidOnStake(bytes32[] calldata _merkleProof)
        external
        payable
        whenNotPaused
    {
>>>>>>> dcee887c
        require(bidsEnabled == true, "Bidding is on hold");
        require(
            MerkleProof.verify(
                _merkleProof,
                merkleRoot,
                keccak256(abi.encodePacked(msg.sender))
            ),
            "Invalid merkle proof"
        );

        //Creates a bid object for storage and lookup in future
        bids[numberOfBids] = Bid({
            amount: msg.value,
            timeOfBid: block.timestamp,
            bidderAddress: msg.sender,
            isActive: true
        });

        //Checks if the bid is now the highest bid
        if (msg.value > bids[currentHighestBidId].amount) {
            currentHighestBidId = numberOfBids;
        }

        numberOfBids++;
        numberOfActiveBids++;

        emit BidPlaced(msg.sender, msg.value, numberOfBids - 1);
    }

    /// @notice Updates the merkle root whitelists have been updated
    /// @dev merkleroot gets generated in JS offline and sent to the contract
    /// @param _newMerkle new merkle root to be used for bidding
    function updateMerkleRoot(bytes32 _newMerkle) external onlyOwner {
        bytes32 oldMerkle = merkleRoot;
        merkleRoot = _newMerkle;

        emit MerkleUpdated(oldMerkle, _newMerkle);
    }

    /// @notice Sets the depositContract address in the current contract
    /// @dev Called by depositContract and can only be called once
    /// @param _depositContractAddress address of the depositContract for authorizations
    function setDepositContractAddress(address _depositContractAddress)
        external
        onlyOwner
    {
        depositContractAddress = _depositContractAddress;

        emit DepositAddressSet(_depositContractAddress);
    }

<<<<<<< HEAD
    function setMinBidPrice(uint256 _newMinBidAmount) external onlyOwner {
        uint256 oldMinBidAmount = minBidAmount;
        minBidAmount = _newMinBidAmount;

        emit MinBidUpdated(oldMinBidAmount, _newMinBidAmount);
=======
    function pauseContract() external onlyOwner {
        _pause();
    }

    function unPauseContract() external onlyOwner {
        _unpause();
>>>>>>> dcee887c
    }

    //--------------------------------------------------------------------------------------
    //-------------------------------------  GETTER   --------------------------------------
    //--------------------------------------------------------------------------------------

    /// @notice Fetches how many active bids there are and sends it to the caller
    /// @dev Needed for deposit to check if there are any active bids
    /// @return numberOfActiveBids the number of current active bids
    function getNumberOfActivebids() external view returns (uint256) {
        return numberOfActiveBids;
    }

    //--------------------------------------------------------------------------------------
    //-----------------------------------  MODIFIERS  --------------------------------------
    //--------------------------------------------------------------------------------------

    modifier onlyDepositContract() {
        require(
            msg.sender == depositContractAddress,
            "Only deposit contract function"
        );
        _;
    }

    modifier onlyOwner() {
        require(msg.sender == owner, "Only owner function");
        _;
    }
}<|MERGE_RESOLUTION|>--- conflicted
+++ resolved
@@ -12,11 +12,7 @@
 import "@openzeppelin/contracts/utils/cryptography/MerkleProof.sol";
 import "@openzeppelin/contracts/security/Pausable.sol";
 
-<<<<<<< HEAD
-contract Auction is IAuction {
-=======
 contract Auction is IAuction, Pausable {
->>>>>>> dcee887c
     //--------------------------------------------------------------------------------------
     //---------------------------------  STATE-VARIABLES  ----------------------------------
     //--------------------------------------------------------------------------------------
@@ -57,13 +53,6 @@
     //----------------------------------  CONSTRUCTOR   ------------------------------------
     //--------------------------------------------------------------------------------------
 
-<<<<<<< HEAD
-=======
-    //--------------------------------------------------------------------------------------
-    //----------------------------------  CONSTRUCTOR   ------------------------------------
-    //--------------------------------------------------------------------------------------
-
->>>>>>> dcee887c
     /// @notice Constructor to set variables on deployment
     /// @param _treasuryAddress the address of the treasury to send funds to
     constructor(address _treasuryAddress) {
@@ -233,16 +222,12 @@
     /// @notice Places a bid in the auction to be the next operator
     /// @dev Merkleroot gets generated in JS offline and sent to the contract
     /// @param _merkleProof the merkleproof for the user calling the function
-<<<<<<< HEAD
-    function bidOnStake(bytes32[] calldata _merkleProof) external payable {
-        require(msg.value >= minBidAmount, "Bid Too Low");
-=======
+
     function bidOnStake(bytes32[] calldata _merkleProof)
         external
         payable
         whenNotPaused
     {
->>>>>>> dcee887c
         require(bidsEnabled == true, "Bidding is on hold");
         require(
             MerkleProof.verify(
@@ -294,20 +279,20 @@
         emit DepositAddressSet(_depositContractAddress);
     }
 
-<<<<<<< HEAD
     function setMinBidPrice(uint256 _newMinBidAmount) external onlyOwner {
         uint256 oldMinBidAmount = minBidAmount;
         minBidAmount = _newMinBidAmount;
 
         emit MinBidUpdated(oldMinBidAmount, _newMinBidAmount);
-=======
+    }
+    
     function pauseContract() external onlyOwner {
         _pause();
     }
 
     function unPauseContract() external onlyOwner {
         _unpause();
->>>>>>> dcee887c
+
     }
 
     //--------------------------------------------------------------------------------------
