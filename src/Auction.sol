// SPDX-License-Identifier: MIT
pragma solidity 0.8.13;

//Importing all needed contracts and libraries
import "./interfaces/ITNFT.sol";
import "./interfaces/IBNFT.sol";
import "./interfaces/IDeposit.sol";
import "./interfaces/IAuction.sol";
import "./TNFT.sol";
import "./BNFT.sol";
import "./Deposit.sol";
import "@openzeppelin/contracts/utils/cryptography/MerkleProof.sol";
import "@openzeppelin/contracts/security/Pausable.sol";

<<<<<<< HEAD
contract Auction is IAuction {
    //--------------------------------------------------------------------------------------
    //---------------------------------  STATE-VARIABLES  ----------------------------------
    //--------------------------------------------------------------------------------------

=======

contract Auction is IAuction, Pausable {
    //--------------------------------------------------------------------------------------
    //---------------------------------  STATE-VARIABLES  ----------------------------------
    //--------------------------------------------------------------------------------------

>>>>>>> 3cc89c56
    uint256 public currentHighestBidId;
    uint256 public minBidAmount;
    uint256 public numberOfBids = 1;
    uint256 public numberOfActiveBids;
    address public depositContractAddress;
    address public treasuryContractAddress;
    bytes32 public merkleRoot;
    bool public bidsEnabled;
    address public owner;

    mapping(uint256 => Bid) public bids;

    //--------------------------------------------------------------------------------------
    //-------------------------------------  EVENTS  ---------------------------------------
    //--------------------------------------------------------------------------------------

    event BidPlaced(
        address indexed bidder,
        uint256 amount,
        uint256 indexed bidderId
    );
<<<<<<< HEAD
    event WinningBidSent(address indexed winner, uint256 indexed highestBidId);
=======
    event BiddingDisabled(address indexed winner);
>>>>>>> 3cc89c56
    event BiddingEnabled();
    event BidCancelled(uint256 indexed bidId);
    event BidUpdated(uint256 indexed bidId, uint256 valueUpdatedBy);
    event MerkleUpdated(bytes32 oldMerkle, bytes32 indexed newMerkle);
    event DepositAddressSet(address indexed depositContractAddress);
    event MinBidUpdated(
        uint256 indexed oldMinBidAmount,
        uint256 indexed newMinBidAmount
    );

    //--------------------------------------------------------------------------------------
    //----------------------------------  CONSTRUCTOR   ------------------------------------
    //--------------------------------------------------------------------------------------

<<<<<<< HEAD
    //--------------------------------------------------------------------------------------
    //----------------------------------  CONSTRUCTOR   ------------------------------------
    //--------------------------------------------------------------------------------------

=======
>>>>>>> 3cc89c56
    /// @notice Constructor to set variables on deployment
    /// @param _treasuryAddress the address of the treasury to send funds to
    constructor(address _treasuryAddress) {
        bidsEnabled = true;
        treasuryContractAddress = _treasuryAddress;
        owner = msg.sender;
    }

    //--------------------------------------------------------------------------------------
    //----------------------------  STATE-CHANGING FUNCTIONS  ------------------------------
    //--------------------------------------------------------------------------------------

<<<<<<< HEAD
    /// @notice calculates the winning operator bid when a stake is deposited
=======
    /// @notice Disables the bidding to prevent race-conditions on arrival of a stake
>>>>>>> 3cc89c56
    /// @dev Used local variables to prevent multiple calling of state variables to save gas
    /// @dev Gets called from the deposit contract when a stake is received
    /// @return winningOperator the address of the current highest bidder
    function calculateWinningBid()
        external
        onlyDepositContract
        returns (address winningOperator)
    {
        uint256 currentHighestBidIdLocal = currentHighestBidId;
        uint256 numberOfBidsLocal = numberOfBids;
<<<<<<< HEAD
=======

        //Disable bids to prevent race-conditions
        bidsEnabled = false;
>>>>>>> 3cc89c56

        //Set the bid to be de-activated to prevent 1 bid winning twice
        bids[currentHighestBidIdLocal].isActive = false;

        winningOperator = bids[currentHighestBidIdLocal].bidderAddress;

        uint256 winningBidAmount = bids[currentHighestBidIdLocal].amount;

        uint256 tempWinningBidId;
        //Loop to calculate the next highest bid for the next stake
        for (uint256 x = 1; x < numberOfBidsLocal; ++x) {
            if (
                (bids[x].isActive == true) &&
                (bids[x].amount > bids[tempWinningBidId].amount)
            ) {
                tempWinningBidId = x;
            }
        }
        currentHighestBidId = tempWinningBidId;

        //Send the winning bid to the treasury contract
        (bool sent, ) = treasuryContractAddress.call{value: winningBidAmount}(
            ""
        );
        require(sent, "Failed to send Ether");

        numberOfActiveBids--;

        emit WinningBidSent(winningOperator, currentHighestBidIdLocal);
    }

    /// @notice Increases a currently active bid by a specified amount
    /// @dev First require checks both if the bid doesnt exist and if its called by incorrect owner
    /// @param _bidId the ID of the bid to increase
    function increaseBid(uint256 _bidId) external payable whenNotPaused {
        require(bids[_bidId].bidderAddress == msg.sender, "Invalid bid");
        require(bids[_bidId].isActive == true, "Bid already cancelled");
        require(bidsEnabled == true, "Increase bidding on hold");

        bids[_bidId].amount += msg.value;

        //Checks if the updated amount is now the current highest bid
        if (bids[_bidId].amount > bids[currentHighestBidId].amount) {
            currentHighestBidId = _bidId;
        }

        emit BidUpdated(_bidId, msg.value);
    }

    /// @notice decreases a currently active bid by a specified amount
    /// @dev First require checks both if the bid doesnt exist and if its called by incorrect owner
    /// @param _bidId the ID of the bid to decrease
    /// @param _amount the amount to decrease the bid by
    function decreaseBid(uint256 _bidId, uint256 _amount)
        external
        whenNotPaused
    {
        require(bids[_bidId].bidderAddress == msg.sender, "Invalid bid");
        require(_amount < bids[_bidId].amount, "Amount to large");
        require(bids[_bidId].isActive == true, "Bid already cancelled");
        require(bidsEnabled == true, "Decrease bidding on hold");

        //Set local variable for read operations to save gas
        uint256 numberOfBidsLocal = numberOfBids;
        bids[_bidId].amount -= _amount;

        //Checks if the updated bid was the current highest bid
        if (currentHighestBidId == _bidId) {
            uint256 tempWinningBidId;

            //Calculate the new highest bid
            for (uint256 x = 1; x < numberOfBidsLocal; ++x) {
                if (
                    (bids[x].amount > bids[tempWinningBidId].amount) &&
                    (bids[x].isActive == true)
                ) {
                    tempWinningBidId = x;
                }
            }

            currentHighestBidId = tempWinningBidId;
        }

        //Refund the user with their decreased amount
        (bool sent, ) = msg.sender.call{value: _amount}("");
        require(sent, "Failed to send Ether");

        emit BidUpdated(_bidId, _amount);
    }

    /// @notice Cancels a specified bid by de-activating it
    /// @dev Used local variables to save on multiple state variable lookups
    /// @dev First require checks both if the bid doesnt exist and if its called by incorrect owner
    /// @param _bidId the ID of the bid to cancel
    function cancelBid(uint256 _bidId) external whenNotPaused {
        require(bids[_bidId].bidderAddress == msg.sender, "Invalid bid");
        require(bids[_bidId].isActive == true, "Bid already cancelled");
        require(bidsEnabled == true, "Cancelling bids on hold");

        //Set local variable for read operations to save gas
        uint256 numberOfBidsLocal = numberOfBids;

        //Cancel the bid by de-activating it
        bids[_bidId].isActive = false;

        //Check if the bid being cancelled is the current highest to make sure we
        //Calculate a new highest
        if (currentHighestBidId == _bidId) {
            uint256 tempWinningBidId;

            //Calculate the new highest bid
            for (uint256 x = 1; x < numberOfBidsLocal; ++x) {
                if (
                    (bids[x].amount > bids[tempWinningBidId].amount) &&
                    (bids[x].isActive == true)
                ) {
                    tempWinningBidId = x;
                }
            }

            currentHighestBidId = tempWinningBidId;
        }

        //Get the value of the cancelled bid to refund
        uint256 bidValue = bids[_bidId].amount;

        //Refund the user with their bid amount
        (bool sent, ) = msg.sender.call{value: bidValue}("");
        require(sent, "Failed to send Ether");

        numberOfActiveBids--;

        emit BidCancelled(_bidId);
    }

    /// @notice Places a bid in the auction to be the next operator
    /// @dev Merkleroot gets generated in JS offline and sent to the contract
    /// @param _merkleProof the merkleproof for the user calling the function

    function bidOnStake(bytes32[] calldata _merkleProof)
        external
        payable
        whenNotPaused
    {
        require(bidsEnabled == true, "Bidding is on hold");
        require(
            MerkleProof.verify(
                _merkleProof,
                merkleRoot,
                keccak256(abi.encodePacked(msg.sender))
            ),
            "Invalid merkle proof"
        );

        //Creates a bid object for storage and lookup in future
        bids[numberOfBids] = Bid({
            amount: msg.value,
            timeOfBid: block.timestamp,
            bidderAddress: msg.sender,
            isActive: true
        });

        //Checks if the bid is now the highest bid
        if (msg.value > bids[currentHighestBidId].amount) {
            currentHighestBidId = numberOfBids;
        }

        numberOfBids++;
        numberOfActiveBids++;

        emit BidPlaced(msg.sender, msg.value, numberOfBids - 1);
    }

    /// @notice Updates the merkle root whitelists have been updated
    /// @dev merkleroot gets generated in JS offline and sent to the contract
    /// @param _newMerkle new merkle root to be used for bidding
    function updateMerkleRoot(bytes32 _newMerkle) external onlyOwner {
        bytes32 oldMerkle = merkleRoot;
        merkleRoot = _newMerkle;

        emit MerkleUpdated(oldMerkle, _newMerkle);
    }

    /// @notice Sets the depositContract address in the current contract
    /// @dev Called by depositContract and can only be called once
    /// @param _depositContractAddress address of the depositContract for authorizations
    function setDepositContractAddress(address _depositContractAddress)
        external
        onlyOwner
    {
        depositContractAddress = _depositContractAddress;

        emit DepositAddressSet(_depositContractAddress);
    }

<<<<<<< HEAD
=======
    function setMinBidPrice(uint256 _newMinBidAmount) external onlyOwner {
        uint256 oldMinBidAmount = minBidAmount;
        minBidAmount = _newMinBidAmount;

        emit MinBidUpdated(oldMinBidAmount, _newMinBidAmount);
    }
    
    function pauseContract() external onlyOwner {
        _pause();
    }

    function unPauseContract() external onlyOwner {
        _unpause();

    }

>>>>>>> 3cc89c56
    //--------------------------------------------------------------------------------------
    //-------------------------------------  GETTER   --------------------------------------
    //--------------------------------------------------------------------------------------

    /// @notice Fetches how many active bids there are and sends it to the caller
    /// @dev Needed for deposit to check if there are any active bids
    /// @return numberOfActiveBids the number of current active bids
    function getNumberOfActivebids() external view returns (uint256) {
        return numberOfActiveBids;
    }

    //--------------------------------------------------------------------------------------
    //-----------------------------------  MODIFIERS  --------------------------------------
    //--------------------------------------------------------------------------------------

    modifier onlyDepositContract() {
        require(
            msg.sender == depositContractAddress,
            "Only deposit contract function"
        );
        _;
    }

    modifier onlyOwner() {
        require(msg.sender == owner, "Only owner function");
        _;
    }
}<|MERGE_RESOLUTION|>--- conflicted
+++ resolved
@@ -12,20 +12,11 @@
 import "@openzeppelin/contracts/utils/cryptography/MerkleProof.sol";
 import "@openzeppelin/contracts/security/Pausable.sol";
 
-<<<<<<< HEAD
-contract Auction is IAuction {
+contract Auction is IAuction, Pausable {
     //--------------------------------------------------------------------------------------
     //---------------------------------  STATE-VARIABLES  ----------------------------------
     //--------------------------------------------------------------------------------------
 
-=======
-
-contract Auction is IAuction, Pausable {
-    //--------------------------------------------------------------------------------------
-    //---------------------------------  STATE-VARIABLES  ----------------------------------
-    //--------------------------------------------------------------------------------------
-
->>>>>>> 3cc89c56
     uint256 public currentHighestBidId;
     uint256 public minBidAmount;
     uint256 public numberOfBids = 1;
@@ -47,11 +38,9 @@
         uint256 amount,
         uint256 indexed bidderId
     );
-<<<<<<< HEAD
+
     event WinningBidSent(address indexed winner, uint256 indexed highestBidId);
-=======
-    event BiddingDisabled(address indexed winner);
->>>>>>> 3cc89c56
+
     event BiddingEnabled();
     event BidCancelled(uint256 indexed bidId);
     event BidUpdated(uint256 indexed bidId, uint256 valueUpdatedBy);
@@ -66,13 +55,6 @@
     //----------------------------------  CONSTRUCTOR   ------------------------------------
     //--------------------------------------------------------------------------------------
 
-<<<<<<< HEAD
-    //--------------------------------------------------------------------------------------
-    //----------------------------------  CONSTRUCTOR   ------------------------------------
-    //--------------------------------------------------------------------------------------
-
-=======
->>>>>>> 3cc89c56
     /// @notice Constructor to set variables on deployment
     /// @param _treasuryAddress the address of the treasury to send funds to
     constructor(address _treasuryAddress) {
@@ -85,11 +67,7 @@
     //----------------------------  STATE-CHANGING FUNCTIONS  ------------------------------
     //--------------------------------------------------------------------------------------
 
-<<<<<<< HEAD
     /// @notice calculates the winning operator bid when a stake is deposited
-=======
-    /// @notice Disables the bidding to prevent race-conditions on arrival of a stake
->>>>>>> 3cc89c56
     /// @dev Used local variables to prevent multiple calling of state variables to save gas
     /// @dev Gets called from the deposit contract when a stake is received
     /// @return winningOperator the address of the current highest bidder
@@ -100,12 +78,6 @@
     {
         uint256 currentHighestBidIdLocal = currentHighestBidId;
         uint256 numberOfBidsLocal = numberOfBids;
-<<<<<<< HEAD
-=======
-
-        //Disable bids to prevent race-conditions
-        bidsEnabled = false;
->>>>>>> 3cc89c56
 
         //Set the bid to be de-activated to prevent 1 bid winning twice
         bids[currentHighestBidIdLocal].isActive = false;
@@ -301,8 +273,6 @@
         emit DepositAddressSet(_depositContractAddress);
     }
 
-<<<<<<< HEAD
-=======
     function setMinBidPrice(uint256 _newMinBidAmount) external onlyOwner {
         uint256 oldMinBidAmount = minBidAmount;
         minBidAmount = _newMinBidAmount;
@@ -319,7 +289,6 @@
 
     }
 
->>>>>>> 3cc89c56
     //--------------------------------------------------------------------------------------
     //-------------------------------------  GETTER   --------------------------------------
     //--------------------------------------------------------------------------------------
