--- conflicted
+++ resolved
@@ -40,16 +40,6 @@
         uint256[] indexed bidIdArray,
         uint64[] indexed ipfsIndexArray
     );
-<<<<<<< HEAD
-
-    event SelectedBidUpdated(
-        address indexed winner,
-        uint256 indexed highestBidId
-    );
-    event BidReEnteredAuction(uint256 indexed bidId);
-   
-=======
->>>>>>> 2dd3acfa
     event BidCancelled(uint256 indexed bidId);
     event BidReEnteredAuction(uint256 indexed bidId);
     event Received(address indexed sender, uint256 value);
