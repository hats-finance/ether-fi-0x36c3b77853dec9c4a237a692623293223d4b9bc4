// SPDX-License-Identifier: MIT
pragma solidity 0.8.13;

//Importing all needed contracts and libraries
import "./interfaces/IAuctionManager.sol";
import "./interfaces/INodeOperatorKeyManager.sol";
import "./interfaces/IProtocolRevenueManager.sol";
import "@openzeppelin/contracts/utils/cryptography/MerkleProof.sol";
import "@openzeppelin/contracts/security/Pausable.sol";
import "@openzeppelin/contracts/access/Ownable.sol";
import "lib/forge-std/src/console.sol";

contract AuctionManager is IAuctionManager, Pausable, Ownable {
    //--------------------------------------------------------------------------------------
    //---------------------------------  STATE-VARIABLES  ----------------------------------
    //--------------------------------------------------------------------------------------

    uint256 public whitelistBidAmount = 0.001 ether;
    uint256 public minBidAmount = 0.01 ether;
    uint256 public constant MAX_BID_AMOUNT = 5 ether;
    uint256 public numberOfBids = 1;
    uint256 public numberOfActiveBids;
<<<<<<< HEAD
=======
    uint256 public currentHighestBidId;
    address public stakingManagerContractAddress;
    address public nodeOperatorKeyManagerContract;
>>>>>>> d4ef07c4
    bytes32 public merkleRoot;
    address public stakingManagerContractAddress;
    bool public whitelistEnabled = true;

    mapping(uint256 => Bid) public bids;

    INodeOperatorKeyManager nodeOperatorKeyManagerInterface;
    IProtocolRevenueManager protocolRevenueManager;

    //--------------------------------------------------------------------------------------
    //-------------------------------------  EVENTS  ---------------------------------------
    //--------------------------------------------------------------------------------------

    event BidCreated(
        address indexed bidder,
        uint256 amount,
        uint256[] indexed bidIdArray,
        uint64[] indexed ipfsIndexArray
    );

    event SelectedBidUpdated(
        address indexed winner,
        uint256 indexed highestBidId
    );
    event BidReEnteredAuction(uint256 indexed bidId);
    event BiddingEnabled();
    event BidCancelled(uint256 indexed bidId);
    event BidUpdated(uint256 indexed bidId, uint256 valueUpdatedBy);
    event MerkleUpdated(bytes32 oldMerkle, bytes32 indexed newMerkle);
    event StakingManagerAddressSet(
        address indexed stakingManagerContractAddress
    );
    event MinBidUpdated(
        uint256 indexed oldMinBidAmount,
        uint256 indexed newMinBidAmount
    );
    event WhitelistBidUpdated(
        uint256 indexed oldBidAmount,
        uint256 indexed newBidAmount
    );
    event Received(address indexed sender, uint256 value);

    //--------------------------------------------------------------------------------------
    //------------------------------------  RECEIVER   -------------------------------------
    //--------------------------------------------------------------------------------------

    //Allows ether to be sent to this contract
    receive() external payable {
        emit Received(msg.sender, msg.value);
    }

    //--------------------------------------------------------------------------------------
    //----------------------------------  CONSTRUCTOR   ------------------------------------
    //--------------------------------------------------------------------------------------

    /// @notice Constructor to set variables on deployment
    constructor(address _nodeOperatorKeyManagerContract) {
<<<<<<< HEAD
=======
        nodeOperatorKeyManagerContract = _nodeOperatorKeyManagerContract;
>>>>>>> d4ef07c4
        nodeOperatorKeyManagerInterface = INodeOperatorKeyManager(
            _nodeOperatorKeyManagerContract
        );
    }

    //--------------------------------------------------------------------------------------
    //----------------------------  STATE-CHANGING FUNCTIONS  ------------------------------
    //--------------------------------------------------------------------------------------

    /// @notice Updates a winning bids details
    /// @dev Called either by the fetchWinningBid() function or from the staking contract
    /// @param _bidId the ID of the bid being removed from the auction; either due to being selected by a staker or being the current highest bid
    /// TODO add a staker param and set the stakerAddress in the bid struct
    /// TODO add require to check if staker address is address(0)
    function updateSelectedBidInformation(uint256 _bidId) public {
        require(
            msg.sender == stakingManagerContractAddress ||
                msg.sender == address(this),
            "Incorrect Caller"
        );
        require(bids[_bidId].isActive, "The bid is not active");

        bids[_bidId].isActive = false;
        address operator = bids[_bidId].bidderAddress;

        numberOfActiveBids--;

        emit SelectedBidUpdated(operator, _bidId);
    }

    /// @notice Cancels a specified bid by de-activating it
    /// @dev Used local variables to save on multiple state variable lookups
    /// @dev First require checks both if the bid doesnt exist and if its called by incorrect owner
    /// @param _bidId the ID of the bid to cancel
    function cancelBid(uint256 _bidId) external whenNotPaused {
        require(bids[_bidId].bidderAddress == msg.sender, "Invalid bid");
        require(bids[_bidId].isActive == true, "Bid already cancelled");

        //Cancel the bid by de-activating it
        bids[_bidId].isActive = false;

        //Get the value of the cancelled bid to refund
        uint256 bidValue = bids[_bidId].amount;

        //Refund the user with their bid amount
        (bool sent, ) = msg.sender.call{value: bidValue}("");
        require(sent, "Failed to send Ether");

        numberOfActiveBids--;

        emit BidCancelled(_bidId);
    }

    /// @notice Allows whitelisted address to create bids that are able to be place in the auction or be selected  by a staker
    /// @notice all bid amounts are the same. You cannot create one bid of 1 ETH and another of 2 ETH
    /// @dev Merkleroot gets generated in JS offline and sent to the contract
    /// @param _merkleProof the merkleproof for the user calling the function
    /// @param _bidSize the number of bids that the node operator would like to create
    /// @param _bidAmountPerBid the ether value of 1 bid.
    function createBidWhitelisted(
        bytes32[] calldata _merkleProof,
        uint256 _bidSize,
        uint256 _bidAmountPerBid
    ) external payable whenNotPaused returns (uint256[] memory) {
        uint64 userTotalKeys = nodeOperatorKeyManagerInterface.getUserTotalKeys(
            msg.sender
        );

        require(whitelistEnabled, "Whitelist disabled");
        require(_bidSize <= userTotalKeys, "Insufficient public keys");

        // Checks if bidder is on whitelist
        require(
            MerkleProof.verify(
                _merkleProof,
                merkleRoot,
                keccak256(abi.encodePacked(msg.sender))
            ),
            "Only whitelisted addresses"
        );

        require(
            msg.value == _bidSize * _bidAmountPerBid &&
                _bidAmountPerBid >= whitelistBidAmount &&
                _bidAmountPerBid <= MAX_BID_AMOUNT,
            "Incorrect bid value"
        );

        uint256[] memory bidIdArray = new uint256[](_bidSize);
        uint64[] memory ipfsIndexArray = new uint64[](_bidSize);

        for (uint256 i = 0; i < _bidSize; i = uncheckedInc(i)) {
            uint64 ipfsIndex = nodeOperatorKeyManagerInterface
                .fetchNextKeyIndex(msg.sender);

            uint256 bidId = numberOfBids;

            bidIdArray[i] = bidId;
            ipfsIndexArray[i] = ipfsIndex;

            //Creates a bid object for storage and lookup in future
            bids[bidId] = Bid({
                amount: _bidAmountPerBid,
                bidderPubKeyIndex: ipfsIndex,
                bidderAddress: msg.sender,
                isActive: true
            });

            numberOfBids++;
        }

        numberOfActiveBids += _bidSize;
        emit BidCreated(msg.sender, msg.value, bidIdArray, ipfsIndexArray);
        return bidIdArray;
    }

    /// @notice Allows anyone to create bids that are able to be place in the auction  or be selected  by a staker
    /// @notice all bid amounts are the same. You cannot create one bid of 1 ETH and another of 2 ETH
    /// @param _bidSize the number of bids that the node operator would like to create
    /// @param _bidAmountPerBid the ether value of 1 bid.
    function createBidPermissionless(uint256 _bidSize, uint256 _bidAmountPerBid)
        external
        payable
        whenNotPaused
        returns (uint256[] memory)
    {
        uint64 userTotalKeys = nodeOperatorKeyManagerInterface.getUserTotalKeys(
            msg.sender
        );

        require(_bidSize <= userTotalKeys, "Insufficient public keys");
        require(!whitelistEnabled, "Whitelist enabled");

        require(
            msg.value == _bidSize * _bidAmountPerBid &&
                _bidAmountPerBid >= minBidAmount &&
                _bidAmountPerBid <= MAX_BID_AMOUNT,
            "Incorrect bid value"
        );

        uint256[] memory bidIdArray = new uint256[](_bidSize);
        uint64[] memory ipfsIndexArray = new uint64[](_bidSize);

        for (uint256 i = 0; i < _bidSize; i = uncheckedInc(i)) {
            uint64 ipfsIndex = nodeOperatorKeyManagerInterface
                .fetchNextKeyIndex(msg.sender);
            uint256 bidId = numberOfBids;

            bidIdArray[i] = bidId;
            ipfsIndexArray[i] = ipfsIndex;

            //Creates a bid object for storage and lookup in future
            bids[bidId] = Bid({
                amount: _bidAmountPerBid,
                bidderPubKeyIndex: ipfsIndex,
                bidderAddress: msg.sender,
                isActive: true
            });

            numberOfBids++;
        }

        numberOfActiveBids += _bidSize;
        emit BidCreated(
            msg.sender,
            uint64(msg.value),
            bidIdArray,
            ipfsIndexArray
        );
        return bidIdArray;
    }

    /// @notice Disables whitelisting phase
    /// @dev Users who are on a whitelist can still bid, this just allows regular users to place bids as well
    function disableWhitelist() public onlyOwner {
        whitelistEnabled = false;
    }

    /// @notice Enables whitelisting phase
    /// @dev Only users who are on a whitelist can bid
    function enableWhitelist() public onlyOwner {
        whitelistEnabled = true;
    }

    /// @notice Transfer the auction fee received from the node operator to the protocol revenue manager
    /// @param _bidId the ID of the validator
    function processAuctionFeeTransfer(uint256 _bidId)
        external
        onlyStakingManagerContract
    {
        uint256 amount = bids[_bidId].amount;
        protocolRevenueManager.addAuctionRevenue{value: amount}(_bidId);
    }

    /// @notice Lets a bid that was matched to a cancelled stake re-enter the auction
    /// @param _bidId the ID of the bid which was matched to the cancelled stake.
    function reEnterAuction(uint256 _bidId)
        external
        onlyStakingManagerContract
        whenNotPaused
    {
        require(bids[_bidId].isActive == false, "Bid already active");

        //Reactivate the bid
        bids[_bidId].isActive = true;
        numberOfActiveBids++;

        emit BidReEnteredAuction(_bidId);
    }

    /// @notice Updates the merkle root whitelists have been updated
    /// @dev merkleroot gets generated in JS offline and sent to the contract
    /// @param _newMerkle new merkle root to be used for bidding
    function updateMerkleRoot(bytes32 _newMerkle) external onlyOwner {
        bytes32 oldMerkle = merkleRoot;
        merkleRoot = _newMerkle;

        emit MerkleUpdated(oldMerkle, _newMerkle);
    }

    //Pauses the contract
    function pauseContract() external onlyOwner {
        _pause();
    }

    //Unpauses the contract
    function unPauseContract() external onlyOwner {
        _unpause();
    }

    //--------------------------------------------------------------------------------------
    //-------------------------------  INTERNAL FUNCTIONS   --------------------------------
    //--------------------------------------------------------------------------------------

    function uncheckedInc(uint256 x) private pure returns (uint256) {
        unchecked {
            return x + 1;
        }
    }

    //--------------------------------------------------------------------------------------
    //--------------------------------------  GETTER  --------------------------------------
    //--------------------------------------------------------------------------------------

    /// @notice Fetches the address of the user who placed a bid for a specific bid ID
    /// @dev Needed for registerValidator() function in Staking Contract
    /// @return the user who placed the bid
    function getBidOwner(uint256 _bidId) external view returns (address) {
        return bids[_bidId].bidderAddress;
    }

    /// @notice Fetches if a selected bid is currently active
    /// @dev Needed for batchDepositWithBidIds() function in Staking Contract
    /// @return the boolean value of the active flag in bids
    function isBidActive(uint256 _bidId) external view returns (bool) {
        return bids[_bidId].isActive;
    }

    //--------------------------------------------------------------------------------------
    //--------------------------------------  SETTER  --------------------------------------
    //--------------------------------------------------------------------------------------

    /// @notice Sets an instance of the protocol revenue manager
    /// @dev Needed to process an auction fee
    /// @param _protocolRevenueManager the addres of the protocol manager
    /// @notice Performed this way due to circular dependencies
    function setProtocolRevenueManager(address _protocolRevenueManager)
        external
    {
        protocolRevenueManager = IProtocolRevenueManager(
            _protocolRevenueManager
        );
    }

    /// @notice Sets the depositContract address in the current contract
    /// @dev Called by depositContract and can only be called once
    /// @param _stakingManagerContractAddress address of the depositContract for authorizations
    function setStakingManagerContractAddress(
        address _stakingManagerContractAddress
    ) external onlyOwner {
        stakingManagerContractAddress = _stakingManagerContractAddress;

        emit StakingManagerAddressSet(_stakingManagerContractAddress);
    }

    /// @notice Updates the minimum bid price
    /// @param _newMinBidAmount the new amount to set the minimum bid price as
    function setMinBidPrice(uint256 _newMinBidAmount) external onlyOwner {
        require(_newMinBidAmount < MAX_BID_AMOUNT, "Min bid exceeds max bid");
        uint256 oldMinBidAmount = minBidAmount;
        minBidAmount = _newMinBidAmount;

        emit MinBidUpdated(oldMinBidAmount, _newMinBidAmount);
    }

    /// @notice Updates the minimum bid price for a whitelisted address
    /// @param _newAmount the new amount to set the minimum bid price as
    function updateWhitelistMinBidAmount(uint256 _newAmount)
        external
        onlyOwner
    {
        require(_newAmount < minBidAmount && _newAmount > 0, "Invalid Amount");
        uint256 oldBidAmount = whitelistBidAmount;
        whitelistBidAmount = _newAmount;

        emit WhitelistBidUpdated(oldBidAmount, _newAmount);
    }

    //--------------------------------------------------------------------------------------
    //-----------------------------------  MODIFIERS  --------------------------------------
    //--------------------------------------------------------------------------------------

    modifier onlyStakingManagerContract() {
        require(
            msg.sender == stakingManagerContractAddress,
            "Only staking manager contract function"
        );
        _;
    }
}<|MERGE_RESOLUTION|>--- conflicted
+++ resolved
@@ -20,12 +20,8 @@
     uint256 public constant MAX_BID_AMOUNT = 5 ether;
     uint256 public numberOfBids = 1;
     uint256 public numberOfActiveBids;
-<<<<<<< HEAD
-=======
-    uint256 public currentHighestBidId;
+
     address public stakingManagerContractAddress;
-    address public nodeOperatorKeyManagerContract;
->>>>>>> d4ef07c4
     bytes32 public merkleRoot;
     address public stakingManagerContractAddress;
     bool public whitelistEnabled = true;
@@ -83,10 +79,6 @@
 
     /// @notice Constructor to set variables on deployment
     constructor(address _nodeOperatorKeyManagerContract) {
-<<<<<<< HEAD
-=======
-        nodeOperatorKeyManagerContract = _nodeOperatorKeyManagerContract;
->>>>>>> d4ef07c4
         nodeOperatorKeyManagerInterface = INodeOperatorKeyManager(
             _nodeOperatorKeyManagerContract
         );
