--- conflicted
+++ resolved
@@ -332,19 +332,11 @@
         require(msg.sender == stakingManagerContractAddress, "Only staking manager contract function");
         _;
     }
-<<<<<<< HEAD
-=======
-
-    modifier onlyNodeOperatorManagerContract() {
-        require(msg.sender == address(nodeOperatorManager), "Only node operator key manager contract function");
-        _;
-    }
 
     modifier onlyAdmin() {
         require(msg.sender == admin, "Caller is not the admin");
         _;
     }
->>>>>>> 3571ccbb
 }
 
 contract AuctionManagerV2 is AuctionManager {
