// SPDX-License-Identifier: MIT
pragma solidity 0.8.13;

import "@openzeppelin/contracts/proxy/Clones.sol";

import "./interfaces/ITNFT.sol";
import "./interfaces/IBNFT.sol";
import "./interfaces/IAuctionManager.sol";
import "./interfaces/ITreasury.sol";
import "./interfaces/IEtherFiNode.sol";
import "./interfaces/IEtherFiNodesManager.sol";
import "./interfaces/IStakingManager.sol";
import "./TNFT.sol";
import "./BNFT.sol";
import "./EtherFiNode.sol";
import "lib/forge-std/src/console.sol";

contract EtherFiNodesManager is IEtherFiNodesManager {
    //--------------------------------------------------------------------------------------
    //---------------------------------  STATE-VARIABLES  ----------------------------------
    //--------------------------------------------------------------------------------------
    uint256 private constant NON_EXIT_PENALTY_PRINCIPAL = 1 ether;
    uint256 private constant NON_EXIT_PENALTY_RATE_DAILY = 3; // 3% per day
    uint256 private constant SECONDS_PER_DAY = 86400;
    uint256 private constant DAYS_PER_WEEK = 7;

    address public immutable implementationContract;

    uint256 public constant SCALE = 100;

    uint256 public numberOfValidators;

    address public owner;
    address public treasuryContract;
    address public auctionContract;
    address public depositContract;

    mapping(uint256 => address) public etherfiNodePerValidator;
    mapping(uint256 => uint256) public fundsReceivedFromAuction;

    TNFT public tnftInstance;
    BNFT public bnftInstance;
    IStakingManager public stakingManagerInstance;
    IAuctionManager public auctionInterfaceInstance;

    //Holds the data for the revenue splits depending on where the funds are received from
    AuctionManagerContractRevenueSplit public auctionContractRevenueSplit;
    ValidatorExitRevenueSplit public validatorExitRevenueSplit;

    //--------------------------------------------------------------------------------------
    //-------------------------------------  EVENTS  ---------------------------------------
    //--------------------------------------------------------------------------------------
    event Received(address indexed sender, uint256 value);
    event BidRefunded(uint256 indexed _bidId, uint256 indexed _amount);
    event AuctionFundsReceived(uint256 indexed amount);
    event FundsDistributed(uint256 indexed totalFundsTransferred);
    event OperatorAddressSet(address indexed operater);
    event FundsWithdrawn(uint256 indexed amount);
    event NodeExitRequested(uint256 _validatorId);

    //--------------------------------------------------------------------------------------
    //----------------------------------  CONSTRUCTOR   ------------------------------------
    //--------------------------------------------------------------------------------------

    /// @notice Constructor to set variables on deployment
    /// @dev Sets the revenue splits on deployment
    /// @dev AuctionManager, treasury and deposit contracts must be deployed first
    /// @param _treasuryContract the address of the treasury contract for interaction
    /// @param _auctionContract the address of the auction contract for interaction
    /// @param _depositContract the address of the deposit contract for interaction
    constructor(
        address _treasuryContract,
        address _auctionContract,
        address _depositContract,
        address _tnftContract,
        address _bnftContract
    ) {
        implementationContract = address(new EtherFiNode());

        owner = msg.sender;
        treasuryContract = _treasuryContract;
        auctionContract = _auctionContract;
        depositContract = _depositContract;

        stakingManagerInstance = IStakingManager(_depositContract);
        auctionInterfaceInstance = IAuctionManager(_auctionContract);

        tnftInstance = TNFT(_tnftContract);
        bnftInstance = BNFT(_bnftContract);

        auctionContractRevenueSplit = AuctionManagerContractRevenueSplit({
            treasurySplit: 10,
            nodeOperatorSplit: 10,
            tnftHolderSplit: 60,
            bnftHolderSplit: 20
        });

        validatorExitRevenueSplit = ValidatorExitRevenueSplit({
            treasurySplit: 5,
            nodeOperatorSplit: 5,
            tnftHolderSplit: 81,
            bnftHolderSplit: 9
        });

        stakingManagerInstance.setEtherFiNodesManagerAddress(address(this));
    }

    //--------------------------------------------------------------------------------------
    //----------------------------  STATE-CHANGING FUNCTIONS  ------------------------------
    //--------------------------------------------------------------------------------------

    function createEtherfiNode(
        uint256 _validatorId
    ) external returns (address) {
        address clone = Clones.clone(implementationContract);
        EtherFiNode(payable(clone)).initialize();
        installEtherFiNode(_validatorId, clone);
        return clone;
    }

    /// @notice updates claimable balances based on funds received from validator and distributes the funds
    /// @dev Need to think about distribution if there has been slashing
    function withdrawFunds(uint256 _validatorId) external {
        require(
<<<<<<< HEAD
            msg.sender ==
                stakingManagerInstance.getStakerRelatedToValidator(
                    _validatorId
                ),
            "Incorrect caller"
        );
        //Will check oracle to make sure validator has exited

        uint256 contractBalance = address(etherfiNodePerValidator[_validatorId])
            .balance;

        uint256 validatorRewards = contractBalance -
            stakingManagerInstance.getStakeAmount() -
            fundsReceivedFromAuction[_validatorId];

        withdrawableBalance[_validatorId][
            ValidatorRecipientType.BNFTHOLDER
        ] += bnftInstance.nftValue();
        withdrawableBalance[_validatorId][
            ValidatorRecipientType.TNFTHOLDER
        ] += tnftInstance.nftValue();

        withdrawableBalance[_validatorId][ValidatorRecipientType.TREASURY] +=
            (validatorRewards * validatorExitRevenueSplit.treasurySplit) /
            SCALE;
        withdrawableBalance[_validatorId][ValidatorRecipientType.OPERATOR] +=
            (validatorRewards * validatorExitRevenueSplit.nodeOperatorSplit) /
            SCALE;
        withdrawableBalance[_validatorId][ValidatorRecipientType.TNFTHOLDER] +=
            (validatorRewards * validatorExitRevenueSplit.tnftHolderSplit) /
            SCALE;
        withdrawableBalance[_validatorId][ValidatorRecipientType.BNFTHOLDER] +=
            (validatorRewards * validatorExitRevenueSplit.bnftHolderSplit) /
            SCALE;

        uint256 treasuryAmount = withdrawableBalance[_validatorId][
            ValidatorRecipientType.TREASURY
        ];
        uint256 operatorAmount = withdrawableBalance[_validatorId][
            ValidatorRecipientType.OPERATOR
        ];
        uint256 tnftHolderAmount = withdrawableBalance[_validatorId][
            ValidatorRecipientType.TNFTHOLDER
        ];
        uint256 bnftHolderAmount = withdrawableBalance[_validatorId][
            ValidatorRecipientType.BNFTHOLDER
        ];

        address tnftHolder = tnftInstance.ownerOf(_validatorId);
        address bnftHolder = tnftInstance.ownerOf(_validatorId);

        withdrawableBalance[_validatorId][ValidatorRecipientType.TREASURY] = 0;
        withdrawn[_validatorId][
            ValidatorRecipientType.TREASURY
        ] += treasuryAmount;
        withdrawableBalance[_validatorId][ValidatorRecipientType.OPERATOR] = 0;
        withdrawn[_validatorId][
            ValidatorRecipientType.OPERATOR
        ] += operatorAmount;
        withdrawableBalance[_validatorId][
            ValidatorRecipientType.BNFTHOLDER
        ] = 0;
        withdrawn[_validatorId][
            ValidatorRecipientType.BNFTHOLDER
        ] += bnftHolderAmount;
        withdrawableBalance[_validatorId][
            ValidatorRecipientType.TNFTHOLDER
        ] = 0;
        withdrawn[_validatorId][
            ValidatorRecipientType.TNFTHOLDER
        ] += tnftHolderAmount;

        fundsReceivedFromAuction[_validatorId] = 0;

        IEtherFiNode safeInstance = IEtherFiNode(
            etherfiNodePerValidator[_validatorId]
        );

        safeInstance.withdrawFunds(
            treasuryContract,
            treasuryAmount,
            auctionInterfaceInstance.getBidOwner(_validatorId),
            operatorAmount,
            tnftHolder,
            tnftHolderAmount,
            bnftHolder,
            bnftHolderAmount
        );

        emit FundsWithdrawn(contractBalance);
=======
            msg.sender == stakingManagerInstance.bidIdToStaker(_validatorId),
            "Incorrect caller"
        );
>>>>>>> 2f93e3e6
    }

    //--------------------------------------------------------------------------------------
    //-------------------------------------  SETTER   --------------------------------------
    //--------------------------------------------------------------------------------------

    /// @notice Sets the validator ID for the EtherFiNode contract
    /// @param _validatorId id of the validator associated to the node
    /// @param _etherfiNode address of the EtherFiNode contract
    function installEtherFiNode(
        uint256 _validatorId,
        address _etherfiNode
    ) public onlyStakingManagerContract {
        require(
            etherfiNodePerValidator[_validatorId] == address(0),
            "already installed"
        );
        etherfiNodePerValidator[_validatorId] = _etherfiNode;
    }

    /// @notice UnSet the EtherFiNode contract for the validator ID
    /// @param _validatorId id of the validator associated
    function uninstallEtherFiNode(
        uint256 _validatorId
    ) public onlyStakingManagerContract {
        require(
            etherfiNodePerValidator[_validatorId] != address(0),
            "not installed"
        );
        etherfiNodePerValidator[_validatorId] = address(0);
    }

    /// @notice Sets the phase of the validator
    /// @param _validatorId id of the validator associated to this withdraw safe
    /// @param _phase phase of the validator
    function setEtherFiNodePhase(
        uint256 _validatorId,
        IEtherFiNode.VALIDATOR_PHASE _phase
    ) public {
        address etherfiNode = etherfiNodePerValidator[_validatorId];
        require(etherfiNode != address(0), "The validator Id is invalid.");
        IEtherFiNode(etherfiNode).setPhase(_phase);
    }

    /// @notice Sets the ipfs hash of the validator's encrypted private key
    /// @param _validatorId id of the validator associated to this withdraw safe
    /// @param _ipfs ipfs hash
    function setEtherFiNodeIpfsHashForEncryptedValidatorKey(
        uint256 _validatorId,
        string calldata _ipfs
    ) public {
        address etherfiNode = etherfiNodePerValidator[_validatorId];
        require(etherfiNode != address(0), "The validator Id is invalid.");
        IEtherFiNode(etherfiNode).setIpfsHashForEncryptedValidatorKey(_ipfs);
    }

    function setEtherFiNodeLocalRevenueIndex(
        uint256 _validatorId,
        uint256 _localRevenueIndex
    ) external {
        address etherfiNode = etherfiNodePerValidator[_validatorId];
        require(etherfiNode != address(0), "The validator Id is invalid.");
        IEtherFiNode(etherfiNode).setLocalRevenueIndex(_localRevenueIndex);
    }

    function incrementNumberOfValidators(
        uint256 _count
    ) external onlyStakingManagerContract {
        numberOfValidators += _count;
    }

    /// @notice send the request to exit the validator node
    function sendExitRequest(uint256 _validatorId) external {
        require(
            msg.sender == tnftInstance.ownerOf(_validatorId),
            "You are not the owner of the T-NFT"
        );
        address etherfiNode = etherfiNodePerValidator[_validatorId];
        require(etherfiNode != address(0), "The validator Id is invalid.");
        IEtherFiNode(etherfiNode).setExitRequestTimestamp();

        emit NodeExitRequested(_validatorId);
    }

    //--------------------------------------------------------------------------------------
    //-------------------------------  INTERNAL FUNCTIONS   --------------------------------
    //--------------------------------------------------------------------------------------

    //--------------------------------------------------------------------------------------
    //-------------------------------------  GETTER   --------------------------------------
    //--------------------------------------------------------------------------------------

    function getEtherFiNodeAddress(
        uint256 _validatorId
    ) public view returns (address) {
        return etherfiNodePerValidator[_validatorId];
    }

    function getEtherFiNodeIpfsHashForEncryptedValidatorKey(
        uint256 _validatorId
    ) external view returns (string memory) {
        address etherfiNode = etherfiNodePerValidator[_validatorId];
        require(etherfiNode != address(0), "The validator Id is invalid.");
        return IEtherFiNode(etherfiNode).ipfsHashForEncryptedValidatorKey();
    }

    function getEtherFiNodeLocalRevenueIndex(
        uint256 _validatorId
<<<<<<< HEAD
    ) external returns (uint256) {
=======
    ) external view returns (uint256) {
>>>>>>> 2f93e3e6
        address etherfiNode = etherfiNodePerValidator[_validatorId];
        require(etherfiNode != address(0), "The validator Id is invalid.");
        return IEtherFiNode(etherfiNode).localRevenueIndex();
    }

    function generateWithdrawalCredentials(
        address _address
<<<<<<< HEAD
    ) public view returns (bytes memory) {
=======
    ) public pure returns (bytes memory) {
>>>>>>> 2f93e3e6
        return abi.encodePacked(bytes1(0x01), bytes11(0x0), _address);
    }

    function getWithdrawalCredentials(
        uint256 _validatorId
    ) external view returns (bytes memory) {
        address etherfiNode = etherfiNodePerValidator[_validatorId];
        require(etherfiNode != address(0), "The validator Id is invalid.");
        return generateWithdrawalCredentials(etherfiNode);
    }

    function getNumberOfValidators() external view returns (uint256) {
        return numberOfValidators;
    }

    function isExitRequested(
        uint256 _validatorId
    ) external view returns (bool) {
        address etherfiNode = etherfiNodePerValidator[_validatorId];
        require(etherfiNode != address(0), "The validator Id is invalid.");
        return IEtherFiNode(etherfiNode).exitRequestTimestamp() > 0;
    }

    function getNonExitPenaltyAmount(
        uint256 _validatorId
    ) external view returns (uint256) {
        address etherfiNode = etherfiNodePerValidator[_validatorId];
        require(etherfiNode != address(0), "The validator Id is invalid.");

<<<<<<< HEAD
        uint64 startTimestamp = EtherFiNode(payable(etherfiNode))
=======
        uint64 startTimestamp = IEtherFiNode(etherfiNode)
>>>>>>> 2f93e3e6
            .exitRequestTimestamp();
        uint64 endTimestamp = uint64(block.timestamp);
        uint64 timeElapsed = endTimestamp - startTimestamp;
        uint64 daysElapsed = uint64(timeElapsed / SECONDS_PER_DAY);
        uint64 weeksElapsed = uint64(daysElapsed / DAYS_PER_WEEK);

        uint256 remainingAmount = NON_EXIT_PENALTY_PRINCIPAL;
        if (daysElapsed > 365) {
            remainingAmount = 0;
        } else {
            for (uint64 i = 0; i < weeksElapsed; i++) {
                remainingAmount =
                    (remainingAmount *
                        (100 - NON_EXIT_PENALTY_RATE_DAILY) ** DAYS_PER_WEEK) /
                    (100 ** DAYS_PER_WEEK);
            }

            daysElapsed -= weeksElapsed * 7;
            for (uint64 i = 0; i < daysElapsed; i++) {
                remainingAmount =
                    (remainingAmount * (100 - NON_EXIT_PENALTY_RATE_DAILY)) /
                    100;
            }
        }

        uint256 penaltyAmount = NON_EXIT_PENALTY_PRINCIPAL - remainingAmount;
        require(
            penaltyAmount <= NON_EXIT_PENALTY_PRINCIPAL && penaltyAmount >= 0,
            "Incorrect penalty amount"
        );

        return penaltyAmount;
    }

    //--------------------------------------------------------------------------------------
    //-----------------------------------  MODIFIERS  --------------------------------------
    //--------------------------------------------------------------------------------------

    modifier onlyStakingManagerContract() {
        require(
            msg.sender == depositContract,
            "Only deposit contract function"
        );
        _;
    }
}<|MERGE_RESOLUTION|>--- conflicted
+++ resolved
@@ -122,102 +122,9 @@
     /// @dev Need to think about distribution if there has been slashing
     function withdrawFunds(uint256 _validatorId) external {
         require(
-<<<<<<< HEAD
-            msg.sender ==
-                stakingManagerInstance.getStakerRelatedToValidator(
-                    _validatorId
-                ),
-            "Incorrect caller"
-        );
-        //Will check oracle to make sure validator has exited
-
-        uint256 contractBalance = address(etherfiNodePerValidator[_validatorId])
-            .balance;
-
-        uint256 validatorRewards = contractBalance -
-            stakingManagerInstance.getStakeAmount() -
-            fundsReceivedFromAuction[_validatorId];
-
-        withdrawableBalance[_validatorId][
-            ValidatorRecipientType.BNFTHOLDER
-        ] += bnftInstance.nftValue();
-        withdrawableBalance[_validatorId][
-            ValidatorRecipientType.TNFTHOLDER
-        ] += tnftInstance.nftValue();
-
-        withdrawableBalance[_validatorId][ValidatorRecipientType.TREASURY] +=
-            (validatorRewards * validatorExitRevenueSplit.treasurySplit) /
-            SCALE;
-        withdrawableBalance[_validatorId][ValidatorRecipientType.OPERATOR] +=
-            (validatorRewards * validatorExitRevenueSplit.nodeOperatorSplit) /
-            SCALE;
-        withdrawableBalance[_validatorId][ValidatorRecipientType.TNFTHOLDER] +=
-            (validatorRewards * validatorExitRevenueSplit.tnftHolderSplit) /
-            SCALE;
-        withdrawableBalance[_validatorId][ValidatorRecipientType.BNFTHOLDER] +=
-            (validatorRewards * validatorExitRevenueSplit.bnftHolderSplit) /
-            SCALE;
-
-        uint256 treasuryAmount = withdrawableBalance[_validatorId][
-            ValidatorRecipientType.TREASURY
-        ];
-        uint256 operatorAmount = withdrawableBalance[_validatorId][
-            ValidatorRecipientType.OPERATOR
-        ];
-        uint256 tnftHolderAmount = withdrawableBalance[_validatorId][
-            ValidatorRecipientType.TNFTHOLDER
-        ];
-        uint256 bnftHolderAmount = withdrawableBalance[_validatorId][
-            ValidatorRecipientType.BNFTHOLDER
-        ];
-
-        address tnftHolder = tnftInstance.ownerOf(_validatorId);
-        address bnftHolder = tnftInstance.ownerOf(_validatorId);
-
-        withdrawableBalance[_validatorId][ValidatorRecipientType.TREASURY] = 0;
-        withdrawn[_validatorId][
-            ValidatorRecipientType.TREASURY
-        ] += treasuryAmount;
-        withdrawableBalance[_validatorId][ValidatorRecipientType.OPERATOR] = 0;
-        withdrawn[_validatorId][
-            ValidatorRecipientType.OPERATOR
-        ] += operatorAmount;
-        withdrawableBalance[_validatorId][
-            ValidatorRecipientType.BNFTHOLDER
-        ] = 0;
-        withdrawn[_validatorId][
-            ValidatorRecipientType.BNFTHOLDER
-        ] += bnftHolderAmount;
-        withdrawableBalance[_validatorId][
-            ValidatorRecipientType.TNFTHOLDER
-        ] = 0;
-        withdrawn[_validatorId][
-            ValidatorRecipientType.TNFTHOLDER
-        ] += tnftHolderAmount;
-
-        fundsReceivedFromAuction[_validatorId] = 0;
-
-        IEtherFiNode safeInstance = IEtherFiNode(
-            etherfiNodePerValidator[_validatorId]
-        );
-
-        safeInstance.withdrawFunds(
-            treasuryContract,
-            treasuryAmount,
-            auctionInterfaceInstance.getBidOwner(_validatorId),
-            operatorAmount,
-            tnftHolder,
-            tnftHolderAmount,
-            bnftHolder,
-            bnftHolderAmount
-        );
-
-        emit FundsWithdrawn(contractBalance);
-=======
             msg.sender == stakingManagerInstance.bidIdToStaker(_validatorId),
             "Incorrect caller"
         );
->>>>>>> 2f93e3e6
     }
 
     //--------------------------------------------------------------------------------------
@@ -326,11 +233,7 @@
 
     function getEtherFiNodeLocalRevenueIndex(
         uint256 _validatorId
-<<<<<<< HEAD
-    ) external returns (uint256) {
-=======
     ) external view returns (uint256) {
->>>>>>> 2f93e3e6
         address etherfiNode = etherfiNodePerValidator[_validatorId];
         require(etherfiNode != address(0), "The validator Id is invalid.");
         return IEtherFiNode(etherfiNode).localRevenueIndex();
@@ -338,11 +241,7 @@
 
     function generateWithdrawalCredentials(
         address _address
-<<<<<<< HEAD
-    ) public view returns (bytes memory) {
-=======
     ) public pure returns (bytes memory) {
->>>>>>> 2f93e3e6
         return abi.encodePacked(bytes1(0x01), bytes11(0x0), _address);
     }
 
@@ -372,11 +271,7 @@
         address etherfiNode = etherfiNodePerValidator[_validatorId];
         require(etherfiNode != address(0), "The validator Id is invalid.");
 
-<<<<<<< HEAD
-        uint64 startTimestamp = EtherFiNode(payable(etherfiNode))
-=======
         uint64 startTimestamp = IEtherFiNode(etherfiNode)
->>>>>>> 2f93e3e6
             .exitRequestTimestamp();
         uint64 endTimestamp = uint64(block.timestamp);
         uint64 timeElapsed = endTimestamp - startTimestamp;
