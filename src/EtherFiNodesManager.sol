--- conflicted
+++ resolved
@@ -108,13 +108,8 @@
             stakingRewardsSplit.treasury +
                 stakingRewardsSplit.nodeOperator +
                 stakingRewardsSplit.tnft +
-<<<<<<< HEAD
-                stakingRewardsSplit.bnft == SCALE,
-            ""
-=======
                 stakingRewardsSplit.bnft) == SCALE,
             "Splits not equal to scale"
->>>>>>> d5fb884f
         );
 
         protocolRewardsSplit = RewardsSplit({
@@ -127,13 +122,8 @@
             protocolRewardsSplit.treasury +
                 protocolRewardsSplit.nodeOperator +
                 protocolRewardsSplit.tnft +
-<<<<<<< HEAD
-                protocolRewardsSplit.bnft == SCALE,
-            ""
-=======
                 protocolRewardsSplit.bnft) == SCALE,
             "Splits not equal to scale"
->>>>>>> d5fb884f
         );
     }
 
