// SPDX-License-Identifier: MIT
pragma solidity 0.8.13;

import "@openzeppelin/contracts/proxy/Clones.sol";

import "./interfaces/ITNFT.sol";
import "./interfaces/IBNFT.sol";
import "./interfaces/IAuctionManager.sol";
import "./interfaces/ITreasury.sol";
import "./interfaces/IEtherFiNode.sol";
import "./interfaces/IEtherFiNodesManager.sol";
import "./interfaces/IStakingManager.sol";
import "./TNFT.sol";
import "./BNFT.sol";
import "./EtherFiNode.sol";
import "lib/forge-std/src/console.sol";

contract EtherFiNodesManager is IEtherFiNodesManager {
    //--------------------------------------------------------------------------------------
    //---------------------------------  STATE-VARIABLES  ----------------------------------
    //--------------------------------------------------------------------------------------
    uint256 private constant NON_EXIT_PENALTY_PRINCIPAL = 1 ether;
    uint256 private constant NON_EXIT_PENALTY_RATE_DAILY = 3; // 3% per day
    uint256 private constant SECONDS_PER_DAY = 86400;
    uint256 private constant DAYS_PER_WEEK = 7;

    address public immutable implementationContract;

    uint256 public constant SCALE = 100;

    uint256 public numberOfValidators;

    address public owner;
    address public treasuryContract;
    address public auctionContract;
    address public depositContract;

    mapping(uint256 => mapping(ValidatorRecipientType => uint256))
        public withdrawableBalance;
    mapping(uint256 => mapping(ValidatorRecipientType => uint256))
        public withdrawn;
    mapping(uint256 => address) public etherfiNodePerValidator;
    mapping(uint256 => uint256) public fundsReceivedFromAuction;

    TNFT public tnftInstance;
    BNFT public bnftInstance;
    IStakingManager public stakingManagerInstance;
    IAuctionManager public auctionInterfaceInstance;

    //Holds the data for the revenue splits depending on where the funds are received from
    AuctionManagerContractRevenueSplit public auctionContractRevenueSplit;
    ValidatorExitRevenueSplit public validatorExitRevenueSplit;

    //--------------------------------------------------------------------------------------
    //-------------------------------------  EVENTS  ---------------------------------------
    //--------------------------------------------------------------------------------------
    event Received(address indexed sender, uint256 value);
    event BidRefunded(uint256 indexed _bidId, uint256 indexed _amount);
    event AuctionFundsReceived(uint256 indexed amount);
    event FundsDistributed(uint256 indexed totalFundsTransferred);
    event OperatorAddressSet(address indexed operater);
    event FundsWithdrawn(uint256 indexed amount);
    event NodeExitRequested(uint256 _validatorId);

    //--------------------------------------------------------------------------------------
    //----------------------------------  CONSTRUCTOR   ------------------------------------
    //--------------------------------------------------------------------------------------

    /// @notice Constructor to set variables on deployment
    /// @dev Sets the revenue splits on deployment
    /// @dev AuctionManager, treasury and deposit contracts must be deployed first
    /// @param _treasuryContract the address of the treasury contract for interaction
    /// @param _auctionContract the address of the auction contract for interaction
    /// @param _depositContract the address of the deposit contract for interaction
    constructor(
        address _treasuryContract,
        address _auctionContract,
        address _depositContract,
        address _tnftContract,
        address _bnftContract
    ) {
        implementationContract = address(new EtherFiNode());

        owner = msg.sender;
        treasuryContract = _treasuryContract;
        auctionContract = _auctionContract;
        depositContract = _depositContract;

        stakingManagerInstance = IStakingManager(_depositContract);
        auctionInterfaceInstance = IAuctionManager(_auctionContract);

        tnftInstance = TNFT(_tnftContract);
        bnftInstance = BNFT(_bnftContract);

        auctionContractRevenueSplit = AuctionManagerContractRevenueSplit({
            treasurySplit: 10,
            nodeOperatorSplit: 10,
            tnftHolderSplit: 60,
            bnftHolderSplit: 20
        });

        validatorExitRevenueSplit = ValidatorExitRevenueSplit({
            treasurySplit: 5,
            nodeOperatorSplit: 5,
            tnftHolderSplit: 81,
            bnftHolderSplit: 9
        });

        stakingManagerInstance.setEtherFiNodesManagerAddress(address(this));
    }

    //--------------------------------------------------------------------------------------
    //----------------------------  STATE-CHANGING FUNCTIONS  ------------------------------
    //--------------------------------------------------------------------------------------

    function createEtherfiNode(
        uint256 _validatorId
    ) external returns (address) {
        address clone = Clones.clone(implementationContract);
        EtherFiNode(payable(clone)).initialize();
        installEtherFiNode(_validatorId, clone);
        return clone;
    }

    /// @notice updates claimable balances based on funds received from validator and distributes the funds
    /// @dev Need to think about distribution if there has been slashing
    function withdrawFunds(uint256 _validatorId) external {
        require(
<<<<<<< HEAD
            msg.sender ==
                stakingManagerInstance.bidIdToStaker(_validatorId),
=======
            msg.sender == stakingManagerInstance.bidIdToStaker(_validatorId),
>>>>>>> eea0cb8b
            "Incorrect caller"
        );
        //Will check oracle to make sure validator has exited

        uint256 contractBalance = address(etherfiNodePerValidator[_validatorId])
            .balance;

        uint256 validatorRewards = contractBalance -
            stakingManagerInstance.stakeAmount() -
            fundsReceivedFromAuction[_validatorId];

        withdrawableBalance[_validatorId][
            ValidatorRecipientType.BNFTHOLDER
        ] += bnftInstance.nftValue();
        withdrawableBalance[_validatorId][
            ValidatorRecipientType.TNFTHOLDER
        ] += tnftInstance.nftValue();

        withdrawableBalance[_validatorId][ValidatorRecipientType.TREASURY] +=
            (validatorRewards * validatorExitRevenueSplit.treasurySplit) /
            SCALE;
        withdrawableBalance[_validatorId][ValidatorRecipientType.OPERATOR] +=
            (validatorRewards * validatorExitRevenueSplit.nodeOperatorSplit) /
            SCALE;
        withdrawableBalance[_validatorId][ValidatorRecipientType.TNFTHOLDER] +=
            (validatorRewards * validatorExitRevenueSplit.tnftHolderSplit) /
            SCALE;
        withdrawableBalance[_validatorId][ValidatorRecipientType.BNFTHOLDER] +=
            (validatorRewards * validatorExitRevenueSplit.bnftHolderSplit) /
            SCALE;

        uint256 treasuryAmount = withdrawableBalance[_validatorId][
            ValidatorRecipientType.TREASURY
        ];
        uint256 operatorAmount = withdrawableBalance[_validatorId][
            ValidatorRecipientType.OPERATOR
        ];
        uint256 tnftHolderAmount = withdrawableBalance[_validatorId][
            ValidatorRecipientType.TNFTHOLDER
        ];
        uint256 bnftHolderAmount = withdrawableBalance[_validatorId][
            ValidatorRecipientType.BNFTHOLDER
        ];

        address tnftHolder = tnftInstance.ownerOf(_validatorId);
        address bnftHolder = tnftInstance.ownerOf(_validatorId);

        withdrawableBalance[_validatorId][ValidatorRecipientType.TREASURY] = 0;
        withdrawn[_validatorId][
            ValidatorRecipientType.TREASURY
        ] += treasuryAmount;
        withdrawableBalance[_validatorId][ValidatorRecipientType.OPERATOR] = 0;
        withdrawn[_validatorId][
            ValidatorRecipientType.OPERATOR
        ] += operatorAmount;
        withdrawableBalance[_validatorId][
            ValidatorRecipientType.BNFTHOLDER
        ] = 0;
        withdrawn[_validatorId][
            ValidatorRecipientType.BNFTHOLDER
        ] += bnftHolderAmount;
        withdrawableBalance[_validatorId][
            ValidatorRecipientType.TNFTHOLDER
        ] = 0;
        withdrawn[_validatorId][
            ValidatorRecipientType.TNFTHOLDER
        ] += tnftHolderAmount;

        fundsReceivedFromAuction[_validatorId] = 0;

        IEtherFiNode safeInstance = IEtherFiNode(
            etherfiNodePerValidator[_validatorId]
        );

        safeInstance.withdrawFunds(
            treasuryContract,
            treasuryAmount,
            auctionInterfaceInstance.getBidOwner(_validatorId),
            operatorAmount,
            tnftHolder,
            tnftHolderAmount,
            bnftHolder,
            bnftHolderAmount
        );

        emit FundsWithdrawn(contractBalance);
    }

    //--------------------------------------------------------------------------------------
    //-------------------------------------  SETTER   --------------------------------------
    //--------------------------------------------------------------------------------------

    /// @notice Sets the validator ID for the EtherFiNode contract
    /// @param _validatorId id of the validator associated to the node
    /// @param _etherfiNode address of the EtherFiNode contract
    function installEtherFiNode(
        uint256 _validatorId,
        address _etherfiNode
    ) public onlyStakingManagerContract {
        require(
            etherfiNodePerValidator[_validatorId] == address(0),
            "already installed"
        );
        etherfiNodePerValidator[_validatorId] = _etherfiNode;
    }

    /// @notice UnSet the EtherFiNode contract for the validator ID
    /// @param _validatorId id of the validator associated
    function uninstallEtherFiNode(
        uint256 _validatorId
    ) public onlyStakingManagerContract {
        require(
            etherfiNodePerValidator[_validatorId] != address(0),
            "not installed"
        );
        etherfiNodePerValidator[_validatorId] = address(0);
    }

    /// @notice Sets the phase of the validator
    /// @param _validatorId id of the validator associated to this withdraw safe
    /// @param _phase phase of the validator
    function setEtherFiNodePhase(
        uint256 _validatorId,
        IEtherFiNode.VALIDATOR_PHASE _phase
    ) public {
        address etherfiNode = etherfiNodePerValidator[_validatorId];
        require(etherfiNode != address(0), "The validator Id is invalid.");
        IEtherFiNode(etherfiNode).setPhase(_phase);
    }

    /// @notice Sets the ipfs hash of the validator's encrypted private key
    /// @param _validatorId id of the validator associated to this withdraw safe
    /// @param _ipfs ipfs hash
    function setEtherFiNodeIpfsHashForEncryptedValidatorKey(
        uint256 _validatorId,
        string calldata _ipfs
    ) public {
        address etherfiNode = etherfiNodePerValidator[_validatorId];
        require(etherfiNode != address(0), "The validator Id is invalid.");
        IEtherFiNode(etherfiNode).setIpfsHashForEncryptedValidatorKey(_ipfs);
    }

    function setEtherFiNodeLocalRevenueIndex(
        uint256 _validatorId,
        uint256 _localRevenueIndex
    ) external {
        address etherfiNode = etherfiNodePerValidator[_validatorId];
        require(etherfiNode != address(0), "The validator Id is invalid.");
        IEtherFiNode(etherfiNode).setLocalRevenueIndex(_localRevenueIndex);
    }

    function incrementNumberOfValidators(
        uint256 _count
    ) external onlyStakingManagerContract {
        numberOfValidators += _count;
    }

    /// @notice send the request to exit the validator node
    function sendExitRequest(uint256 _validatorId) external {
        require(
            msg.sender == tnftInstance.ownerOf(_validatorId),
            "You are not the owner of the T-NFT"
        );
        address etherfiNode = etherfiNodePerValidator[_validatorId];
        require(etherfiNode != address(0), "The validator Id is invalid.");
        IEtherFiNode(etherfiNode).setExitRequestTimestamp();

        emit NodeExitRequested(_validatorId);
    }

    //--------------------------------------------------------------------------------------
    //-------------------------------  INTERNAL FUNCTIONS   --------------------------------
    //--------------------------------------------------------------------------------------

    //--------------------------------------------------------------------------------------
    //-------------------------------------  GETTER   --------------------------------------
    //--------------------------------------------------------------------------------------

    function getEtherFiNodeAddress(
        uint256 _validatorId
    ) public view returns (address) {
        return etherfiNodePerValidator[_validatorId];
    }

    function getEtherFiNodeIpfsHashForEncryptedValidatorKey(
        uint256 _validatorId
    ) external view returns (string memory) {
        address etherfiNode = etherfiNodePerValidator[_validatorId];
        require(etherfiNode != address(0), "The validator Id is invalid.");
        return IEtherFiNode(etherfiNode).ipfsHashForEncryptedValidatorKey();
    }

    function getEtherFiNodeLocalRevenueIndex(
        uint256 _validatorId
    ) external view returns (uint256) {
        address etherfiNode = etherfiNodePerValidator[_validatorId];
        require(etherfiNode != address(0), "The validator Id is invalid.");
        return IEtherFiNode(etherfiNode).localRevenueIndex();
    }

    function generateWithdrawalCredentials(
        address _address
    ) public pure returns (bytes memory) {
        return abi.encodePacked(bytes1(0x01), bytes11(0x0), _address);
    }

    function getWithdrawalCredentials(
        uint256 _validatorId
    ) external view returns (bytes memory) {
        address etherfiNode = etherfiNodePerValidator[_validatorId];
        require(etherfiNode != address(0), "The validator Id is invalid.");
        return generateWithdrawalCredentials(etherfiNode);
    }

    function getNumberOfValidators() external view returns (uint256) {
        return numberOfValidators;
    }

    function isExitRequested(
        uint256 _validatorId
    ) external view returns (bool) {
        address etherfiNode = etherfiNodePerValidator[_validatorId];
        require(etherfiNode != address(0), "The validator Id is invalid.");
        return IEtherFiNode(etherfiNode).exitRequestTimestamp() > 0;
    }

    function getNonExitPenaltyAmount(
        uint256 _validatorId
    ) external view returns (uint256) {
        address etherfiNode = etherfiNodePerValidator[_validatorId];
        require(etherfiNode != address(0), "The validator Id is invalid.");

        uint64 startTimestamp = IEtherFiNode(etherfiNode)
            .exitRequestTimestamp();
        uint64 endTimestamp = uint64(block.timestamp);
        uint64 timeElapsed = endTimestamp - startTimestamp;
        uint64 daysElapsed = uint64(timeElapsed / SECONDS_PER_DAY);
        uint64 weeksElapsed = uint64(daysElapsed / DAYS_PER_WEEK);

        uint256 remainingAmount = NON_EXIT_PENALTY_PRINCIPAL;
        if (daysElapsed > 365) {
            remainingAmount = 0;
        } else {
            for (uint64 i = 0; i < weeksElapsed; i++) {
                remainingAmount =
                    (remainingAmount *
                        (100 - NON_EXIT_PENALTY_RATE_DAILY) ** DAYS_PER_WEEK) /
                    (100 ** DAYS_PER_WEEK);
            }

            daysElapsed -= weeksElapsed * 7;
            for (uint64 i = 0; i < daysElapsed; i++) {
                remainingAmount =
                    (remainingAmount * (100 - NON_EXIT_PENALTY_RATE_DAILY)) /
                    100;
            }
        }

        uint256 penaltyAmount = NON_EXIT_PENALTY_PRINCIPAL - remainingAmount;
        require(
            penaltyAmount <= NON_EXIT_PENALTY_PRINCIPAL && penaltyAmount >= 0,
            "Incorrect penalty amount"
        );

        return penaltyAmount;
    }

    //--------------------------------------------------------------------------------------
    //-----------------------------------  MODIFIERS  --------------------------------------
    //--------------------------------------------------------------------------------------

    modifier onlyStakingManagerContract() {
        require(
            msg.sender == depositContract,
            "Only deposit contract function"
        );
        _;
    }
}<|MERGE_RESOLUTION|>--- conflicted
+++ resolved
@@ -126,12 +126,7 @@
     /// @dev Need to think about distribution if there has been slashing
     function withdrawFunds(uint256 _validatorId) external {
         require(
-<<<<<<< HEAD
-            msg.sender ==
-                stakingManagerInstance.bidIdToStaker(_validatorId),
-=======
             msg.sender == stakingManagerInstance.bidIdToStaker(_validatorId),
->>>>>>> eea0cb8b
             "Incorrect caller"
         );
         //Will check oracle to make sure validator has exited
