// SPDX-License-Identifier: MIT
pragma solidity 0.8.13;

import "@openzeppelin/contracts/proxy/Clones.sol";

import "./interfaces/ITNFT.sol";
import "./interfaces/IBNFT.sol";
import "./interfaces/IAuctionManager.sol";
import "./interfaces/ITreasury.sol";
import "./interfaces/IEtherFiNode.sol";
import "./interfaces/IEtherFiNodesManager.sol";
import "./interfaces/IStakingManager.sol";
import "./TNFT.sol";
import "./BNFT.sol";
import "./EtherFiNode.sol";
import "lib/forge-std/src/console.sol";

contract EtherFiNodesManager is IEtherFiNodesManager {
    //--------------------------------------------------------------------------------------
    //---------------------------------  STATE-VARIABLES  ----------------------------------
    //--------------------------------------------------------------------------------------
    uint256 private constant NON_EXIT_PENALTY_PRINCIPAL = 1 ether;
    uint256 private constant NON_EXIT_PENALTY_RATE_DAILY = 3; // 3% per day
    uint256 private constant SECONDS_PER_DAY = 86400;
    uint256 private constant DAYS_PER_WEEK = 7;

    address public immutable implementationContract;

    uint256 public constant SCALE = 100;

    uint256 public numberOfValidators;

    address public owner;
    address public treasuryContract;
    address public auctionContract;
    address public depositContract;

    mapping(uint256 => mapping(ValidatorRecipientType => uint256))
        public withdrawableBalance;
    mapping(uint256 => mapping(ValidatorRecipientType => uint256))
        public withdrawn;
    mapping(uint256 => address) public etherfiNodePerValidator;
    mapping(uint256 => uint256) public fundsReceivedFromAuction;

    TNFT public tnftInstance;
    BNFT public bnftInstance;
    IStakingManager public stakingManagerInstance;
    IAuctionManager public auctionInterfaceInstance;

    //Holds the data for the revenue splits depending on where the funds are received from
    AuctionManagerContractRevenueSplit public auctionContractRevenueSplit;
    ValidatorExitRevenueSplit public validatorExitRevenueSplit;

    //--------------------------------------------------------------------------------------
    //-------------------------------------  EVENTS  ---------------------------------------
    //--------------------------------------------------------------------------------------
    event Received(address indexed sender, uint256 value);
    event BidRefunded(uint256 indexed _bidId, uint256 indexed _amount);
    event AuctionFundsReceived(uint256 indexed amount);
    event FundsDistributed(uint256 indexed totalFundsTransferred);
    event OperatorAddressSet(address indexed operater);
    event FundsWithdrawn(uint256 indexed amount);
    event NodeExitRequested(uint256 _validatorId);

    //--------------------------------------------------------------------------------------
    //----------------------------------  CONSTRUCTOR   ------------------------------------
    //--------------------------------------------------------------------------------------

    /// @notice Constructor to set variables on deployment
    /// @dev Sets the revenue splits on deployment
    /// @dev AuctionManager, treasury and deposit contracts must be deployed first
    /// @param _treasuryContract the address of the treasury contract for interaction
    /// @param _auctionContract the address of the auction contract for interaction
    /// @param _depositContract the address of the deposit contract for interaction
    constructor(
        address _treasuryContract,
        address _auctionContract,
        address _depositContract,
        address _tnftContract,
        address _bnftContract
    ) {
        implementationContract = address(new EtherFiNode());

        owner = msg.sender;
        treasuryContract = _treasuryContract;
        auctionContract = _auctionContract;
        depositContract = _depositContract;

        stakingManagerInstance = IStakingManager(_depositContract);
        auctionInterfaceInstance = IAuctionManager(_auctionContract);

        tnftInstance = TNFT(_tnftContract);
        bnftInstance = BNFT(_bnftContract);

        auctionContractRevenueSplit = AuctionManagerContractRevenueSplit({
            treasurySplit: 10,
            nodeOperatorSplit: 10,
            tnftHolderSplit: 60,
            bnftHolderSplit: 20
        });

        validatorExitRevenueSplit = ValidatorExitRevenueSplit({
            treasurySplit: 5,
            nodeOperatorSplit: 5,
            tnftHolderSplit: 81,
            bnftHolderSplit: 9
        });

        stakingManagerInstance.setEtherFiNodesManagerAddress(address(this));
    }

    //--------------------------------------------------------------------------------------
    //----------------------------  STATE-CHANGING FUNCTIONS  ------------------------------
    //--------------------------------------------------------------------------------------

    function createEtherfiNode(
        uint256 _validatorId
    ) external returns (address) {
        address clone = Clones.clone(implementationContract);
        EtherFiNode(payable(clone)).initialize();
        installEtherFiNode(_validatorId, clone);
        return clone;
    }

    /// @notice updates claimable balances based on funds received from validator and distributes the funds
    /// @dev Need to think about distribution if there has been slashing
    function withdrawFunds(uint256 _validatorId) external {
        require(
            msg.sender ==
<<<<<<< HEAD
                stakingManagerInstance.getStakerRelatedToValidator(
                    _validatorId
                ),
=======
                stakingManagerInstance.bidIdToStaker(_validatorId),
>>>>>>> a8d5b7a2
            "Incorrect caller"
        );
        //Will check oracle to make sure validator has exited

        uint256 contractBalance = address(etherfiNodePerValidator[_validatorId])
            .balance;

        uint256 validatorRewards = contractBalance -
            stakingManagerInstance.stakeAmount() -
            fundsReceivedFromAuction[_validatorId];

        withdrawableBalance[_validatorId][
            ValidatorRecipientType.BNFTHOLDER
        ] += bnftInstance.nftValue();
        withdrawableBalance[_validatorId][
            ValidatorRecipientType.TNFTHOLDER
        ] += tnftInstance.nftValue();

        withdrawableBalance[_validatorId][ValidatorRecipientType.TREASURY] +=
            (validatorRewards * validatorExitRevenueSplit.treasurySplit) /
            SCALE;
        withdrawableBalance[_validatorId][ValidatorRecipientType.OPERATOR] +=
            (validatorRewards * validatorExitRevenueSplit.nodeOperatorSplit) /
            SCALE;
        withdrawableBalance[_validatorId][ValidatorRecipientType.TNFTHOLDER] +=
            (validatorRewards * validatorExitRevenueSplit.tnftHolderSplit) /
            SCALE;
        withdrawableBalance[_validatorId][ValidatorRecipientType.BNFTHOLDER] +=
            (validatorRewards * validatorExitRevenueSplit.bnftHolderSplit) /
            SCALE;

        uint256 treasuryAmount = withdrawableBalance[_validatorId][
            ValidatorRecipientType.TREASURY
        ];
        uint256 operatorAmount = withdrawableBalance[_validatorId][
            ValidatorRecipientType.OPERATOR
        ];
        uint256 tnftHolderAmount = withdrawableBalance[_validatorId][
            ValidatorRecipientType.TNFTHOLDER
        ];
        uint256 bnftHolderAmount = withdrawableBalance[_validatorId][
            ValidatorRecipientType.BNFTHOLDER
        ];

        address tnftHolder = tnftInstance.ownerOf(_validatorId);
        address bnftHolder = tnftInstance.ownerOf(_validatorId);

        withdrawableBalance[_validatorId][ValidatorRecipientType.TREASURY] = 0;
        withdrawn[_validatorId][
            ValidatorRecipientType.TREASURY
        ] += treasuryAmount;
        withdrawableBalance[_validatorId][ValidatorRecipientType.OPERATOR] = 0;
        withdrawn[_validatorId][
            ValidatorRecipientType.OPERATOR
        ] += operatorAmount;
        withdrawableBalance[_validatorId][
            ValidatorRecipientType.BNFTHOLDER
        ] = 0;
        withdrawn[_validatorId][
            ValidatorRecipientType.BNFTHOLDER
        ] += bnftHolderAmount;
        withdrawableBalance[_validatorId][
            ValidatorRecipientType.TNFTHOLDER
        ] = 0;
        withdrawn[_validatorId][
            ValidatorRecipientType.TNFTHOLDER
        ] += tnftHolderAmount;

        fundsReceivedFromAuction[_validatorId] = 0;

        IEtherFiNode safeInstance = IEtherFiNode(
            etherfiNodePerValidator[_validatorId]
        );

        safeInstance.withdrawFunds(
            treasuryContract,
            treasuryAmount,
            auctionInterfaceInstance.getBidOwner(_validatorId),
            operatorAmount,
            tnftHolder,
            tnftHolderAmount,
            bnftHolder,
            bnftHolderAmount
        );

        emit FundsWithdrawn(contractBalance);
    }

    //--------------------------------------------------------------------------------------
    //-------------------------------------  SETTER   --------------------------------------
    //--------------------------------------------------------------------------------------

    /// @notice Sets the validator ID for the EtherFiNode contract
    /// @param _validatorId id of the validator associated to the node
    /// @param _etherfiNode address of the EtherFiNode contract
    function installEtherFiNode(
        uint256 _validatorId,
        address _etherfiNode
    ) public onlyStakingManagerContract {
        require(
            etherfiNodePerValidator[_validatorId] == address(0),
            "already installed"
        );
        etherfiNodePerValidator[_validatorId] = _etherfiNode;
    }

    /// @notice UnSet the EtherFiNode contract for the validator ID
    /// @param _validatorId id of the validator associated
    function uninstallEtherFiNode(
        uint256 _validatorId
    ) public onlyStakingManagerContract {
        require(
            etherfiNodePerValidator[_validatorId] != address(0),
            "not installed"
        );
        etherfiNodePerValidator[_validatorId] = address(0);
    }

    /// @notice Sets the phase of the validator
    /// @param _validatorId id of the validator associated to this withdraw safe
    /// @param _phase phase of the validator
    function setEtherFiNodePhase(
        uint256 _validatorId,
        IEtherFiNode.VALIDATOR_PHASE _phase
    ) public {
        address etherfiNode = etherfiNodePerValidator[_validatorId];
        require(etherfiNode != address(0), "The validator Id is invalid.");
        IEtherFiNode(etherfiNode).setPhase(_phase);
    }

    /// @notice Sets the ipfs hash of the validator's encrypted private key
    /// @param _validatorId id of the validator associated to this withdraw safe
    /// @param _ipfs ipfs hash
    function setEtherFiNodeIpfsHashForEncryptedValidatorKey(
        uint256 _validatorId,
        string calldata _ipfs
    ) public {
        address etherfiNode = etherfiNodePerValidator[_validatorId];
        require(etherfiNode != address(0), "The validator Id is invalid.");
        IEtherFiNode(etherfiNode).setIpfsHashForEncryptedValidatorKey(_ipfs);
    }

    function setEtherFiNodeLocalRevenueIndex(
        uint256 _validatorId,
        uint256 _localRevenueIndex
    ) external {
        address etherfiNode = etherfiNodePerValidator[_validatorId];
        require(etherfiNode != address(0), "The validator Id is invalid.");
        IEtherFiNode(etherfiNode).setLocalRevenueIndex(_localRevenueIndex);
    }

    function incrementNumberOfValidators(
        uint256 _count
    ) external onlyStakingManagerContract {
        numberOfValidators += _count;
    }

    /// @notice send the request to exit the validator node
    function sendExitRequest(uint256 _validatorId) external {
        require(
            msg.sender == tnftInstance.ownerOf(_validatorId),
            "You are not the owner of the T-NFT"
        );
        address etherfiNode = etherfiNodePerValidator[_validatorId];
        require(etherfiNode != address(0), "The validator Id is invalid.");
        IEtherFiNode(etherfiNode).setExitRequestTimestamp();

        emit NodeExitRequested(_validatorId);
    }

    //--------------------------------------------------------------------------------------
    //-------------------------------  INTERNAL FUNCTIONS   --------------------------------
    //--------------------------------------------------------------------------------------

    //--------------------------------------------------------------------------------------
    //-------------------------------------  GETTER   --------------------------------------
    //--------------------------------------------------------------------------------------

    function getEtherFiNodeAddress(
        uint256 _validatorId
    ) public view returns (address) {
        return etherfiNodePerValidator[_validatorId];
    }

    function getEtherFiNodeIpfsHashForEncryptedValidatorKey(
        uint256 _validatorId
    ) external view returns (string memory) {
        address etherfiNode = etherfiNodePerValidator[_validatorId];
        require(etherfiNode != address(0), "The validator Id is invalid.");
        return IEtherFiNode(etherfiNode).ipfsHashForEncryptedValidatorKey();
    }

    function getEtherFiNodeLocalRevenueIndex(
        uint256 _validatorId
    ) external view returns (uint256) {
        address etherfiNode = etherfiNodePerValidator[_validatorId];
        require(etherfiNode != address(0), "The validator Id is invalid.");
        return IEtherFiNode(etherfiNode).localRevenueIndex();
    }

    function generateWithdrawalCredentials(
        address _address
    ) public pure returns (bytes memory) {
        return abi.encodePacked(bytes1(0x01), bytes11(0x0), _address);
    }

    function getWithdrawalCredentials(
        uint256 _validatorId
    ) external view returns (bytes memory) {
        address etherfiNode = etherfiNodePerValidator[_validatorId];
        require(etherfiNode != address(0), "The validator Id is invalid.");
        return generateWithdrawalCredentials(etherfiNode);
    }

    function getNumberOfValidators() external view returns (uint256) {
        return numberOfValidators;
    }

    function isExitRequested(
        uint256 _validatorId
    ) external view returns (bool) {
        address etherfiNode = etherfiNodePerValidator[_validatorId];
        require(etherfiNode != address(0), "The validator Id is invalid.");
        return IEtherFiNode(etherfiNode).exitRequestTimestamp() > 0;
    }

    function getNonExitPenaltyAmount(
        uint256 _validatorId
    ) external view returns (uint256) {
        address etherfiNode = etherfiNodePerValidator[_validatorId];
        require(etherfiNode != address(0), "The validator Id is invalid.");

        uint64 startTimestamp = IEtherFiNode(etherfiNode)
            .exitRequestTimestamp();
        uint64 endTimestamp = uint64(block.timestamp);
        uint64 timeElapsed = endTimestamp - startTimestamp;
        uint64 daysElapsed = uint64(timeElapsed / SECONDS_PER_DAY);
        uint64 weeksElapsed = uint64(daysElapsed / DAYS_PER_WEEK);

        uint256 remainingAmount = NON_EXIT_PENALTY_PRINCIPAL;
        if (daysElapsed > 365) {
            remainingAmount = 0;
        } else {
            for (uint64 i = 0; i < weeksElapsed; i++) {
                remainingAmount =
                    (remainingAmount *
                        (100 - NON_EXIT_PENALTY_RATE_DAILY) ** DAYS_PER_WEEK) /
                    (100 ** DAYS_PER_WEEK);
            }

            daysElapsed -= weeksElapsed * 7;
            for (uint64 i = 0; i < daysElapsed; i++) {
                remainingAmount =
                    (remainingAmount * (100 - NON_EXIT_PENALTY_RATE_DAILY)) /
                    100;
            }
        }

        uint256 penaltyAmount = NON_EXIT_PENALTY_PRINCIPAL - remainingAmount;
        require(
            penaltyAmount <= NON_EXIT_PENALTY_PRINCIPAL && penaltyAmount >= 0,
            "Incorrect penalty amount"
        );

        return penaltyAmount;
    }

    //--------------------------------------------------------------------------------------
    //-----------------------------------  MODIFIERS  --------------------------------------
    //--------------------------------------------------------------------------------------

    modifier onlyStakingManagerContract() {
        require(
            msg.sender == depositContract,
            "Only deposit contract function"
        );
        _;
    }
}<|MERGE_RESOLUTION|>--- conflicted
+++ resolved
@@ -126,14 +126,7 @@
     /// @dev Need to think about distribution if there has been slashing
     function withdrawFunds(uint256 _validatorId) external {
         require(
-            msg.sender ==
-<<<<<<< HEAD
-                stakingManagerInstance.getStakerRelatedToValidator(
-                    _validatorId
-                ),
-=======
-                stakingManagerInstance.bidIdToStaker(_validatorId),
->>>>>>> a8d5b7a2
+            msg.sender == stakingManagerInstance.bidIdToStaker(_validatorId),
             "Incorrect caller"
         );
         //Will check oracle to make sure validator has exited
