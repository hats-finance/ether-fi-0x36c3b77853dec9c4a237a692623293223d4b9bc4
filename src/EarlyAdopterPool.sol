// SPDX-License-Identifier: MIT
pragma solidity 0.8.13;

import "@openzeppelin/contracts/token/ERC20/IERC20.sol";
import "@openzeppelin/contracts/access/Ownable.sol";
import "@openzeppelin/contracts/utils/math/Math.sol";

contract EarlyAdopterPool is Ownable {
    using Math for uint256;

    struct UserDepositInfo {
        uint256 depositTime;
        uint256 etherBalance;
        uint256 totalERC20Balance;
    }

    //--------------------------------------------------------------------------------------
    //---------------------------------  STATE-VARIABLES  ----------------------------------
    //--------------------------------------------------------------------------------------

    //User to help reduce points tallies from extremely large numbers due to token decimals
    uint256 public constant SCALE = 10e16;

    uint256 public constant minDeposit = 0.1 ether;
    uint256 public constant maxDeposit = 100 ether;

    //How much the multiplier must increase per day, actually 0.1 but scaled by 100
    uint256 private constant multiplierCoefficient = 10;

    //After a certain time, claiming funds is not allowed and users will need to simply withdraw
    uint256 public claimDeadline;

    //Time when depositing closed and will be used for calculating reards
    uint256 public endTime;

    address private rETH; // 0xae78736Cd615f374D3085123A210448E74Fc6393;
    address private wstETH; // 0x7f39C581F595B53c5cb19bD0b3f8dA6c935E2Ca0;
<<<<<<< HEAD
    address private sfrxETH; // 0xac3e018457b222d93114458476f3e3416abbe38f;
=======
    address private sfrxEth; // 0xac3e018457b222d93114458476f3e3416abbe38f;
    address private cbEth; // 0xBe9895146f7AF43049ca1c1AE358B0541Ea49704;
>>>>>>> 5bf41e4e

    //Future contract which funds will be sent to on claim (Most likely LP)
    address public claimReceiverContract;

    //Status of claims, 1 means claiming is open
    uint8 public claimingOpen;

    //user address => token address = balance
    mapping(address => mapping(address => uint256)) public userToErc20Balance;
    mapping(address => UserDepositInfo) public depositInfo;

    IERC20 rETHInstance;
    IERC20 wstETHInstance;
<<<<<<< HEAD
    IERC20 sfrxETHInstance;
=======
    IERC20 sfrxEthInstance;
    IERC20 cbEthInstance;
>>>>>>> 5bf41e4e

    //--------------------------------------------------------------------------------------
    //-------------------------------------  EVENTS  ---------------------------------------
    //--------------------------------------------------------------------------------------

    event DepositERC20(address indexed sender, uint256 amount);
    event DepositEth(address indexed sender, uint256 amount);
    event Withdrawn(address indexed sender, uint256 amount);
    event ClaimReceiverContractSet(address indexed receiverAddress);
    event ClaimingOpened(uint256 deadline);
    event Fundsclaimed(
        address indexed user,
        uint256 indexed amount,
        uint256 indexed pointsAccumulated
    );
    event ERC20TVLUpdated(
        uint256 rETHBal,
        uint256 wstETHBal,
        uint256 sfrxETHBal,
        uint256 ETHBal,
        uint256 tvl
    );

    event EthTVLUpdated(uint256 ETHBal, uint256 tvl);

    /// @notice Allows ether to be sent to this contract
    receive() external payable {}

    //--------------------------------------------------------------------------------------
    //----------------------------------  CONSTRUCTOR   ------------------------------------
    //--------------------------------------------------------------------------------------

    /// @notice Sets state variables needed for future functions
    /// @param _rETH address of the rEth contract to receive
<<<<<<< HEAD
    /// @param _wstETH address of the wstEth contract to receive
    /// @param _sfrxETH address of the sfrxEth contract to receive
    constructor(
        address _rETH,
        address _wstETH,
        address _sfrxETH
    ) {
        rETH = _rETH;
        wstETH = _wstETH;
        sfrxETH = _sfrxETH;

        rETHInstance = IERC20(_rETH);
        wstETHInstance = IERC20(_wstETH);
        sfrxETHInstance = IERC20(_sfrxETH);
=======
    /// @param _wstEth address of the wstEth contract to receive
    /// @param _sfrxEth address of the sfrxEth contract to receive
    /// @param _cbEth address of the _cbEth contract to receive
    constructor(
        address _rETH,
        address _wstEth,
        address _sfrxEth,
        address _cbEth
    ) {
        rETH = _rETH;
        wstETH = _wstEth;
        sfrxEth = _sfrxEth;
        cbEth = _cbEth;

        rETHInstance = IERC20(_rETH);
        wstETHInstance = IERC20(_wstEth);
        sfrxEthInstance = IERC20(_sfrxEth);
        cbEthInstance = IERC20(_cbEth);
>>>>>>> 5bf41e4e
    }

    //--------------------------------------------------------------------------------------
    //----------------------------  STATE-CHANGING FUNCTIONS  ------------------------------
    //--------------------------------------------------------------------------------------

    /// @notice deposits ERC20 tokens into contract
    /// @dev User must have approved contract before
    /// @param _erc20Contract erc20 token contract being deposited
    /// @param _amount amount of the erc20 token being deposited
    function deposit(address _erc20Contract, uint256 _amount)
        external
        OnlyCorrectAmount(_amount)
        DepositingOpen
    {
        require(
            (_erc20Contract == rETH ||
<<<<<<< HEAD
                _erc20Contract == sfrxETH ||
                _erc20Contract == wstETH),
=======
                _erc20Contract == sfrxEth ||
                _erc20Contract == wstETH ||
                _erc20Contract == cbEth),
>>>>>>> 5bf41e4e
            "Unsupported token"
        );

        depositInfo[msg.sender].depositTime = block.timestamp;
        userToErc20Balance[msg.sender][_erc20Contract] += _amount;
        depositInfo[msg.sender].totalERC20Balance += _amount;
        IERC20(_erc20Contract).transferFrom(msg.sender, address(this), _amount);

        emit DepositERC20(msg.sender, _amount);
        emit ERC20TVLUpdated(
            rETHInstance.balanceOf(address(this)),
            wstETHInstance.balanceOf(address(this)),
            sfrxETHInstance.balanceOf(address(this)),
            address(this).balance,
            getTVL()
        );
    }

    /// @notice deposits Ether into contract
    function depositEther()
        external
        payable
        OnlyCorrectAmount(msg.value)
        DepositingOpen
    {
        depositInfo[msg.sender].depositTime = block.timestamp;
        depositInfo[msg.sender].etherBalance += msg.value;

        emit DepositEth(msg.sender, msg.value);
        emit EthTVLUpdated(address(this).balance, getTVL());
    }

    /// @notice withdraws all funds from pool for the user calling
    /// @dev no points allocated to users who withdraw
    function withdraw() public payable {
        uint256 balance = transferFunds(0);
        emit Withdrawn(msg.sender, balance);
    }

    /// @notice Transfers users funds to a new contract such as LP
    /// @dev can only call once receiver contract is ready and claiming is open
    function claim() public {
        require(claimingOpen == 1, "Claiming not open");
        require(
            claimReceiverContract != address(0),
            "Claiming address not set"
        );
        require(block.timestamp <= claimDeadline, "Claiming is complete");
        require(depositInfo[msg.sender].depositTime != 0, "No deposit stored");

        uint256 pointsRewarded = calculateUserPoints(msg.sender);
        uint256 balance = transferFunds(1);

        emit Fundsclaimed(msg.sender, balance, pointsRewarded);
    }

    /// @notice Sets claiming to be open, to allow users to claim their points
    /// @param _claimDeadline the amount of time in days until claiming will close
    function setClaimingOpen(uint256 _claimDeadline) public onlyOwner {
        claimDeadline = block.timestamp + (_claimDeadline * 86400);
        claimingOpen = 1;
        endTime = block.timestamp;

        emit ClaimingOpened(claimDeadline);
    }

    /// @notice Set the contract which will receive claimed funds
    /// @param _receiverContract contract address for where claiming will send the funds
    function setClaimReceiverContract(address _receiverContract)
        public
        onlyOwner
    {
        require(_receiverContract != address(0), "Cannot set as address zero");
        claimReceiverContract = _receiverContract;

        emit ClaimReceiverContractSet(_receiverContract);
    }

    /// @notice Calculates how many points a user currently has owed to them
    /// @return the amount of points a user currently has accumulated
    function calculateUserPoints(address _user) public view returns (uint256) {
        uint256 lengthOfDeposit;

        if (claimingOpen == 0) {
            lengthOfDeposit = block.timestamp - depositInfo[_user].depositTime;
        } else {
            lengthOfDeposit = endTime - depositInfo[_user].depositTime;
        }

        //Variable to store how many milestones (3 days) the user deposit lasted
        uint256 numberOfMultiplierMilestones = lengthOfDeposit / 259200;

        if (numberOfMultiplierMilestones > 10) {
            numberOfMultiplierMilestones = 10;
        }

        //Scaled by 1000, therefore, 1005 would be 1.005
        uint256 userMultiplier = Math.min(
            2000,
            1000 + ((lengthOfDeposit * 10000) / (2592000)) / 10
        );
        uint256 totalUserBalance = depositInfo[_user].etherBalance +
            depositInfo[_user].totalERC20Balance;

        //Formula for calculating points total
        return
            (((Math.sqrt(totalUserBalance) * lengthOfDeposit) *
                userMultiplier) / 100) / 1000000000000;
    }

    //--------------------------------------------------------------------------------------
    //--------------------------------  INTERNAL FUNCTIONS  --------------------------------
    //--------------------------------------------------------------------------------------

    /// @notice Transfers funds to relevant parties and updates data structures
    /// @param _identifier identifies which contract function called the function
    /// @return balance of the user withdrawing, used for event
    function transferFunds(uint256 _identifier) internal returns (uint256) {
        uint256 totalUserBalance = depositInfo[msg.sender].etherBalance +
            depositInfo[msg.sender].totalERC20Balance;
        uint256 rETHbal = userToErc20Balance[msg.sender][rETH];
        uint256 wstETHbal = userToErc20Balance[msg.sender][wstETH];
<<<<<<< HEAD
        uint256 sfrxEthbal = userToErc20Balance[msg.sender][sfrxETH];
=======
        uint256 sfrxEthbal = userToErc20Balance[msg.sender][sfrxEth];
        uint256 cbEthBal = userToErc20Balance[msg.sender][cbEth];
>>>>>>> 5bf41e4e

        uint256 ethBalance = depositInfo[msg.sender].etherBalance;

        depositInfo[msg.sender].depositTime = 0;
        depositInfo[msg.sender].totalERC20Balance = 0;
        depositInfo[msg.sender].etherBalance = 0;

        userToErc20Balance[msg.sender][rETH] = 0;
        userToErc20Balance[msg.sender][wstETH] = 0;
<<<<<<< HEAD
        userToErc20Balance[msg.sender][sfrxETH] = 0;

=======
        userToErc20Balance[msg.sender][sfrxEth] = 0;
        userToErc20Balance[msg.sender][cbEth] = 0;
        
>>>>>>> 5bf41e4e
        address receiver;

        if (_identifier == 0) {
            receiver = msg.sender;
        } else {
            receiver = claimReceiverContract;
        }

        rETHInstance.transfer(receiver, rETHbal);
        wstETHInstance.transfer(receiver, wstETHbal);
<<<<<<< HEAD
        sfrxETHInstance.transfer(receiver, sfrxEthbal);
=======
        sfrxEthInstance.transfer(receiver, sfrxEthbal);
        cbEthInstance.transfer(receiver, cbEthBal);
>>>>>>> 5bf41e4e

        (bool sent, ) = receiver.call{value: ethBalance}("");
        require(sent, "Failed to send Ether");

        return totalUserBalance;
    }

    //--------------------------------------------------------------------------------------
    //-------------------------------------     GETTERS  ------------------------------------
    //--------------------------------------------------------------------------------------

    /// @dev Returns the total value locked of all currencies in contract
    function getTVL() public view returns (uint256 tvl) {
        tvl = (rETHInstance.balanceOf(address(this)) +
            wstETHInstance.balanceOf(address(this)) +
            sfrxETHInstance.balanceOf(address(this)) +
            address(this).balance);
    }

    //--------------------------------------------------------------------------------------
    //-------------------------------------  MODIFIERS  ------------------------------------
    //--------------------------------------------------------------------------------------

    modifier OnlyCorrectAmount(uint256 _amount) {
        require(
            _amount >= minDeposit && _amount <= maxDeposit,
            "Incorrect Deposit Amount"
        );
        _;
    }

    modifier DepositingOpen() {
        require(claimingOpen == 0, "Depositing closed");
        _;
    }
}<|MERGE_RESOLUTION|>--- conflicted
+++ resolved
@@ -35,12 +35,8 @@
 
     address private rETH; // 0xae78736Cd615f374D3085123A210448E74Fc6393;
     address private wstETH; // 0x7f39C581F595B53c5cb19bD0b3f8dA6c935E2Ca0;
-<<<<<<< HEAD
     address private sfrxETH; // 0xac3e018457b222d93114458476f3e3416abbe38f;
-=======
-    address private sfrxEth; // 0xac3e018457b222d93114458476f3e3416abbe38f;
-    address private cbEth; // 0xBe9895146f7AF43049ca1c1AE358B0541Ea49704;
->>>>>>> 5bf41e4e
+    address private cbETH; // 0xBe9895146f7AF43049ca1c1AE358B0541Ea49704;
 
     //Future contract which funds will be sent to on claim (Most likely LP)
     address public claimReceiverContract;
@@ -54,12 +50,8 @@
 
     IERC20 rETHInstance;
     IERC20 wstETHInstance;
-<<<<<<< HEAD
     IERC20 sfrxETHInstance;
-=======
-    IERC20 sfrxEthInstance;
-    IERC20 cbEthInstance;
->>>>>>> 5bf41e4e
+    IERC20 cbETHInstance;
 
     //--------------------------------------------------------------------------------------
     //-------------------------------------  EVENTS  ---------------------------------------
@@ -94,41 +86,24 @@
 
     /// @notice Sets state variables needed for future functions
     /// @param _rETH address of the rEth contract to receive
-<<<<<<< HEAD
     /// @param _wstETH address of the wstEth contract to receive
     /// @param _sfrxETH address of the sfrxEth contract to receive
+    /// @param _cbETH address of the _cbEth contract to receive
     constructor(
         address _rETH,
         address _wstETH,
-        address _sfrxETH
+        address _sfrxETH,
+        address _cbETH
     ) {
         rETH = _rETH;
         wstETH = _wstETH;
         sfrxETH = _sfrxETH;
+        cbETH = _cbETH;
 
         rETHInstance = IERC20(_rETH);
         wstETHInstance = IERC20(_wstETH);
         sfrxETHInstance = IERC20(_sfrxETH);
-=======
-    /// @param _wstEth address of the wstEth contract to receive
-    /// @param _sfrxEth address of the sfrxEth contract to receive
-    /// @param _cbEth address of the _cbEth contract to receive
-    constructor(
-        address _rETH,
-        address _wstEth,
-        address _sfrxEth,
-        address _cbEth
-    ) {
-        rETH = _rETH;
-        wstETH = _wstEth;
-        sfrxEth = _sfrxEth;
-        cbEth = _cbEth;
-
-        rETHInstance = IERC20(_rETH);
-        wstETHInstance = IERC20(_wstEth);
-        sfrxEthInstance = IERC20(_sfrxEth);
-        cbEthInstance = IERC20(_cbEth);
->>>>>>> 5bf41e4e
+        cbETHInstance = IERC20(_cbETH);
     }
 
     //--------------------------------------------------------------------------------------
@@ -146,14 +121,9 @@
     {
         require(
             (_erc20Contract == rETH ||
-<<<<<<< HEAD
                 _erc20Contract == sfrxETH ||
-                _erc20Contract == wstETH),
-=======
-                _erc20Contract == sfrxEth ||
                 _erc20Contract == wstETH ||
-                _erc20Contract == cbEth),
->>>>>>> 5bf41e4e
+                _erc20Contract == cbETH),
             "Unsupported token"
         );
 
@@ -276,12 +246,8 @@
             depositInfo[msg.sender].totalERC20Balance;
         uint256 rETHbal = userToErc20Balance[msg.sender][rETH];
         uint256 wstETHbal = userToErc20Balance[msg.sender][wstETH];
-<<<<<<< HEAD
         uint256 sfrxEthbal = userToErc20Balance[msg.sender][sfrxETH];
-=======
-        uint256 sfrxEthbal = userToErc20Balance[msg.sender][sfrxEth];
-        uint256 cbEthBal = userToErc20Balance[msg.sender][cbEth];
->>>>>>> 5bf41e4e
+        uint256 cbEthBal = userToErc20Balance[msg.sender][cbETH];
 
         uint256 ethBalance = depositInfo[msg.sender].etherBalance;
 
@@ -291,14 +257,9 @@
 
         userToErc20Balance[msg.sender][rETH] = 0;
         userToErc20Balance[msg.sender][wstETH] = 0;
-<<<<<<< HEAD
         userToErc20Balance[msg.sender][sfrxETH] = 0;
-
-=======
-        userToErc20Balance[msg.sender][sfrxEth] = 0;
-        userToErc20Balance[msg.sender][cbEth] = 0;
-        
->>>>>>> 5bf41e4e
+        userToErc20Balance[msg.sender][cbETH] = 0;
+
         address receiver;
 
         if (_identifier == 0) {
@@ -309,12 +270,8 @@
 
         rETHInstance.transfer(receiver, rETHbal);
         wstETHInstance.transfer(receiver, wstETHbal);
-<<<<<<< HEAD
         sfrxETHInstance.transfer(receiver, sfrxEthbal);
-=======
-        sfrxEthInstance.transfer(receiver, sfrxEthbal);
-        cbEthInstance.transfer(receiver, cbEthBal);
->>>>>>> 5bf41e4e
+        cbETHInstance.transfer(receiver, cbEthBal);
 
         (bool sent, ) = receiver.call{value: ethBalance}("");
         require(sent, "Failed to send Ether");
