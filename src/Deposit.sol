// SPDX-License-Identifier: MIT
pragma solidity 0.8.13;

import "./interfaces/ITNFT.sol";
import "./interfaces/IBNFT.sol";
import "./interfaces/IAuction.sol";
import "./interfaces/IDeposit.sol";
import "./interfaces/IDepositContract.sol";
import "./interfaces/IWithdrawSafe.sol";
import "./interfaces/IWithdrawSafeManager.sol";
import "./TNFT.sol";
import "./BNFT.sol";
import "@openzeppelin/contracts/security/Pausable.sol";

contract Deposit is IDeposit, Pausable {
    TNFT public TNFTInstance;
    BNFT public BNFTInstance;

    ITNFT public TNFTInterfaceInstance;
    IBNFT public BNFTInterfaceInstance;
    IAuction public auctionInterfaceInstance;
    IDepositContract public depositContractEth2;

    uint256 public stakeAmount;
    uint256 public numberOfStakes = 0;
    uint256 public numberOfValidators = 0;
    address public owner;
    address private managerAddress;
    address public treasuryAddress;
    address public auctionAddress;
    address public withdrawSafeFactoryAddress;

    mapping(address => uint256) public depositorBalances;
    mapping(uint256 => Validator) public validators;
    mapping(uint256 => Stake) public stakes;

    //--------------------------------------------------------------------------------------
    //-------------------------------------  EVENTS  ---------------------------------------
    //--------------------------------------------------------------------------------------

    event NFTContractsDeployed(address TNFTInstance, address BNFTInstance);
    event StakeDeposit(
        address indexed sender,
        uint256 value,
        uint256 id,
        uint256 winningBidId,
        address withdrawSafe
    );
    event StakeCancelled(uint256 id);
    event ValidatorRegistered(
        uint256 bidId,
        uint256 stakeId,
        uint256 validatorId
    );
    event ValidatorAccepted(uint256 validatorId);

    //--------------------------------------------------------------------------------------
    //----------------------------------  CONSTRUCTOR   ------------------------------------
    //--------------------------------------------------------------------------------------

    /// @notice Constructor to set variables on deployment
    /// @dev Deploys NFT contracts internally to ensure ownership is set to this contract
    /// @dev Auction contract must be deployed first
    /// @param _auctionAddress the address of the auction contract for interaction
    constructor(address _auctionAddress) {
        stakeAmount = 0.032 ether;
        TNFTInstance = new TNFT();
        BNFTInstance = new BNFT();
        TNFTInterfaceInstance = ITNFT(address(TNFTInstance));
        BNFTInterfaceInstance = IBNFT(address(BNFTInstance));
        auctionInterfaceInstance = IAuction(_auctionAddress);
        depositContractEth2 = IDepositContract(
            0xff50ed3d0ec03aC01D4C79aAd74928BFF48a7b2b
        );
        owner = msg.sender;
<<<<<<< HEAD

        emit NFTContractsDeployed(address(TNFTInstance), address(BNFTInstance));
=======
        auctionAddress = _auctionAddress;
>>>>>>> 442e8f25
    }

    //--------------------------------------------------------------------------------------
    //----------------------------  STATE-CHANGING FUNCTIONS  ------------------------------
    //--------------------------------------------------------------------------------------

    /// @notice Allows a user to stake their ETH
    /// @dev This is phase 1 of the staking process, validation key submition is phase 2
    /// @dev Function disables bidding until it is manually enabled again or validation key is submitted
    function deposit() public payable whenNotPaused {
        uint256 localNumOfStakes = numberOfStakes;

        require(msg.value == stakeAmount, "Insufficient staking amount");
        require(
            auctionInterfaceInstance.getNumberOfActivebids() >= 1,
            "No bids available at the moment"
        );

        IWithdrawSafeManager managerInstance = IWithdrawSafeManager(
            managerAddress
        );

        address withdrawSafe = managerInstance.createWithdrawalSafe();

        //Create a stake object and store it in a mapping
        stakes[localNumOfStakes] = Stake({
            staker: msg.sender,
            withdrawSafe: withdrawSafe,
            deposit_data: DepositData(address(0), "", "", "", ""),
            amount: msg.value,
            winningBidId: auctionInterfaceInstance.calculateWinningBid(),
            stakeId: localNumOfStakes,
            phase: STAKE_PHASE.DEPOSITED
        });

        depositorBalances[msg.sender] += msg.value;

        emit StakeDeposit(
            msg.sender,
            msg.value,
            localNumOfStakes,
            stakes[numberOfStakes].winningBidId,
            stakes[numberOfStakes].withdrawSafe
        );

        numberOfStakes++;
    }

    /// @notice Creates validator object and updates information
    /// @dev Still looking at solutions to storing key on-chain
    /// @param _stakeId id of the stake the validator connects to
    /// @param _depositData data structure to hold all data needed for depositing to the beacon chain
    function registerValidator(
        uint256 _stakeId,
        DepositData calldata _depositData
    ) public whenNotPaused {
        require(msg.sender == stakes[_stakeId].staker, "Incorrect caller");
        require(
            stakes[_stakeId].phase == STAKE_PHASE.DEPOSITED,
            "Stake not in correct phase"
        );

        validators[numberOfValidators] = Validator({
            validatorId: numberOfValidators,
            bidId: stakes[_stakeId].winningBidId,
            stakeId: _stakeId,
            phase: VALIDATOR_PHASE.HANDOVER_READY
        });

        stakes[_stakeId].deposit_data = _depositData;
        stakes[_stakeId].phase = STAKE_PHASE.VALIDATOR_REGISTERED;
        numberOfValidators++;

        emit ValidatorRegistered(
            stakes[_stakeId].winningBidId,
            _stakeId,
            numberOfValidators - 1
        );
    }

    /// @notice node operator accepts validator key and data which allows the stake to be deposited into the beacon chain
    /// @dev future iterations will account for if the operator doesnt accept the validator
    /// @param _validatorId id of the validator to be accepted
    function acceptValidator(uint256 _validatorId) public whenNotPaused {
        require(
            msg.sender ==
                auctionInterfaceInstance.getBidOwner(
                    validators[_validatorId].bidId
                ),
            "Incorrect caller"
        );
        require(
            validators[_validatorId].phase == VALIDATOR_PHASE.HANDOVER_READY,
            "Validator not in correct phase"
        );

        uint256 localStakeId = validators[_validatorId].stakeId;

        TNFTInterfaceInstance.mint(stakes[localStakeId].staker, _validatorId);
        BNFTInterfaceInstance.mint(stakes[localStakeId].staker, _validatorId);

<<<<<<< HEAD
        WithdrawSafeManager manager = WithdrawSafeManager(managerAddress);
        manager.setOperatorAddress(_validatorId, msg.sender);
        manager.setWithdrawSafeAddress(
            _validatorId,
            stakes[localStakeId].withdrawSafe
=======
        address withdrawalSafeAddress = stakes[localStakeId].withdrawSafe;

        IWithdrawSafeManager managerInstance = IWithdrawSafeManager(
            managerAddress
        );
        managerInstance.setOperatorAddress(_validatorId, msg.sender);
        managerInstance.setWithdrawSafeAddress(
            _validatorId,
            withdrawalSafeAddress
>>>>>>> 442e8f25
        );

        validators[_validatorId].phase = VALIDATOR_PHASE.ACCEPTED;

        auctionInterfaceInstance.sendFundsToWithdrawSafe(
            _validatorId,
            localStakeId
        );

        DepositData memory dataInstance = stakes[localStakeId].deposit_data;

        // depositContractEth2.deposit{value: stakeAmount}(
        //     dataInstance.publicKey,
        //     abi.encodePacked(dataInstance.withdrawalCredentials),
        //     dataInstance.signature,
        //     dataInstance.depositDataRoot
        // );

        emit ValidatorAccepted(_validatorId);
    }

    /// @notice Cancels a users stake
    /// @dev Only allowed to be cancelled before step 2 of the depositing process
    /// @param _stakeId the ID of the stake to cancel
    function cancelStake(uint256 _stakeId) public whenNotPaused {
        require(msg.sender == stakes[_stakeId].staker, "Not bid owner");
        require(
            stakes[_stakeId].phase == STAKE_PHASE.DEPOSITED,
            "Cancelling availability closed"
        );

        uint256 stakeAmountTemp = stakes[_stakeId].amount;
        depositorBalances[msg.sender] -= stakeAmountTemp;

        //Call function in auction contract to re-initiate the bid that won
        //Send in the bid ID to be re-initiated
        auctionInterfaceInstance.reEnterAuction(stakes[_stakeId].winningBidId);

        stakes[_stakeId].phase = STAKE_PHASE.INACTIVE;
        stakes[_stakeId].winningBidId = 0;

        refundDeposit(msg.sender, stakeAmountTemp);

        emit StakeCancelled(_stakeId);
    }

    /// @notice Refunds the depositor their staked ether for a specific stake
    /// @dev Gets called internally from cancelDeposit or when the time runs out for calling registerValidator
    /// @param _depositOwner address of the user being refunded
    /// @param _amount the amount to refund the depositor
    function refundDeposit(address _depositOwner, uint256 _amount) public {
        //Refund the user with their requested amount
        (bool sent, ) = _depositOwner.call{value: _amount}("");
        require(sent, "Failed to send Ether");
    }

    /// @notice Allows withdrawal of funds from contract
    /// @dev Will be removed in final version
    /// @param _wallet the address to send the funds to
    function fetchEtherFromContract(address _wallet) public onlyOwner {
        (bool sent, ) = payable(_wallet).call{value: address(this).balance}("");
        require(sent, "Failed to send Ether");
    }

    //Pauses the contract
    function pauseContract() external onlyOwner {
        _pause();
    }

    //Unpauses the contract
    function unPauseContract() external onlyOwner {
        _unpause();
    }

    // Gets the addresses of the deployed NFT contracts
<<<<<<< HEAD
    // function getNFTAddresses() public view returns (address, address) {
    //     return (address(TNFTInstance), address(BNFTInstance));
    // }

    function getStakerRelatedToValidator(uint256 _validatorId)
        external
=======
    function getNFTAdresses() public view returns (address, address) {
        return (address(TNFTInstance), address(BNFTInstance));
    }

    function getStakerRelatedToValidator(uint256 _validatorId)
        external
        view
>>>>>>> 442e8f25
        returns (address)
    {
        return stakes[validators[_validatorId].stakeId].staker;
    }

<<<<<<< HEAD
    function getStakeAmount() external returns (uint256) {
=======
    function getStakeAmount() external view returns (uint256) {
>>>>>>> 442e8f25
        return stakeAmount;
    }

    function setManagerAddress(address _managerAddress) external {
        managerAddress = _managerAddress;
    }

<<<<<<< HEAD
=======
    function setTreasuryAddress(address _treasuryAddress) external {
        treasuryAddress = _treasuryAddress;
    }

>>>>>>> 442e8f25
    //--------------------------------------------------------------------------------------
    //-----------------------------------  MODIFIERS  --------------------------------------
    //--------------------------------------------------------------------------------------

    modifier onlyOwner() {
        require(msg.sender == owner, "Only owner function");
        _;
    }
}<|MERGE_RESOLUTION|>--- conflicted
+++ resolved
@@ -73,12 +73,7 @@
             0xff50ed3d0ec03aC01D4C79aAd74928BFF48a7b2b
         );
         owner = msg.sender;
-<<<<<<< HEAD
-
-        emit NFTContractsDeployed(address(TNFTInstance), address(BNFTInstance));
-=======
         auctionAddress = _auctionAddress;
->>>>>>> 442e8f25
     }
 
     //--------------------------------------------------------------------------------------
@@ -180,13 +175,6 @@
         TNFTInterfaceInstance.mint(stakes[localStakeId].staker, _validatorId);
         BNFTInterfaceInstance.mint(stakes[localStakeId].staker, _validatorId);
 
-<<<<<<< HEAD
-        WithdrawSafeManager manager = WithdrawSafeManager(managerAddress);
-        manager.setOperatorAddress(_validatorId, msg.sender);
-        manager.setWithdrawSafeAddress(
-            _validatorId,
-            stakes[localStakeId].withdrawSafe
-=======
         address withdrawalSafeAddress = stakes[localStakeId].withdrawSafe;
 
         IWithdrawSafeManager managerInstance = IWithdrawSafeManager(
@@ -196,7 +184,6 @@
         managerInstance.setWithdrawSafeAddress(
             _validatorId,
             withdrawalSafeAddress
->>>>>>> 442e8f25
         );
 
         validators[_validatorId].phase = VALIDATOR_PHASE.ACCEPTED;
@@ -272,32 +259,19 @@
     }
 
     // Gets the addresses of the deployed NFT contracts
-<<<<<<< HEAD
     // function getNFTAddresses() public view returns (address, address) {
     //     return (address(TNFTInstance), address(BNFTInstance));
     // }
 
     function getStakerRelatedToValidator(uint256 _validatorId)
         external
-=======
-    function getNFTAdresses() public view returns (address, address) {
-        return (address(TNFTInstance), address(BNFTInstance));
-    }
-
-    function getStakerRelatedToValidator(uint256 _validatorId)
-        external
         view
->>>>>>> 442e8f25
         returns (address)
     {
         return stakes[validators[_validatorId].stakeId].staker;
     }
 
-<<<<<<< HEAD
-    function getStakeAmount() external returns (uint256) {
-=======
     function getStakeAmount() external view returns (uint256) {
->>>>>>> 442e8f25
         return stakeAmount;
     }
 
@@ -305,13 +279,10 @@
         managerAddress = _managerAddress;
     }
 
-<<<<<<< HEAD
-=======
     function setTreasuryAddress(address _treasuryAddress) external {
         treasuryAddress = _treasuryAddress;
     }
 
->>>>>>> 442e8f25
     //--------------------------------------------------------------------------------------
     //-----------------------------------  MODIFIERS  --------------------------------------
     //--------------------------------------------------------------------------------------
