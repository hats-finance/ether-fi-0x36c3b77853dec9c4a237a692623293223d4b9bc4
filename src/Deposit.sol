--- conflicted
+++ resolved
@@ -182,13 +182,9 @@
 
         TNFTInterfaceInstance.mint(stakes[localStakeId].staker, _validatorId);
         BNFTInterfaceInstance.mint(stakes[localStakeId].staker, _validatorId);
-<<<<<<< HEAD
-        WithdrawSafe withdrawInstance = WithdrawSafe(payable(stakes[localStakeId].withdrawSafe));
-=======
         WithdrawSafe withdrawInstance = WithdrawSafe(
             payable(stakes[localStakeId].withdrawSafe)
         );
->>>>>>> 11f3ba9c
         withdrawInstance.setOperatorAddress(msg.sender);
         withdrawInstance.setValidatorId(_validatorId);
 
