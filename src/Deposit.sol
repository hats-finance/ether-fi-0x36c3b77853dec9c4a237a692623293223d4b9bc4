--- conflicted
+++ resolved
@@ -99,12 +99,7 @@
         //Create a stake object and store it in a mapping
         stakes[localNumOfStakes] = Stake({
             staker: msg.sender,
-<<<<<<< HEAD
             withdrawSafe: withdrawSafe,
-            stakerPubKey: "",
-=======
-            withdrawSafe: address(withdrawSafeInstance),
->>>>>>> 158cb1cb
             deposit_data: DepositData(address(0), "", "", "", ""),
             amount: msg.value,
             winningBidId: auctionInterfaceInstance.calculateWinningBid(),
