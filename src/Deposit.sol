--- conflicted
+++ resolved
@@ -87,7 +87,13 @@
             "No bids available at the moment"
         );
 
-        WithdrawSafe withdrawSafeInstance = new WithdrawSafe(treasuryAddress, address(auctionInterfaceInstance), address(this), address(TNFTInterfaceInstance), address(BNFTInterfaceInstance));
+        WithdrawSafe withdrawSafeInstance = new WithdrawSafe(
+            treasuryAddress,
+            address(auctionInterfaceInstance),
+            address(this),
+            address(TNFTInterfaceInstance),
+            address(BNFTInterfaceInstance)
+        );
 
         //Create a stake object and store it in a mapping
         stakes[numberOfStakes] = Stake({
@@ -176,14 +182,11 @@
 
         TNFTInterfaceInstance.mint(stakes[localStakeId].staker, _validatorId);
         BNFTInterfaceInstance.mint(stakes[localStakeId].staker, _validatorId);
-        WithdrawSafe withdrawInstance = WithdrawSafe(stakes[localStakeId].withdrawSafe);
+        WithdrawSafe withdrawInstance = WithdrawSafe(
+            stakes[localStakeId].withdrawSafe
+        );
         withdrawInstance.setOperatorAddress(msg.sender);
         withdrawInstance.setValidatorId(_validatorId);
-
-        auctionInterfaceInstance.sendFundsToWithdrawSafe(
-            localStakeId,
-            _validatorId
-        );
 
         validators[_validatorId].phase = VALIDATOR_PHASE.ACCEPTED;
 
@@ -196,18 +199,6 @@
         //     dataInstance.depositDataRoot
         // );
 
-<<<<<<< HEAD
-        address operator = auctionInterfaceInstance.getBidOwner(
-            validators[_validatorId].bidId
-        );
-        withdrawSafeInstance.setUpValidatorData(
-            _validatorId,
-            stakes[localStakeId].staker,
-            operator
-        );
-
-=======
->>>>>>> 9a253158
         emit ValidatorAccepted(_validatorId);
     }
 
@@ -254,16 +245,6 @@
         require(sent, "Failed to send Ether");
     }
 
-<<<<<<< HEAD
-    function setUpWithdrawContract(address _withdrawContract)
-        external
-        onlyOwner
-    {
-        withdrawSafeInstance = IWithdrawSafe(_withdrawContract);
-    }
-
-=======
->>>>>>> 9a253158
     //Pauses the contract
     function pauseContract() external onlyOwner {
         _pause();
