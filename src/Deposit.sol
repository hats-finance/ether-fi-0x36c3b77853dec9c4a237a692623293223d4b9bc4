--- conflicted
+++ resolved
@@ -82,11 +82,9 @@
     /// @dev Gets called internally from cancelDeposit or when the time runs out for calling registerValidator
     /// @param _depositOwner address of the user being refunded
     /// @param _amount the amount to refund the depositor
-<<<<<<< HEAD
-=======
 
     /// TODO REMEMBER TO CHANGE PUBLIC TO INTERNAL WHEN CANCEL DEPOSIT FUNCTION IS CREATED
->>>>>>> dcee887c
+
     function refundDeposit(address _depositOwner, uint256 _amount) public {
         require(_amount % stakeAmount == 0, "Invalid refund amount");
         require(
