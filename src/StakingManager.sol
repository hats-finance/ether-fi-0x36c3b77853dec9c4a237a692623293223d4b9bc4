--- conflicted
+++ resolved
@@ -181,20 +181,15 @@
         }
 
         nodesManagerIntefaceInstance.incrementNumberOfValidators(1);
-<<<<<<< HEAD
         nodesManagerIntefaceInstance.setEtherFiNodePhase(
             _validatorId,
-            IEtherFiNode.VALIDATOR_PHASE.REGISTERED
+            IEtherFiNode.VALIDATOR_PHASE.LIVE
         );
         nodesManagerIntefaceInstance
             .setEtherFiNodeIpfsHashForEncryptedValidatorKey(
                 _validatorId,
                 _depositData.ipfsHashForEncryptedValidatorKey
             );
-=======
-        nodesManagerIntefaceInstance.setEtherFiNodePhase(_validatorId, IEtherFiNode.VALIDATOR_PHASE.LIVE);
-        nodesManagerIntefaceInstance.setEtherFiNodeIpfsHashForEncryptedValidatorKey(_validatorId, _depositData.ipfsHashForEncryptedValidatorKey);
->>>>>>> 50550d71
 
         // Let valiadatorId = nftTokenId
         // Mint {T, B}-NFTs to the Staker
