--- conflicted
+++ resolved
@@ -83,8 +83,7 @@
         }
     }
 
-<<<<<<< HEAD
-=======
+
     function registerTnftContract() private returns (address) {
         TNFTInterfaceInstance = ITNFT(address(new TNFT()));
         return address(TNFTInterfaceInstance);
@@ -98,7 +97,6 @@
     /// @notice Allows depositing multiple stakes at once
     /// @param _candidateBidIds IDs of the bids to be matched with each stake
     /// @return Array of the bid IDs that were processed and assigned
->>>>>>> 118bf695
     function batchDepositWithBidIds(uint256[] calldata _candidateBidIds)
         external
         payable
