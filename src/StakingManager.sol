--- conflicted
+++ resolved
@@ -71,17 +71,8 @@
     /// @dev Deploys NFT contracts internally to ensure ownership is set to this contract
     /// @dev AuctionManager contract must be deployed first
     /// @param _auctionAddress the address of the auction contract for interaction
-<<<<<<< HEAD
     function initialize(address _auctionAddress) external initializer {
          /// @dev please remove before mainnet deployment
-=======
-    function initialize(
-        address _auctionAddress,
-        address _tnftAddress,
-        address _bnftAddress
-    ) external initializer {
-        /// @dev please remove before mainnet deployment
->>>>>>> 1a1f0692
         test = true;
         maxBatchDepositSize = 16;
 
@@ -309,24 +300,18 @@
         address _etherFiNodeImplementationContract
     ) public onlyOwner {
         implementationContract = _etherFiNodeImplementationContract;
-        upgradableBeacon = new UpgradeableBeacon(implementationContract);
-    }
-
-<<<<<<< HEAD
+        upgradableBeacon = new UpgradeableBeacon(implementationContract);      
+    }
+
     function registerTNFTContract(address _tnftAddress) public onlyOwner {
         TNFTInterfaceInstance = ITNFT(_tnftAddress);
-=======
-    function upgradeEtherFiNode(address _newImplementation) public onlyOwner {
-        upgradableBeacon.upgradeTo(_newImplementation);
-        implementationContract = _newImplementation;
->>>>>>> 1a1f0692
     }
 
     function registerBNFTContract(address _bnftAddress) public onlyOwner {
         BNFTInterfaceInstance = IBNFT(_bnftAddress);
     }
 
-    function upgradeEtherFiNode(address _newImplementation) public onlyOwner{
+    function upgradeEtherFiNode(address _newImplementation) public onlyOwner {
         upgradableBeacon.upgradeTo(_newImplementation);
         implementationContract = _newImplementation;
     }
