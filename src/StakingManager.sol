--- conflicted
+++ resolved
@@ -244,11 +244,8 @@
     function setEtherFiNodesManagerAddress(
         address _nodesManagerAddress
     ) public onlyOwner {
-<<<<<<< HEAD
         require(address(nodesManagerIntefaceInstance) == address(0), "Address already set");
-=======
         require(_nodesManagerAddress != address(0), "No zero addresses");
->>>>>>> d4611fd8
         nodesManagerIntefaceInstance = IEtherFiNodesManager(
             _nodesManagerAddress
         );
@@ -260,11 +257,8 @@
     function setLiquidityPoolAddress(
         address _liquidityPoolAddress
     ) public onlyOwner {
-<<<<<<< HEAD
         require(liquidityPoolContract == address(0), "Address already set");
-=======
         require(_liquidityPoolAddress != address(0), "No zero addresses");
->>>>>>> d4611fd8
         liquidityPoolContract = _liquidityPoolAddress;
     }
 
@@ -279,30 +273,21 @@
     function registerEtherFiNodeImplementationContract(
         address _etherFiNodeImplementationContract
     ) public onlyOwner {
-<<<<<<< HEAD
         require(implementationContract == address(0), "Address already set");
-=======
         require(_etherFiNodeImplementationContract != address(0), "No zero addresses");
->>>>>>> d4611fd8
         implementationContract = _etherFiNodeImplementationContract;
         upgradableBeacon = new UpgradeableBeacon(implementationContract);      
     }
 
     function registerTNFTContract(address _tnftAddress) public onlyOwner {
-<<<<<<< HEAD
         require(address(TNFTInterfaceInstance) == address(0), "Address already set");
-=======
         require(_tnftAddress != address(0), "No zero addresses");
->>>>>>> d4611fd8
         TNFTInterfaceInstance = ITNFT(_tnftAddress);
     }
 
     function registerBNFTContract(address _bnftAddress) public onlyOwner {
-<<<<<<< HEAD
         require(address(BNFTInterfaceInstance) == address(0), "Address already set");
-=======
         require(_bnftAddress != address(0), "No zero addresses");
->>>>>>> d4611fd8
         BNFTInterfaceInstance = IBNFT(_bnftAddress);
     }
 
