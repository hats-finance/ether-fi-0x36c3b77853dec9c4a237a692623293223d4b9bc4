// SPDX-License-Identifier: MIT
pragma solidity 0.8.13;

import "./interfaces/ITNFT.sol";
import "./interfaces/IBNFT.sol";
import "./interfaces/IAuctionManager.sol";
import "./interfaces/IStakingManager.sol";
import "./interfaces/IDepositContract.sol";
import "./interfaces/IEtherFiNode.sol";
import "./interfaces/IEtherFiNodesManager.sol";
import "./interfaces/INodeOperatorManager.sol";
import "./interfaces/ILiquidityPool.sol";
import "./TNFT.sol";
import "./BNFT.sol";
import "./EtherFiNode.sol";
import "./LiquidityPool.sol";
import "@openzeppelin/contracts/proxy/beacon/BeaconProxy.sol";
import "@openzeppelin/contracts/proxy/beacon/UpgradeableBeacon.sol";
import "@openzeppelin-upgradeable/contracts/proxy/beacon/IBeaconUpgradeable.sol";
import "@openzeppelin-upgradeable/contracts/access/OwnableUpgradeable.sol";
import "@openzeppelin-upgradeable/contracts/security/PausableUpgradeable.sol";
import "@openzeppelin-upgradeable/contracts/security/ReentrancyGuardUpgradeable.sol";
import "@openzeppelin-upgradeable/contracts/proxy/utils/Initializable.sol";
import "@openzeppelin-upgradeable/contracts/proxy/utils/UUPSUpgradeable.sol";
import "./libraries/DepositRootGenerator.sol";

contract StakingManager is
    Initializable,
    IStakingManager,
    IBeaconUpgradeable,
    OwnableUpgradeable,
    PausableUpgradeable,
    ReentrancyGuardUpgradeable,
    UUPSUpgradeable
{
    
    uint128 public maxBatchDepositSize;
    uint128 public stakeAmount;

    address public implementationContract;
    address public liquidityPoolContract;

    bool public DEPRECATED_whitelistEnabled;
    bytes32 public merkleRoot;

    ITNFT public TNFTInterfaceInstance;
    IBNFT public BNFTInterfaceInstance;
    IAuctionManager public auctionManager;
    IDepositContract public depositContractEth2;
    IEtherFiNodesManager public nodesManager;
    UpgradeableBeacon private upgradableBeacon;

    mapping(uint256 => StakerInfo) public bidIdToStakerInfo;

    address public DEPRECATED_admin;
    address public nodeOperatorManager;
    mapping(address => bool) public admins;
    mapping(uint256 => ILiquidityPool.SourceOfFunds) public validatorSourceOfFunds;

    //--------------------------------------------------------------------------------------
    //-------------------------------------  EVENTS  ---------------------------------------
    //--------------------------------------------------------------------------------------

    event StakeDeposit(address indexed staker, uint256 bidId, address withdrawSafe);
    event DepositCancelled(uint256 id);
    event ValidatorRegistered(address indexed operator, address indexed bNftOwner, address indexed tNftOwner, 
                              uint256 validatorId, bytes validatorPubKey, string ipfsHashForEncryptedValidatorKey);
    event StakeSource(uint256 bidId, ILiquidityPool.SourceOfFunds source);

    //--------------------------------------------------------------------------------------
    //----------------------------  STATE-CHANGING FUNCTIONS  ------------------------------
    //--------------------------------------------------------------------------------------

    /// @custom:oz-upgrades-unsafe-allow constructor
    constructor() {
        _disableInitializers();
    }

    /// @notice Initialize to set variables on deployment
    /// @dev Deploys NFT contracts internally to ensure ownership is set to this contract
    /// @dev AuctionManager Contract must be deployed first
    /// @param _auctionAddress The address of the auction contract for interaction
    function initialize(address _auctionAddress) external initializer {
        require(_auctionAddress != address(0), "No zero addresses");

        stakeAmount = 32 ether;
        maxBatchDepositSize = 25;

        __Pausable_init();
        __Ownable_init();
        __UUPSUpgradeable_init();
        __ReentrancyGuard_init();

        auctionManager = IAuctionManager(_auctionAddress);
        depositContractEth2 = IDepositContract(0xff50ed3d0ec03aC01D4C79aAd74928BFF48a7b2b);
    }

    /// @notice Allows depositing multiple stakes at once
    /// @param _candidateBidIds IDs of the bids to be matched with each stake
    /// @return Array of the bid IDs that were processed and assigned
    function batchDepositWithBidIds(uint256[] calldata _candidateBidIds, bool _enableRestaking)
        external payable whenNotPaused correctStakeAmount nonReentrant returns (uint256[] memory)
    {
        return _depositWithBidIds(_candidateBidIds, msg.sender, ILiquidityPool.SourceOfFunds.DELEGATED_STAKING, _enableRestaking);
    }

    /// @notice Allows depositing multiple stakes at once
    /// @dev Function gets called from the liquidity pool as part of the BNFT staker flow
    /// @param _candidateBidIds IDs of the bids to be matched with each stake
    /// @param _staker the address of the BNFT player who originated the call to the LP
    /// @param _source the staking type that the funds are sourced from (EETH / ETHER_FAN), see natspec for allocateSourceOfFunds()
    /// @param _enableRestaking Eigen layer integration check to identify if restaking is possible
    /// @return Array of the bid IDs that were processed and assigned
    function batchDepositWithBidIds(uint256[] calldata _candidateBidIds, address _staker, ILiquidityPool.SourceOfFunds _source, bool _enableRestaking)
        public payable whenNotPaused nonReentrant correctStakeAmount returns (uint256[] memory)
    {
        require(msg.sender == liquidityPoolContract, "Incorrect Caller");
        return _depositWithBidIds(_candidateBidIds, _staker, _source, _enableRestaking);
    }

    /// @notice Batch creates validator object, mints NFTs, sets NB variables and deposits into beacon chain
    /// @param _depositRoot The fetched root of the Beacon Chain
    /// @param _validatorId Array of IDs of the validator to register
    /// @param _depositData Array of data structures to hold all data needed for depositing to the beacon chain
    function batchRegisterValidators(
        bytes32 _depositRoot,
        uint256[] calldata _validatorId,
        DepositData[] calldata _depositData
    ) public whenNotPaused nonReentrant verifyDepositState(_depositRoot) {
        require(_validatorId.length <= maxBatchDepositSize, "Too many validators");
        require(_validatorId.length == _depositData.length, "Array lengths must match");

        for (uint256 x; x < _validatorId.length; ++x) {
            _registerValidator(_validatorId[x], msg.sender, msg.sender, _depositData[x], msg.sender, 32 ether);
        }
    }

    /// @notice Creates validator object, mints NFTs, sets NB variables and deposits 1 ETH into beacon chain
    /// @dev Function gets called from the LP and is used in the BNFT staking flow
    /// @param _depositRoot The fetched root of the Beacon Chain
    /// @param _validatorId Array of IDs of the validator to register
    /// @param _bNftRecipient Array of BNFT recipients
    /// @param _tNftRecipient Array of TNFT recipients
    /// @param _depositData Array of data structures to hold all data needed for depositing to the beacon chain
    /// @param _staker address of the BNFT holder who initiated the transaction
    function batchRegisterValidators(
        bytes32 _depositRoot,
        uint256[] calldata _validatorId,
        address _bNftRecipient,
        address _tNftRecipient,
        DepositData[] calldata _depositData,
        address _staker
    ) public whenNotPaused nonReentrant verifyDepositState(_depositRoot) {
        require(msg.sender == liquidityPoolContract, "Only LiquidityPool can call this function");
        require(_validatorId.length <= maxBatchDepositSize, "Too many validators");
        require(_validatorId.length == _depositData.length, "Array lengths must match");

        for (uint256 x; x < _validatorId.length; ++x) {
            _registerValidator(_validatorId[x], _bNftRecipient, _tNftRecipient, _depositData[x], _staker, 1 ether);
        }
    }

    /// @notice Approves validators and deposits the remaining 31 ETH into the beacon chain
    /// @dev This gets called by the LP and only will only happen when the oracle has confirmed that the withdraw credentials for the 
    ///         validators are correct. This prevents a front-running attack.
    /// @param _validatorId validator IDs to approve
    /// @param _pubKey the pubkeys for each validator
    /// @param _signature the signature for the 31 ETH transaction which was submitted in the register phase
    /// @param _depositDataRootApproval the deposit data root for the 31 ETH transaction which was submitted in the register phase
    function batchApproveRegistration(
        uint256[] memory _validatorId, 
        bytes[] calldata _pubKey,
        bytes[] calldata _signature,
        bytes32[] calldata _depositDataRootApproval
    ) external {
        require(msg.sender == liquidityPoolContract, "Only LiquidityPool can call this function");

        for (uint256 x; x < _validatorId.length; ++x) {
            nodesManager.setEtherFiNodePhase(_validatorId[x], IEtherFiNode.VALIDATOR_PHASE.LIVE);
            // Deposit to the Beacon Chain
            bytes memory withdrawalCredentials = nodesManager.getWithdrawalCredentials(_validatorId[x]);
            bytes32 beaconChainDepositRoot = depositRootGenerator.generateDepositRoot(_pubKey[x], _signature[x], withdrawalCredentials, 31 ether);
            bytes32 registeredDataRoot = _depositDataRootApproval[x];
            require(beaconChainDepositRoot == registeredDataRoot, "Incorrect deposit data root");
            depositContractEth2.deposit{value: 31 ether}(_pubKey[x], withdrawalCredentials, _signature[x], beaconChainDepositRoot);
        }
    }

    /// @notice Cancels a user's deposits
    /// @param _validatorIds the IDs of the validators deposits to cancel
    function batchCancelDeposit(uint256[] calldata _validatorIds) public whenNotPaused nonReentrant {
        require(msg.sender != liquidityPoolContract, "Incorrect Caller");

        for (uint256 x; x < _validatorIds.length; ++x) {
            require(!bidIdToStakerInfo[_validatorIds[x]].isBNftFlow, "It is BNFT flow");
            _cancelDeposit(_validatorIds[x], msg.sender);
        }
    }

    /// @notice Cancels deposits for validators registered in the BNFT flow
    /// @dev Validators can be cancelled at any point before the full 32 ETH is deposited into the beacon chain. Validators which have
    ///         already gone through the 'registered' phase will lose 1 ETH which is stuck in the beacon chain and will serve as a penalty for
    ///         cancelling late. We need to update the number of validators each source has spun up to keep the target weight calculation correct.
    /// @param _validatorIds validators to cancel
    /// @param _caller address of the bNFT holder who initiated the transaction. Used for verification
    function batchCancelDepositAsBnftHolder(uint256[] calldata _validatorIds, address _caller) public whenNotPaused nonReentrant {
        require(msg.sender == liquidityPoolContract, "Incorrect Caller");

        uint32 numberOfEethValidators;
        uint32 numberOfEtherFanValidators;
        for (uint256 x; x < _validatorIds.length; ++x) { 
            require(bidIdToStakerInfo[_validatorIds[x]].isBNftFlow, "It is not BNFT flow");
            if(validatorSourceOfFunds[_validatorIds[x]] == ILiquidityPool.SourceOfFunds.EETH){
                numberOfEethValidators++;
            } else if (validatorSourceOfFunds[_validatorIds[x]] == ILiquidityPool.SourceOfFunds.ETHER_FAN) {
                numberOfEtherFanValidators++;
            }
            _cancelDeposit(_validatorIds[x], _caller);
        }

        ILiquidityPool(liquidityPoolContract).decreaseSourceOfFundsValidators(numberOfEethValidators, numberOfEtherFanValidators);
    }

    /// @notice Sets the EtherFi node manager contract
    /// @param _nodesManagerAddress address of the manager contract being set
    function setEtherFiNodesManagerAddress(address _nodesManagerAddress) public onlyOwner {
        require(address(nodesManager) == address(0), "Address already set");
        require(_nodesManagerAddress != address(0), "No zero addresses");

        nodesManager = IEtherFiNodesManager(_nodesManagerAddress);
    }

    /// @notice Sets the Liquidity pool contract address
    /// @param _liquidityPoolAddress address of the liquidity pool contract being set
    function setLiquidityPoolAddress(address _liquidityPoolAddress) public onlyOwner {
        require(liquidityPoolContract == address(0), "Address already set");
        require(_liquidityPoolAddress != address(0), "No zero addresses");

        liquidityPoolContract = _liquidityPoolAddress;
    }

    /// @notice Sets the max number of deposits allowed at a time
    /// @param _newMaxBatchDepositSize the max number of deposits allowed
    function setMaxBatchDepositSize(uint128 _newMaxBatchDepositSize) public onlyAdmin {
        maxBatchDepositSize = _newMaxBatchDepositSize;
    }

    function registerEtherFiNodeImplementationContract(address _etherFiNodeImplementationContract) public onlyOwner {
        require(implementationContract == address(0), "Address already set");
        require(_etherFiNodeImplementationContract != address(0), "No zero addresses");

        implementationContract = _etherFiNodeImplementationContract;
        upgradableBeacon = new UpgradeableBeacon(implementationContract);      
    }

    /// @notice Instantiates the TNFT interface
    /// @param _tnftAddress Address of the TNFT contract
    function registerTNFTContract(address _tnftAddress) public onlyOwner {
        require(address(TNFTInterfaceInstance) == address(0), "Address already set");
        require(_tnftAddress != address(0), "No zero addresses");

        TNFTInterfaceInstance = ITNFT(_tnftAddress);
    }

    /// @notice Instantiates the BNFT interface
    /// @param _bnftAddress Address of the BNFT contract
    function registerBNFTContract(address _bnftAddress) public onlyOwner {
        require(address(BNFTInterfaceInstance) == address(0), "Address already set");
        require(_bnftAddress != address(0), "No zero addresses");

        BNFTInterfaceInstance = IBNFT(_bnftAddress);
    }

    /// @notice Upgrades the etherfi node
    /// @param _newImplementation The new address of the etherfi node
    function upgradeEtherFiNode(address _newImplementation) public onlyOwner {
        require(_newImplementation != address(0), "No zero addresses");
        
        upgradableBeacon.upgradeTo(_newImplementation);
        implementationContract = _newImplementation;
    }

    function pauseContract() external onlyAdmin { _pause(); }
    function unPauseContract() external onlyAdmin { _unpause(); }

    /// @notice Updates the address of the admin
    /// @param _address the new address to set as admin
    function updateAdmin(address _address, bool _isAdmin) external onlyOwner {
        require(_address != address(0), "Cannot be address zero");
        admins[_address] = _isAdmin;
    }

    function registerEth2DepositContract(address _address) public onlyOwner {
        require(_address != address(0), "No zero addresses");
        depositContractEth2 = IDepositContract(_address);
    }

    function setNodeOperatorManager(address _nodeOperateManager) external onlyAdmin {
        require(_nodeOperateManager != address(0), "Cannot be address zero");
        nodeOperatorManager = _nodeOperateManager;
    }

    //--------------------------------------------------------------------------------------
    //-------------------------------  INTERNAL FUNCTIONS   --------------------------------
    //--------------------------------------------------------------------------------------

    function _depositWithBidIds(
        uint256[] calldata _candidateBidIds, 
        address _staker, 
        ILiquidityPool.SourceOfFunds _source,
        bool _enableRestaking
    ) internal returns (uint256[] memory){

        require(_candidateBidIds.length > 0, "No bid Ids provided");
        uint256 numberOfDeposits = msg.value / stakeAmount;
        require(numberOfDeposits <= maxBatchDepositSize, "Batch too large");
        require(auctionManager.numberOfActiveBids() >= numberOfDeposits, "No bids available at the moment");

        uint256[] memory processedBidIds = new uint256[](numberOfDeposits);
        uint256 processedBidIdsCount = 0;

        for (uint256 i = 0;
            i < _candidateBidIds.length && processedBidIdsCount < numberOfDeposits;
            ++i) {
            uint256 bidId = _candidateBidIds[i];
            address bidStaker = bidIdToStakerInfo[bidId].staker;
            address operator = auctionManager.getBidOwner(bidId);
            bool isActive = auctionManager.isBidActive(bidId);
            if (bidStaker == address(0) && isActive) {
                //Verify the node operator who has been selected is approved to run validators using the specific source of funds.
                //See more info in Node Operator manager around approving operators for different source types
                require(_verifyNodeOperator(operator, _source), "Operator not verified");
                auctionManager.updateSelectedBidInformation(bidId);
                validatorSourceOfFunds[bidId] = _source;
                processedBidIds[processedBidIdsCount] = bidId;
                processedBidIdsCount++;
                _processDeposit(bidId, _staker, _enableRestaking, _source);
            }
        }

        // resize the processedBidIds array to the actual number of processed bid IDs
        assembly {
            mstore(processedBidIds, processedBidIdsCount)
        }

        //Need to refund the BNFT holder, currently we just sending the 30 ETH from LP back
        uint256 unMatchedBidCount = numberOfDeposits - processedBidIdsCount;
        if (unMatchedBidCount > 0) {
            _refundDeposit(msg.sender, stakeAmount * unMatchedBidCount);
        }

        return processedBidIds;
    }

    /// @notice Creates validator object, mints NFTs, sets NB variables and deposits into beacon chain
    /// @param _validatorId ID of the validator to register
    /// @param _bNftRecipient The address to receive the minted B-NFT
    /// @param _tNftRecipient The address to receive the minted T-NFT
    /// @param _depositData Data structure to hold all data needed for depositing to the beacon chain
    /// @param _staker User who has begun the registration chain of transactions
    /// however, instead of the validator key, it will include the IPFS hash
    /// containing the validator key encrypted by the corresponding node operator's public key
    function _registerValidator(
        uint256 _validatorId, 
        address _bNftRecipient, 
        address _tNftRecipient, 
        DepositData calldata _depositData, 
        address _staker,
        uint256 _depositAmount
    ) internal {
        require(bidIdToStakerInfo[_validatorId].staker == _staker, "Not deposit owner");
        bytes memory withdrawalCredentials = nodesManager.getWithdrawalCredentials(_validatorId);
        bytes32 depositDataRoot = depositRootGenerator.generateDepositRoot(_depositData.publicKey, _depositData.signature, withdrawalCredentials, _depositAmount);
        require(depositDataRoot == _depositData.depositDataRoot, "Deposit data root mismatch");

        if(_tNftRecipient == liquidityPoolContract) {
            nodesManager.setEtherFiNodePhase(_validatorId, IEtherFiNode.VALIDATOR_PHASE.WAITING_FOR_APPROVAL);
        } else {
            nodesManager.setEtherFiNodePhase(_validatorId, IEtherFiNode.VALIDATOR_PHASE.LIVE);
        }

        // Deposit to the Beacon Chain
        depositContractEth2.deposit{value: _depositAmount}(_depositData.publicKey, withdrawalCredentials, _depositData.signature, depositDataRoot);
        nodesManager.setEtherFiNodeIpfsHashForEncryptedValidatorKey(_validatorId, _depositData.ipfsHashForEncryptedValidatorKey);

        nodesManager.incrementNumberOfValidators(1);
        auctionManager.processAuctionFeeTransfer(_validatorId);
        
        // Let validatorId = nftTokenId
        uint256 nftTokenId = _validatorId;
        TNFTInterfaceInstance.mint(_tNftRecipient, nftTokenId);
        BNFTInterfaceInstance.mint(_bNftRecipient, nftTokenId);

        emit ValidatorRegistered(
            auctionManager.getBidOwner(_validatorId),
            _bNftRecipient,
            _tNftRecipient,
            _validatorId,
            _depositData.publicKey,
            _depositData.ipfsHashForEncryptedValidatorKey
        );
    }

    /// @notice Update the state of the contract now that a deposit has been made
    /// @param _bidId The bid that won the right to the deposit
    function _processDeposit(uint256 _bidId, address _staker, bool _enableRestaking, ILiquidityPool.SourceOfFunds _source) internal {
        bool isBNftFlow = (_source != ILiquidityPool.SourceOfFunds.DELEGATED_STAKING);
        bidIdToStakerInfo[_bidId] = StakerInfo(_staker, isBNftFlow);
        uint256 validatorId = _bidId;

        // register a withdrawalSafe for this bid/validator, creating a new one if necessary
        address etherfiNode = nodesManager.registerEtherFiNode(validatorId, _enableRestaking);

        emit StakeDeposit(_staker, _bidId, etherfiNode);
        emit StakeSource(_bidId, _source);
    }

    /// @notice Cancels a users stake
    /// @param _validatorId the ID of the validator deposit to cancel
    function _cancelDeposit(uint256 _validatorId, address _caller) internal {
<<<<<<< HEAD

        require(bidIdToStakerInfo[_validatorId].staker == _caller, "Not deposit owner");
=======
        require(bidIdToStaker[_validatorId] == _caller, "Not deposit owner");
>>>>>>> 346322b3

        IEtherFiNode.VALIDATOR_PHASE validatorPhase = nodesManager.phase(_validatorId);

        bidIdToStakerInfo[_validatorId].staker = address(0);
        nodesManager.setEtherFiNodePhase(_validatorId, IEtherFiNode.VALIDATOR_PHASE.CANCELLED);
        nodesManager.unregisterEtherFiNode(_validatorId);

        // Call function in auction contract to re-initiate the bid that won
        auctionManager.reEnterAuction(_validatorId);
        if(validatorPhase == IEtherFiNode.VALIDATOR_PHASE.WAITING_FOR_APPROVAL) {
            _refundDeposit(msg.sender, 31 ether);
        } else {
            _refundDeposit(msg.sender, stakeAmount);
        }

        //Might need to burn BNFT

        emit DepositCancelled(_validatorId);

        require(bidIdToStakerInfo[_validatorId].staker == address(0), "Bid already cancelled");
    }

    /// @notice Refunds the depositor their staked ether for a specific stake
    /// @dev called internally from cancelStakingManager or when the time runs out for calling registerValidator
    /// @param _depositOwner address of the user being refunded
    /// @param _amount the amount to refund the depositor
    function _refundDeposit(address _depositOwner, uint256 _amount) internal {
        (bool sent, ) = _depositOwner.call{value: _amount}("");
        require(sent, "Failed to send Ether"); 
    }

    function _authorizeUpgrade(address newImplementation) internal override onlyOwner {}

    /// @notice Checks if an operator is approved for a specified source of funds
    /// @dev Operators do not need to be approved for delegated_staking type
    /// @param _operator address of the operator being checked
    /// @param _source the source of funds the operator is being checked for
    /// @return approved whether the operator is approved for the source type
    function _verifyNodeOperator(address _operator, ILiquidityPool.SourceOfFunds _source) internal returns (bool approved) {
        if(uint256(ILiquidityPool.SourceOfFunds.DELEGATED_STAKING) == uint256(_source)) {
            approved = true;
        } else {
            approved = INodeOperatorManager(nodeOperatorManager).isEligibleToRunValidatorsForSourceOfFund(_operator, _source);
        }
    }

    //--------------------------------------------------------------------------------------
    //------------------------------------  GETTERS  ---------------------------------------
    //--------------------------------------------------------------------------------------

    /// @notice Fetches the address of the beacon contract for future EtherFiNodes (withdrawal safes)
    function getEtherFiNodeBeacon() external view returns (address) {
        return address(upgradableBeacon);
    }

    function bidIdToStaker(uint256 id) external view returns (address) {
        return bidIdToStakerInfo[id].staker;
    }

    /// @notice Fetches the address of the implementation contract currently being used by the proxy
    /// @return the address of the currently used implementation contract
    function getImplementation() external view returns (address) {
        return _getImplementation();
    }

    /// @notice Fetches the address of the implementation contract currently being used by the beacon proxy
    /// @return the address of the currently used implementation contract
    function implementation() public view override returns (address) {
        return upgradableBeacon.implementation();
    }

    //--------------------------------------------------------------------------------------
    //-----------------------------------  MODIFIERS  --------------------------------------
    //--------------------------------------------------------------------------------------

    modifier correctStakeAmount() {
        require(msg.value > 0 && msg.value % stakeAmount == 0, "Insufficient staking amount");
        _;
    }

    modifier verifyDepositState(bytes32 _depositRoot) {
        // disable deposit root check if none provided
        if (_depositRoot != 0x0000000000000000000000000000000000000000000000000000000000000000) {
            bytes32 onchainDepositRoot = depositContractEth2.get_deposit_root();
            require(_depositRoot == onchainDepositRoot, "deposit root changed");
        }
        _;
    }

    modifier onlyAdmin() {
        require(admins[msg.sender], "Caller is not the admin");
        _;
    }
}<|MERGE_RESOLUTION|>--- conflicted
+++ resolved
@@ -418,12 +418,7 @@
     /// @notice Cancels a users stake
     /// @param _validatorId the ID of the validator deposit to cancel
     function _cancelDeposit(uint256 _validatorId, address _caller) internal {
-<<<<<<< HEAD
-
         require(bidIdToStakerInfo[_validatorId].staker == _caller, "Not deposit owner");
-=======
-        require(bidIdToStaker[_validatorId] == _caller, "Not deposit owner");
->>>>>>> 346322b3
 
         IEtherFiNode.VALIDATOR_PHASE validatorPhase = nodesManager.phase(_validatorId);
 
