// SPDX-License-Identifier: MIT
pragma solidity 0.8.13;

import "./interfaces/ITNFT.sol";
import "./interfaces/IBNFT.sol";
import "./interfaces/IAuctionManager.sol";
import "./interfaces/IStakingManager.sol";
import "./interfaces/IDepositContract.sol";
import "./interfaces/IEtherFiNode.sol";
import "./interfaces/IEtherFiNodesManager.sol";
import "./TNFT.sol";
import "./BNFT.sol";
import "@openzeppelin/contracts/access/Ownable.sol";
import "@openzeppelin/contracts/security/Pausable.sol";
import "@openzeppelin/contracts/security/ReentrancyGuard.sol";

contract StakingManager is IStakingManager, Ownable, Pausable, ReentrancyGuard {
    /// @dev please remove before mainnet deployment
    bool public test = true;
    uint128 public maxBatchDepositSize = 16;
    uint128 public stakeAmount;

    ITNFT public TNFTInterfaceInstance;
    IBNFT public BNFTInterfaceInstance;
    IAuctionManager public auctionInterfaceInstance;
    IDepositContract public depositContractEth2;
    IEtherFiNodesManager public nodesManagerIntefaceInstance;

<<<<<<< HEAD
    address public treasuryAddress;
    address public auctionAddress;
    address public nodesManagerAddress;

    address public tnftContractAddress;
    address public bnftContractAddress;
=======
    uint256 public stakeAmount;
>>>>>>> b39883cd

    mapping(uint256 => address) public bidIdToStaker;

    //--------------------------------------------------------------------------------------
    //-------------------------------------  EVENTS  ---------------------------------------
    //--------------------------------------------------------------------------------------

    event StakeDeposit(
        address indexed staker,
        uint256 bidId,
        address withdrawSafe
    );
    event DepositCancelled(uint256 id);
    event ValidatorRegistered(
        address indexed operator,
        uint256 validatorId,
        string ipfsHashForEncryptedValidatorKey
    );

    //--------------------------------------------------------------------------------------
    //----------------------------------  CONSTRUCTOR   ------------------------------------
    //--------------------------------------------------------------------------------------

    /// @notice Constructor to set variables on deployment
    /// @dev Deploys NFT contracts internally to ensure ownership is set to this contract
    /// @dev AuctionManager contract must be deployed first
    /// @param _auctionAddress the address of the auction contract for interaction
    constructor(address _auctionAddress) {
        if (test == true) {
            stakeAmount = 0.032 ether;
        } else {
            stakeAmount = 32 ether;
        }

        registerTnftContract();
        registerBnftContract();

        auctionInterfaceInstance = IAuctionManager(_auctionAddress);
        depositContractEth2 = IDepositContract(
            0xff50ed3d0ec03aC01D4C79aAd74928BFF48a7b2b
        );
    }

    //--------------------------------------------------------------------------------------
    //----------------------------  STATE-CHANGING FUNCTIONS  ------------------------------
    //--------------------------------------------------------------------------------------
    
    /// @notice Switches the deposit mode of the contract
    /// @dev Used for testing purposes. WILL BE DELETED BEFORE MAINNET DEPLOYMENT
    function switchMode() public {
        if (test == true) {
            test = false;
            stakeAmount = 32 ether;
        } else if (test == false) {
            test = true;
            stakeAmount = 0.032 ether;
        }
    }

    function registerTnftContract() private returns (address) {
        TNFTInterfaceInstance = ITNFT(address(new TNFT()));
        return address(TNFTInterfaceInstance);
    }

    function registerBnftContract() private returns (address) {
        BNFTInterfaceInstance = IBNFT(address(new BNFT()));
        return address(BNFTInterfaceInstance);
    }

    function batchDepositWithBidIds(uint256[] calldata _candidateBidIds)
        external
        payable
        whenNotPaused
        correctStakeAmount
        nonReentrant
        returns (uint256[] memory)
    {
        require(_candidateBidIds.length > 0, "No bid Ids provided");
        uint256 numberOfDeposits = msg.value / stakeAmount;
        require(numberOfDeposits <= maxBatchDepositSize, "Batch too large");
        require(
            auctionInterfaceInstance.numberOfActiveBids() >=
                numberOfDeposits,
            "No bids available at the moment"
        );

        uint256[] memory processedBidIds = new uint256[](numberOfDeposits);
        uint256 processedBidIdsCount = 0;

        for (uint256 i = 0; i < _candidateBidIds.length && processedBidIdsCount < numberOfDeposits; ++i) {
            uint256 bidId = _candidateBidIds[i];
            address bidStaker = bidIdToStaker[bidId];
            bool isActive = auctionInterfaceInstance.isBidActive(bidId);
            if (bidStaker == address(0) && isActive) {
                auctionInterfaceInstance.updateSelectedBidInformation(bidId);
                processDeposit(bidId);
                processedBidIds[processedBidIdsCount] = bidId;
                processedBidIdsCount++;
            }
        }

        //resize the processedBidIds array to the actual number of processed bid IDs
        assembly {
            mstore(processedBidIds, processedBidIdsCount)
        }

        uint256 unMatchedBidCount = numberOfDeposits - processedBidIdsCount;
        if (unMatchedBidCount > 0) {
            _refundDeposit(msg.sender, stakeAmount * unMatchedBidCount);
        }

        return processedBidIds;
    }

    /// @notice Creates validator object, mints NFTs, sets NB variables and deposits into beacon chain
    /// @param _validatorId id of the validator to register
    /// @param _depositData data structure to hold all data needed for depositing to the beacon chain
    function registerValidator(uint256 _validatorId, DepositData calldata _depositData)
        public
        whenNotPaused 
    {
        require(
            nodesManagerIntefaceInstance.phase(_validatorId) ==
                IEtherFiNode.VALIDATOR_PHASE.STAKE_DEPOSITED,
            "Incorrect phase"
        );
        require(
            bidIdToStaker[_validatorId] != address(0),
            "Deposit does not exist"
        );
        require(bidIdToStaker[_validatorId] == msg.sender, "Not deposit owner");
        address staker = bidIdToStaker[_validatorId];

        if (test = false) {
            bytes memory withdrawalCredentials = nodesManagerIntefaceInstance
                .getWithdrawalCredentials(_validatorId);
            depositContractEth2.deposit{value: stakeAmount}(
                _depositData.publicKey,
                withdrawalCredentials,
                _depositData.signature,
                _depositData.depositDataRoot
            );
        }

        nodesManagerIntefaceInstance.incrementNumberOfValidators(1);
        nodesManagerIntefaceInstance.setEtherFiNodePhase(
            _validatorId,
            IEtherFiNode.VALIDATOR_PHASE.LIVE
        );
        nodesManagerIntefaceInstance
            .setEtherFiNodeIpfsHashForEncryptedValidatorKey(
                _validatorId,
                _depositData.ipfsHashForEncryptedValidatorKey
            );

        // Let valiadatorId = nftTokenId
        // Mint {T, B}-NFTs to the Staker
        uint256 nftTokenId = _validatorId;
        TNFTInterfaceInstance.mint(staker, nftTokenId);
        BNFTInterfaceInstance.mint(staker, nftTokenId);

        auctionInterfaceInstance.processAuctionFeeTransfer(_validatorId);

        emit ValidatorRegistered(
            auctionInterfaceInstance.getBidOwner(_validatorId),
            _validatorId,
            _depositData.ipfsHashForEncryptedValidatorKey
        );
    }

    /// @notice Creates validator object, mints NFTs, sets NB variables and deposits into beacon chain
    /// @param _validatorId id of the validator to register
    /// @param _depositData data structure to hold all data needed for depositing to the beacon chain
    function batchRegisterValidators(uint256[] calldata _validatorId, DepositData[] calldata _depositData)
        public
        whenNotPaused
    {
        require(
            _validatorId.length == _depositData.length,
            "Array lengths must match"
        );
        require(_validatorId.length <= maxBatchDepositSize, "Too many validators");

        for (uint256 x; x < _validatorId.length; ++x) {
            registerValidator(_validatorId[x], _depositData[x]);
        }
    }

    /// @notice Cancels a users stake
    /// @dev Only allowed to be cancelled before step 2 of the depositing process
    /// @param _validatorId the ID of the validator deposit to cancel
    function cancelDeposit(uint256 _validatorId) public whenNotPaused {
        require(
            bidIdToStaker[_validatorId] != address(0),
            "Deposit does not exist"
        );
        require(bidIdToStaker[_validatorId] == msg.sender, "Not deposit owner");
        require(
            nodesManagerIntefaceInstance.phase(_validatorId) ==
                IEtherFiNode.VALIDATOR_PHASE.STAKE_DEPOSITED,
            "Incorrect phase"
        );

        //Call function in auction contract to re-initiate the bid that won
        //Send in the bid ID to be re-initiated
        auctionInterfaceInstance.reEnterAuction(_validatorId);

        // Mark Canceled
        nodesManagerIntefaceInstance.setEtherFiNodePhase(
            _validatorId,
            IEtherFiNode.VALIDATOR_PHASE.CANCELLED
        );

        // Unset the pointers
        bidIdToStaker[_validatorId] = address(0);
        nodesManagerIntefaceInstance.unregisterEtherFiNode(_validatorId);

        _refundDeposit(msg.sender, stakeAmount);

        emit DepositCancelled(_validatorId);

        require(bidIdToStaker[_validatorId] == address(0), "");
    }

    /// @notice Allows withdrawal of funds from contract
    /// @dev Will be removed in final version
    /// @param _wallet the address to send the funds to
    function fetchEtherFromContract(address _wallet) public onlyOwner {
        (bool sent, ) = payable(_wallet).call{value: address(this).balance}("");
        require(sent, "Failed to send Ether");
    }

    function setEtherFiNodesManagerAddress(address _nodesManagerAddress) public onlyOwner {
        nodesManagerIntefaceInstance = IEtherFiNodesManager(_nodesManagerAddress);
    }

    function setMaxBatchDepositSize(uint128 _newMaxBatchDepositSize) public onlyOwner {
        maxBatchDepositSize = _newMaxBatchDepositSize;
    }

    //Pauses the contract
    function pauseContract() external onlyOwner {
        _pause();
    }

    //Unpauses the contract
    function unPauseContract() external onlyOwner {
        _unpause();
    }

    //--------------------------------------------------------------------------------------
    //-------------------------------  INTERNAL FUNCTIONS   --------------------------------
    //--------------------------------------------------------------------------------------

    function uncheckedInc(uint x) private pure returns (uint) {
        unchecked {
            return x + 1;
        }
    }

    /// @notice Update the state of the contract now that a deposit has been made
    /// @param _bidId the bid that won the right to the deposit
    function processDeposit(uint256 _bidId) internal {
        // Take the bid; Set the matched staker for the bid
        bidIdToStaker[_bidId] = msg.sender;

        // Let validatorId = BidId
        uint256 validatorId = _bidId;

        // Create the node contract
        address etherfiNode = nodesManagerIntefaceInstance.createEtherfiNode(
            validatorId
        );
        nodesManagerIntefaceInstance.setEtherFiNodePhase(
            validatorId,
            IEtherFiNode.VALIDATOR_PHASE.STAKE_DEPOSITED
        );

        emit StakeDeposit(msg.sender, _bidId, etherfiNode);
    }

    /// @notice Refunds the depositor their staked ether for a specific stake
    /// @dev Gets called internally from cancelStakingManager or when the time runs out for calling registerValidator
    /// @param _depositOwner address of the user being refunded
    /// @param _amount the amount to refund the depositor
    function _refundDeposit(address _depositOwner, uint256 _amount) internal {
        //Refund the user with their requested amount
        (bool sent, ) = _depositOwner.call{value: _amount}("");
        require(sent, "Failed to send Ether");
    }

    //--------------------------------------------------------------------------------------
    //-----------------------------------  MODIFIERS  --------------------------------------
    //--------------------------------------------------------------------------------------

    modifier correctStakeAmount() {
        require(
            msg.value > 0 && msg.value % stakeAmount == 0,
            "Insufficient staking amount"
        );
        _;
    }
}<|MERGE_RESOLUTION|>--- conflicted
+++ resolved
@@ -26,16 +26,7 @@
     IDepositContract public depositContractEth2;
     IEtherFiNodesManager public nodesManagerIntefaceInstance;
 
-<<<<<<< HEAD
-    address public treasuryAddress;
-    address public auctionAddress;
-    address public nodesManagerAddress;
-
-    address public tnftContractAddress;
-    address public bnftContractAddress;
-=======
     uint256 public stakeAmount;
->>>>>>> b39883cd
 
     mapping(uint256 => address) public bidIdToStaker;
 
