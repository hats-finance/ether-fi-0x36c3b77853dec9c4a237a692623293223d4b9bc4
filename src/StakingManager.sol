--- conflicted
+++ resolved
@@ -112,45 +112,7 @@
     function batchDepositWithBidIds(uint256[] calldata _candidateBidIds, bytes32[] calldata _merkleProof, address _staker, ILiquidityPool.SourceOfFunds _source)
         public payable whenNotPaused nonReentrant correctStakeAmount returns (uint256[] memory)
     {
-<<<<<<< HEAD
-        verifyWhitelisted(msg.sender, _merkleProof);
-
-        require(_candidateBidIds.length > 0, "No bid Ids provided");
-        uint256 numberOfDeposits = msg.value / stakeAmount;
-        require(numberOfDeposits <= maxBatchDepositSize, "Batch too large");
-        require(auctionManager.numberOfActiveBids() >= numberOfDeposits, "No bids available at the moment");
-
-        uint256[] memory processedBidIds = new uint256[](numberOfDeposits);
-        uint256 processedBidIdsCount = 0;
-
-        for (uint256 i = 0;
-            i < _candidateBidIds.length && processedBidIdsCount < numberOfDeposits;
-            ++i) {
-            uint256 bidId = _candidateBidIds[i];
-            address bidStaker = bidIdToStaker[bidId];
-            bool isActive = auctionManager.isBidActive(bidId);
-            if (bidStaker == address(0) && isActive) {
-                auctionManager.updateSelectedBidInformation(bidId);
-                processedBidIds[processedBidIdsCount] = bidId;
-                processedBidIdsCount++;
-                _processDeposit(bidId, _staker, false); // TODO(Dave): how do I want to inject this param?
-            }
-        }
-
-        // resize the processedBidIds array to the actual number of processed bid IDs
-        assembly {
-            mstore(processedBidIds, processedBidIdsCount)
-        }
-
-        uint256 unMatchedBidCount = numberOfDeposits - processedBidIdsCount;
-        if (unMatchedBidCount > 0) {
-            _refundDeposit(msg.sender, stakeAmount * unMatchedBidCount);
-        }
-
-        return processedBidIds;
-=======
         return _depositWithBidIds(_candidateBidIds, _merkleProof, _staker, _source);
->>>>>>> dd25048b
     }
 
     /// @notice Batch creates validator object, mints NFTs, sets NB variables and deposits into beacon chain
@@ -368,7 +330,7 @@
                 auctionManager.updateSelectedBidInformation(bidId);
                 processedBidIds[processedBidIdsCount] = bidId;
                 processedBidIdsCount++;
-                _processDeposit(bidId, _staker);
+                _processDeposit(bidId, _staker, true); // TODO(Dave): decide how to inject this value
             }
         }
 
