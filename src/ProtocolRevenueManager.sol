// SPDX-License-Identifier: MIT
pragma solidity 0.8.13;

import "@openzeppelin-upgradeable/contracts/proxy/utils/Initializable.sol";
import "@openzeppelin-upgradeable/contracts/proxy/utils/UUPSUpgradeable.sol";
import "@openzeppelin-upgradeable/contracts/access/OwnableUpgradeable.sol";
import "@openzeppelin-upgradeable/contracts/security/PausableUpgradeable.sol";
import "@openzeppelin-upgradeable/contracts/security/ReentrancyGuardUpgradeable.sol";

import "./interfaces/IProtocolRevenueManager.sol";
import "./interfaces/IEtherFiNodesManager.sol";
import "./interfaces/IAuctionManager.sol";

contract ProtocolRevenueManager is
    Initializable,
    IProtocolRevenueManager,
    PausableUpgradeable,
    OwnableUpgradeable,
    ReentrancyGuardUpgradeable,
    UUPSUpgradeable
{
    //--------------------------------------------------------------------------------------
    //---------------------------------  STATE-VARIABLES  ----------------------------------
    //--------------------------------------------------------------------------------------

    IEtherFiNodesManager public etherFiNodesManager;
    IAuctionManager public auctionManager;

    uint256 public globalRevenueIndex;
    uint128 public vestedAuctionFeeSplitForStakers;
    uint128 public auctionFeeVestingPeriodForStakersInDays;

    uint256[32] public __gap;

    //--------------------------------------------------------------------------------------
    //----------------------------  STATE-CHANGING FUNCTIONS  ------------------------------
    //--------------------------------------------------------------------------------------

    function initialize() external initializer {
        __Pausable_init();
        __Ownable_init();
        __UUPSUpgradeable_init();
        __ReentrancyGuard_init();

        globalRevenueIndex = 1;
        vestedAuctionFeeSplitForStakers = 50; // 50% of the auction fee is vested for the {T, B}-NFT holders for 6 months
        auctionFeeVestingPeriodForStakersInDays = 6 * 7 * 4; // 6 months
    }

    //Pauses the contract
    function pauseContract() external onlyOwner {
        _pause();
    }

    //Unpauses the contract
    function unPauseContract() external onlyOwner {
        _unpause();
    }

    /// @notice All of the received Ether is shared to all validators! Cool!
    receive() external payable {
        uint256 numberOfValidators = etherFiNodesManager.numberOfValidators();
        require(
            numberOfValidators > 0,
            "No Active Validator"
        );
        globalRevenueIndex +=
            msg.value /
            numberOfValidators;
    }

    /// @notice add the revenue from the auction fee paid by the node operator for the corresponding validator
    /// @param _validatorId the validator ID
    function addAuctionRevenue(
        uint256 _validatorId
    ) external payable onlyAuctionManager nonReentrant {
        require(
            etherFiNodesManager.numberOfValidators() > 0,
            "No Active Validator"
        );
        require(
            etherFiNodesManager.localRevenueIndex(_validatorId) == 0,
            "addAuctionRevenue is already processed for the validator."
        );

        uint256 amountVestedForStakers = (vestedAuctionFeeSplitForStakers *
            msg.value) / 100;
        uint256 amountToProtocol = msg.value - amountVestedForStakers;
        address etherfiNode = etherFiNodesManager.etherfiNodeAddress(
            _validatorId
        );
        uint256 globalIndexlocal = globalRevenueIndex;
        globalRevenueIndex +=
            amountToProtocol /
            etherFiNodesManager.numberOfValidators();

        etherFiNodesManager.setEtherFiNodeLocalRevenueIndex(
            _validatorId,
            globalIndexlocal
        );
        IEtherFiNode(etherfiNode).receiveVestedRewardsForStakers{
            value: amountVestedForStakers
        }();
    }

    /// @notice Distribute the accrued rewards to the validator
    /// @param _validatorId id of the validator
    function distributeAuctionRevenue(
        uint256 _validatorId
    ) external onlyEtherFiNodesManager nonReentrant returns (uint256) {
        if (etherFiNodesManager.isExited(_validatorId)) {
            return 0;
        }

        uint256 amount = getAccruedAuctionRevenueRewards(_validatorId);
        etherFiNodesManager.setEtherFiNodeLocalRevenueIndex{value: amount}(
            _validatorId,
            globalRevenueIndex
        );
        return amount;
    }

    /// @notice Instantiates the interface of the node manager for integration
    /// @dev Set manually due to cirular dependencies
    /// @param _etherFiNodesManager etherfi node manager address to set
    function setEtherFiNodesManagerAddress(
        address _etherFiNodesManager
    ) external onlyOwner {
<<<<<<< HEAD
=======
        require(_etherFiNodesManager != address(0), "No zero addresses");
>>>>>>> 54d12ab1
        require(address(etherFiNodesManager) == address(0), "Address already set");
        etherFiNodesManager = IEtherFiNodesManager(_etherFiNodesManager);
    }

    /// @notice Instantiates the interface of the auction manager for integration
    /// @dev Set manually due to cirular dependencies
    /// @param _auctionManager auction manager address to set
    function setAuctionManagerAddress(
        address _auctionManager
    ) external onlyOwner {
<<<<<<< HEAD
=======
        require(_auctionManager != address(0), "No zero addresses");
>>>>>>> 54d12ab1
        require(address(auctionManager) == address(0), "Address already set");
        auctionManager = IAuctionManager(_auctionManager);
    }

    /// @notice set the auction reward vesting period
    /// @param _periodInDays vesting period in days
    function setAuctionRewardVestingPeriod(
        uint128 _periodInDays
    ) external onlyOwner {
        auctionFeeVestingPeriodForStakersInDays = _periodInDays;
    }

    /// @notice set the auction reward split for stakers
    /// @param _split vesting period in days
    function setAuctionRewardSplitForStakers(
        uint128 _split
    ) external onlyOwner {
        require(_split <= 100, "Cannot be more than 100% split");
        vestedAuctionFeeSplitForStakers = _split;
    }

    //--------------------------------------------------------------------------------------
    //-------------------------------  INTERNAL FUNCTIONS   --------------------------------
    //--------------------------------------------------------------------------------------

    function _authorizeUpgrade(
        address newImplementation
    ) internal override onlyOwner {}

    //--------------------------------------------------------------------------------------
    //-------------------------------------  GETTER   --------------------------------------
    //--------------------------------------------------------------------------------------

    /// @notice Compute the accrued rewards for a validator
    /// @param _validatorId id of the validator
    function getAccruedAuctionRevenueRewards(
        uint256 _validatorId
    ) public view returns (uint256) {
        address etherFiNode = etherFiNodesManager.etherfiNodeAddress(
            _validatorId
        );
        uint256 localRevenueIndex = IEtherFiNode(etherFiNode)
            .localRevenueIndex();
        uint256 amount = 0;
        if (localRevenueIndex > 0) {
            amount = globalRevenueIndex - localRevenueIndex;
        }
        return amount;
    }

    function getImplementation() external view returns (address) {
        return _getImplementation();
    }

    //--------------------------------------------------------------------------------------
    //-----------------------------------  MODIFIERS  --------------------------------------
    //--------------------------------------------------------------------------------------

    modifier onlyEtherFiNodesManager() {
        require(
            msg.sender == address(etherFiNodesManager),
            "Only etherFiNodesManager function"
        );
        _;
    }

    modifier onlyAuctionManager() {
        require(
            msg.sender == address(auctionManager),
            "Only auction manager function"
        );
        _;
    }
}<|MERGE_RESOLUTION|>--- conflicted
+++ resolved
@@ -126,10 +126,7 @@
     function setEtherFiNodesManagerAddress(
         address _etherFiNodesManager
     ) external onlyOwner {
-<<<<<<< HEAD
-=======
         require(_etherFiNodesManager != address(0), "No zero addresses");
->>>>>>> 54d12ab1
         require(address(etherFiNodesManager) == address(0), "Address already set");
         etherFiNodesManager = IEtherFiNodesManager(_etherFiNodesManager);
     }
@@ -140,10 +137,7 @@
     function setAuctionManagerAddress(
         address _auctionManager
     ) external onlyOwner {
-<<<<<<< HEAD
-=======
         require(_auctionManager != address(0), "No zero addresses");
->>>>>>> 54d12ab1
         require(address(auctionManager) == address(0), "Address already set");
         auctionManager = IAuctionManager(_auctionManager);
     }
