// SPDX-License-Identifier: MIT
pragma solidity 0.8.13;

import "@openzeppelin-upgradeable/contracts/proxy/utils/Initializable.sol";
import "@openzeppelin-upgradeable/contracts/proxy/utils/UUPSUpgradeable.sol";
import "@openzeppelin-upgradeable/contracts/access/OwnableUpgradeable.sol";
import "@openzeppelin-upgradeable/contracts/security/PausableUpgradeable.sol";
import "@openzeppelin-upgradeable/contracts/security/ReentrancyGuardUpgradeable.sol";

import "./interfaces/IProtocolRevenueManager.sol";
import "./interfaces/IEtherFiNodesManager.sol";
import "./interfaces/IAuctionManager.sol";

contract ProtocolRevenueManager is
    Initializable,
    IProtocolRevenueManager,
    PausableUpgradeable,
    OwnableUpgradeable,
    ReentrancyGuardUpgradeable,
    UUPSUpgradeable
{
    //--------------------------------------------------------------------------------------
    //---------------------------------  STATE-VARIABLES  ----------------------------------
    //--------------------------------------------------------------------------------------
    
    IEtherFiNodesManager public etherFiNodesManager;
    IAuctionManager public auctionManager;

    uint256 public globalRevenueIndex;
    uint128 public vestedAuctionFeeSplitForStakers;
    uint128 public auctionFeeVestingPeriodForStakersInDays;

<<<<<<< HEAD
    uint256[46] public __gap;
    address public admin;

=======
>>>>>>> 71c31c6e
    //--------------------------------------------------------------------------------------
    //----------------------------  STATE-CHANGING FUNCTIONS  ------------------------------
    //--------------------------------------------------------------------------------------
    
    /// @custom:oz-upgrades-unsafe-allow constructor
    constructor() {
        _disableInitializers();
    }

    function initialize() external initializer {
        __Pausable_init();
        __Ownable_init();
        __UUPSUpgradeable_init();
        __ReentrancyGuard_init();

        globalRevenueIndex = 1;
        vestedAuctionFeeSplitForStakers = 50; // 50% of the auction fee is vested
        auctionFeeVestingPeriodForStakersInDays = 6 * 7 * 4; // 6 months
    }

    /// @notice All of the received Ether is shared to all validators! Cool!
    receive() external payable {
        uint256 numberOfValidators = etherFiNodesManager.numberOfValidators();
        require(numberOfValidators > 0, "No Active Validator");
        globalRevenueIndex += msg.value / numberOfValidators;
    }

    /// @notice add the revenue from the auction fee paid by the node operator for the corresponding validator
    /// @param _validatorId the validator ID
    function addAuctionRevenue(uint256 _validatorId) external payable onlyAuctionManager nonReentrant {
        require(etherFiNodesManager.numberOfValidators() > 0, "No Active Validator");
        require(etherFiNodesManager.localRevenueIndex(_validatorId) == 0, "addAuctionRevenue is already processed for the validator.");
        uint256 amountVestedForStakers = (vestedAuctionFeeSplitForStakers * msg.value) / 100;
        uint256 amountToProtocol = msg.value - amountVestedForStakers;
        address etherfiNode = etherFiNodesManager.etherfiNodeAddress(_validatorId);
        uint256 globalIndexlocal = globalRevenueIndex;

        globalRevenueIndex += amountToProtocol / etherFiNodesManager.numberOfValidators();
        etherFiNodesManager.setEtherFiNodeLocalRevenueIndex(_validatorId, globalIndexlocal);
        IEtherFiNode(etherfiNode).receiveVestedRewardsForStakers{value: amountVestedForStakers}();
    }

    /// @notice Distribute the accrued rewards to the validator
    /// @param _validatorId id of the validator
    function distributeAuctionRevenue(uint256 _validatorId) external onlyEtherFiNodesManager nonReentrant returns (uint256) {
        if (etherFiNodesManager.isExited(_validatorId) || etherFiNodesManager.isFullyWithdrawn(_validatorId) || etherFiNodesManager.isEvicted(_validatorId)) {
            return 0;
        }
        uint256 amount = getAccruedAuctionRevenueRewards(_validatorId);
        etherFiNodesManager.setEtherFiNodeLocalRevenueIndex{value: amount}(_validatorId, globalRevenueIndex);
        return amount;
    }

    //--------------------------------------------------------------------------------------
    //-----------------------------------  SETTERS   ---------------------------------------
    //--------------------------------------------------------------------------------------

    /// @notice Instantiates the interface of the node manager for integration
    /// @dev Set manually due to cirular dependencies
    /// @param _etherFiNodesManager etherfi node manager address to set
    function setEtherFiNodesManagerAddress(address _etherFiNodesManager) external onlyOwner {
        require(_etherFiNodesManager != address(0), "No zero addresses");
        require(address(etherFiNodesManager) == address(0), "Address already set");
        etherFiNodesManager = IEtherFiNodesManager(_etherFiNodesManager);
    }

    /// @notice Instantiates the interface of the auction manager for integration
    /// @dev Set manually due to cirular dependencies
    /// @param _auctionManager auction manager address to set
    function setAuctionManagerAddress(address _auctionManager) external onlyOwner {
        require(_auctionManager != address(0), "No zero addresses");
        require(address(auctionManager) == address(0), "Address already set");
        auctionManager = IAuctionManager(_auctionManager);
    }

    /// @notice set the auction reward vesting period
    /// @param _periodInDays vesting period in days
    function setAuctionRewardVestingPeriod(uint128 _periodInDays) external onlyAdmin {
        auctionFeeVestingPeriodForStakersInDays = _periodInDays;
    }

    /// @notice set the auction reward split for stakers
    /// @param _split vesting period in days
    function setAuctionRewardSplitForStakers(uint128 _split) external onlyAdmin {
        require(_split <= 100, "Cannot be more than 100% split");
        vestedAuctionFeeSplitForStakers = _split;
    }

    function pauseContract() external onlyAdmin { _pause(); }
    function unPauseContract() external onlyAdmin { _unpause(); }

    /// @notice Updates the address of the admin
    /// @param _newAdmin the new address to set as admin
    function updateAdmin(address _newAdmin) external onlyOwner {
        require(_newAdmin != address(0), "Cannot be address zero");
        admin = _newAdmin;
    }

    //--------------------------------------------------------------------------------------
    //-------------------------------  INTERNAL FUNCTIONS   --------------------------------
    //--------------------------------------------------------------------------------------

    function _authorizeUpgrade(address newImplementation) internal override onlyOwner {}

    //--------------------------------------------------------------------------------------
    //-------------------------------------  GETTER   --------------------------------------
    //--------------------------------------------------------------------------------------

    /// @notice Compute the accrued rewards for a validator
    /// @param _validatorId id of the validator
    function getAccruedAuctionRevenueRewards(uint256 _validatorId) public view returns (uint256) {
        address etherFiNode = etherFiNodesManager.etherfiNodeAddress(_validatorId);
        uint256 localRevenueIndex = IEtherFiNode(etherFiNode).localRevenueIndex();   
        if (localRevenueIndex == 0) {
            return 0;
        }
        uint256 amount = globalRevenueIndex - localRevenueIndex;
        return amount;
    }

    /// @notice Fetches the address of the implementation contract currently being used by the proxy
    /// @return the address of the currently used implementation contract
    function getImplementation() external view returns (address) {
        return _getImplementation();
    }

    //--------------------------------------------------------------------------------------
    //-----------------------------------  MODIFIERS  --------------------------------------
    //--------------------------------------------------------------------------------------

    modifier onlyEtherFiNodesManager() {
        require(msg.sender == address(etherFiNodesManager), "Only etherFiNodesManager function");
        _;
    }

    modifier onlyAuctionManager() {
        require(msg.sender == address(auctionManager), "Only auction manager function");
        _;
    }

    modifier onlyAdmin() {
        require(msg.sender == admin, "Caller is not the admin");
        _;
    }
}<|MERGE_RESOLUTION|>--- conflicted
+++ resolved
@@ -30,12 +30,8 @@
     uint128 public vestedAuctionFeeSplitForStakers;
     uint128 public auctionFeeVestingPeriodForStakersInDays;
 
-<<<<<<< HEAD
-    uint256[46] public __gap;
     address public admin;
 
-=======
->>>>>>> 71c31c6e
     //--------------------------------------------------------------------------------------
     //----------------------------  STATE-CHANGING FUNCTIONS  ------------------------------
     //--------------------------------------------------------------------------------------
