// SPDX-License-Identifier: MIT
pragma solidity 0.8.13;

import "@openzeppelin-upgradeable/contracts/proxy/utils/Initializable.sol";
import "@openzeppelin-upgradeable/contracts/proxy/utils/UUPSUpgradeable.sol";
import "@openzeppelin-upgradeable/contracts/access/OwnableUpgradeable.sol";
import "@openzeppelin-upgradeable/contracts/security/PausableUpgradeable.sol";
import "@openzeppelin-upgradeable/contracts/security/ReentrancyGuardUpgradeable.sol";

import "./interfaces/IProtocolRevenueManager.sol";
import "./interfaces/IEtherFiNodesManager.sol";
import "./interfaces/IAuctionManager.sol";

contract ProtocolRevenueManager is
    Initializable,
    IProtocolRevenueManager,
    PausableUpgradeable,
    OwnableUpgradeable,
    ReentrancyGuardUpgradeable,
    UUPSUpgradeable
{
    //--------------------------------------------------------------------------------------
    //---------------------------------  STATE-VARIABLES  ----------------------------------
    //--------------------------------------------------------------------------------------

    IEtherFiNodesManager public etherFiNodesManager;
    IAuctionManager public auctionManager;

    uint256 public globalRevenueIndex;
    uint128 public vestedAuctionFeeSplitForStakers;
    uint128 public auctionFeeVestingPeriodForStakersInDays;

    uint256[32] public __gap;

    //--------------------------------------------------------------------------------------
    //----------------------------  STATE-CHANGING FUNCTIONS  ------------------------------
    //--------------------------------------------------------------------------------------

    function initialize() external initializer {
        __Pausable_init();
        __Ownable_init();
        __UUPSUpgradeable_init();
        __ReentrancyGuard_init();

        globalRevenueIndex = 1;
        vestedAuctionFeeSplitForStakers = 50; // 50% of the auction fee is vested for the {T, B}-NFT holders for 6 months
        auctionFeeVestingPeriodForStakersInDays = 6 * 7 * 4; // 6 months
    }

    //Pauses the contract
    function pauseContract() external onlyOwner {
        _pause();
    }

    //Unpauses the contract
    function unPauseContract() external onlyOwner {
        _unpause();
    }

    /// @notice All of the received Ether is shared to all validators! Cool!
    receive() external payable {
        require(
            etherFiNodesManager.numberOfValidators() > 0,
            "No Active Validator"
        );
        globalRevenueIndex +=
            msg.value /
            etherFiNodesManager.numberOfValidators();
    }

    /// @notice add the revenue from the auction fee paid by the node operator for the corresponding validator
    /// @param _validatorId the validator ID
    function addAuctionRevenue(
        uint256 _validatorId
    ) external payable onlyAuctionManager nonReentrant {
        require(
            etherFiNodesManager.numberOfValidators() > 0,
            "No Active Validator"
        );
        require(
            etherFiNodesManager.localRevenueIndex(_validatorId) == 0,
            "addAuctionRevenue is already processed for the validator."
        );

        uint256 amountVestedForStakers = (vestedAuctionFeeSplitForStakers *
            msg.value) / 100;
        uint256 amountToProtocol = msg.value - amountVestedForStakers;
        address etherfiNode = etherFiNodesManager.etherfiNodeAddress(
            _validatorId
        );
        uint256 globalIndexlocal = globalRevenueIndex;
        globalRevenueIndex +=
            amountToProtocol /
            etherFiNodesManager.numberOfValidators();

        etherFiNodesManager.setEtherFiNodeLocalRevenueIndex(
            _validatorId,
            globalIndexlocal
        );
        IEtherFiNode(etherfiNode).receiveVestedRewardsForStakers{
            value: amountVestedForStakers
        }();
    }

    /// @notice Distribute the accrued rewards to the validator
    /// @param _validatorId id of the validator
    function distributeAuctionRevenue(
        uint256 _validatorId
    ) external onlyEtherFiNodesManager nonReentrant returns (uint256) {
        uint256 amount = getAccruedAuctionRevenueRewards(_validatorId);
        etherFiNodesManager.setEtherFiNodeLocalRevenueIndex{value: amount}(
            _validatorId,
            globalRevenueIndex
        );
        return amount;
    }

    /// @notice Instantiates the interface of the node manager for integration
    /// @dev Set manually due to cirular dependencies
    /// @param _etherFiNodesManager etherfi node manager address to set
    function setEtherFiNodesManagerAddress(
        address _etherFiNodesManager
    ) external onlyOwner {
<<<<<<< HEAD
=======
        require(address(etherFiNodesManager) == address(0), "Address already set");
>>>>>>> 77e0e86b
        etherFiNodesManager = IEtherFiNodesManager(_etherFiNodesManager);
    }

    /// @notice Instantiates the interface of the auction manager for integration
    /// @dev Set manually due to cirular dependencies
    /// @param _auctionManager auction manager address to set
    function setAuctionManagerAddress(
        address _auctionManager
    ) external onlyOwner {
<<<<<<< HEAD
=======
        require(address(auctionManager) == address(0), "Address already set");
>>>>>>> 77e0e86b
        auctionManager = IAuctionManager(_auctionManager);
    }

    /// @notice set the auction reward vesting period
    /// @param _periodInDays vesting period in days
    function setAuctionRewardVestingPeriod(
        uint128 _periodInDays
    ) external onlyOwner {
        auctionFeeVestingPeriodForStakersInDays = _periodInDays;
    }

    /// @notice set the auction reward split for stakers
    /// @param _split vesting period in days
    function setAuctionRewardSplitForStakers(
        uint128 _split
    ) external onlyOwner {
        vestedAuctionFeeSplitForStakers = _split;
    }

    //--------------------------------------------------------------------------------------
    //-------------------------------  INTERNAL FUNCTIONS   --------------------------------
    //--------------------------------------------------------------------------------------

    function _authorizeUpgrade(
        address newImplementation
    ) internal override onlyOwner {}

    //--------------------------------------------------------------------------------------
    //-------------------------------------  GETTER   --------------------------------------
    //--------------------------------------------------------------------------------------

    /// @notice Compute the accrued rewards for a validator
    /// @param _validatorId id of the validator
    function getAccruedAuctionRevenueRewards(
        uint256 _validatorId
    ) public view returns (uint256) {
        address etherFiNode = etherFiNodesManager.etherfiNodeAddress(
            _validatorId
        );
        uint256 localRevenueIndex = IEtherFiNode(etherFiNode)
            .localRevenueIndex();
        uint256 amount = 0;
        if (localRevenueIndex > 0) {
            amount = globalRevenueIndex - localRevenueIndex;
        }
        return amount;
    }

    function getImplementation() external view returns (address) {
        return _getImplementation();
    }

    //--------------------------------------------------------------------------------------
    //-----------------------------------  MODIFIERS  --------------------------------------
    //--------------------------------------------------------------------------------------

    modifier onlyEtherFiNodesManager() {
        require(
            msg.sender == address(etherFiNodesManager),
            "Only etherFiNodesManager function"
        );
        _;
    }

    modifier onlyAuctionManager() {
        require(
            msg.sender == address(auctionManager),
            "Only auction manager function"
        );
        _;
    }
}<|MERGE_RESOLUTION|>--- conflicted
+++ resolved
@@ -121,10 +121,7 @@
     function setEtherFiNodesManagerAddress(
         address _etherFiNodesManager
     ) external onlyOwner {
-<<<<<<< HEAD
-=======
         require(address(etherFiNodesManager) == address(0), "Address already set");
->>>>>>> 77e0e86b
         etherFiNodesManager = IEtherFiNodesManager(_etherFiNodesManager);
     }
 
@@ -134,10 +131,7 @@
     function setAuctionManagerAddress(
         address _auctionManager
     ) external onlyOwner {
-<<<<<<< HEAD
-=======
         require(address(auctionManager) == address(0), "Address already set");
->>>>>>> 77e0e86b
         auctionManager = IAuctionManager(_auctionManager);
     }
 
