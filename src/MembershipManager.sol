// SPDX-License-Identifier: MIT
pragma solidity 0.8.13;

import "@openzeppelin-upgradeable/contracts/access/OwnableUpgradeable.sol";
import "@openzeppelin-upgradeable/contracts/proxy/utils/Initializable.sol";
import "@openzeppelin-upgradeable/contracts/proxy/utils/UUPSUpgradeable.sol";
import "@openzeppelin-upgradeable/contracts/security/PausableUpgradeable.sol";

import "./interfaces/IeETH.sol";
import "./interfaces/IMembershipManager.sol";
import "./interfaces/IMembershipNFT.sol";
import "./interfaces/ILiquidityPool.sol";

contract MembershipManager is Initializable, OwnableUpgradeable, PausableUpgradeable, UUPSUpgradeable, IMembershipManager {

    //--------------------------------------------------------------------------------------
    //---------------------------------  STATE-VARIABLES  ----------------------------------
    //--------------------------------------------------------------------------------------

    IeETH public eETH;
    ILiquidityPool public liquidityPool;
    IMembershipNFT public membershipNFT;

    mapping (uint256 => TokenDeposit) public tokenDeposits;
    mapping (uint256 => TokenData) public tokenData;
    TierDeposit[] public tierDeposits;
    TierData[] public tierData;

    mapping (uint256 => uint256) public allTimeHighDepositAmount;

    uint16 public pointsBoostFactor; // + (X / 10000) more points if staking rewards are sacrificed
    uint16 public pointsGrowthRate; // + (X / 10000) kwei points earnigs per 1 membership token per day
    uint56 public minDepositGwei;
    uint8  public maxDepositTopUpPercent;

    uint16 private mintFee; // fee = 0.001 ETH * 'mintFee'
    uint16 private burnFee; // fee = 0.001 ETH * 'burnFee'
    uint16 private upgradeFee; // fee = 0.001 ETH * 'upgradeFee'
    uint8 public treasuryFeeSplitPercent;
    uint8 public protocolRevenueFeeSplitPercent;

    uint32 public topUpCooltimePeriod;
    uint32 public withdrawalLockBlocks;

    address public treasury;
    address public protocolRevenueManager;

    address public admin;
 
    //--------------------------------------------------------------------------------------
    //-------------------------------------  EVENTS  ---------------------------------------
    //--------------------------------------------------------------------------------------

    event FundsMigrated(address indexed user, uint256 _tokenId, uint256 _amount, uint256 _eapPoints, uint40 _loyaltyPoints, uint40 _tierPoints);
    event NftUpdated(uint256 _tokenId, uint128 _amount, uint128 _amountSacrificedForBoostingPoints, uint40 _loyaltyPoints, uint40 _tierPoints, uint8 _tier, uint32 _prevTopUpTimestamp, uint96 _rewardsLocalIndex);

    /// @custom:oz-upgrades-unsafe-allow constructor
    constructor() {
        _disableInitializers();
    }

    receive() external payable {}

    //--------------------------------------------------------------------------------------
    //----------------------------  STATE-CHANGING FUNCTIONS  ------------------------------
    //--------------------------------------------------------------------------------------

    error DissallowZeroAddress();

    function initialize(address _eEthAddress, address _liquidityPoolAddress, address _membershipNft, address _treasury, address _protocolRevenueManager) external initializer {
        if (_eEthAddress == address(0) || _liquidityPoolAddress == address(0) || _treasury == address(0) || _protocolRevenueManager == address(0) || _membershipNft == address(0)) revert DissallowZeroAddress();

        __Ownable_init();
        __UUPSUpgradeable_init();

        eETH = IeETH(_eEthAddress);
        liquidityPool = ILiquidityPool(_liquidityPoolAddress);
        membershipNFT = IMembershipNFT(_membershipNft);
        treasury = _treasury;
        protocolRevenueManager = _protocolRevenueManager;

        pointsBoostFactor = 10000;
        pointsGrowthRate = 10000;
        minDepositGwei = (0.1 ether / 1 gwei);
        maxDepositTopUpPercent = 20;
        withdrawalLockBlocks = 100;

        treasuryFeeSplitPercent = 0;
        protocolRevenueFeeSplitPercent = 100;
    }

    error InvalidEAPRollover();

    /// @notice EarlyAdopterPool users can re-deposit and mint a membership NFT claiming their points & tiers
    /// @dev The deposit amount must be greater than or equal to what they deposited into the EAP
    /// @param _amount amount of ETH to earn staking rewards.
    /// @param _amountForPoints amount of ETH to boost earnings of {loyalty, tier} points
    /// @param _snapshotEthAmount exact balance that the user has in the merkle snapshot
    /// @param _points EAP points that the user has in the merkle snapshot
    /// @param _merkleProof array of hashes forming the merkle proof for the user
    function wrapEthForEap(
        uint256 _amount,
        uint256 _amountForPoints,
        uint256 _snapshotEthAmount,
        uint256 _points,
        bytes32[] calldata _merkleProof
    ) external payable whenNotPaused returns (uint256) {
        if (_points == 0) revert InvalidEAPRollover();
        if (msg.value < _snapshotEthAmount || msg.value > _snapshotEthAmount * 2 || msg.value != _amount + _amountForPoints) revert InvalidEAPRollover();

        membershipNFT.processDepositFromEapUser(msg.sender, _snapshotEthAmount, _points, _merkleProof);
        (uint40 loyaltyPoints, uint40 tierPoints) = membershipNFT.convertEapPoints(_points, _snapshotEthAmount);

        bytes32[] memory zeroProof;
        liquidityPool.deposit{value: msg.value}(msg.sender, address(this), zeroProof);

        uint256 tokenId = _mintMembershipNFT(msg.sender, msg.value - _amountForPoints, _amountForPoints, loyaltyPoints, tierPoints);

        _emitNftUpdateEvent(tokenId);
        emit FundsMigrated(msg.sender, tokenId, msg.value, _points, loyaltyPoints, tierPoints);
        return tokenId;
    }

    error InvalidDeposit();
    error InvalidAllocation();
    error InvalidAmount();
    error InsufficientBalance();

    /// @notice Wraps ETH into a membership NFT.
    /// @dev This function allows users to wrap their ETH into membership NFT.
    /// @param _amount amount of ETH to earn staking rewards.
    /// @param _amountForPoints amount of ETH to boost earnings of {loyalty, tier} points
    /// @param _merkleProof Array of hashes forming the merkle proof for the user.
    /// @return tokenId The ID of the minted membership NFT.
    function wrapEth(uint256 _amount, uint256 _amountForPoints, bytes32[] calldata _merkleProof) public payable whenNotPaused returns (uint256) {
        uint256 feeAmount = mintFee * 0.001 ether;
        uint256 depositPerNFT = _amount + _amountForPoints;
        uint256 ethNeededPerNFT = depositPerNFT + feeAmount;

        if (depositPerNFT / 1 gwei < minDepositGwei) revert InvalidDeposit();
        if (msg.value != ethNeededPerNFT) revert InvalidAllocation();

        return _wrapEth(_amount, _amountForPoints, _merkleProof);
    }

    function wrapEthBatch(uint256 _numNFTs, uint256 _amount, uint256 _amountForPoints, bytes32[] calldata _merkleProof) public payable whenNotPaused returns (uint256[] memory) {
        uint256 feeAmount = mintFee * 0.001 ether;
        uint256 depositPerNFT = _amount + _amountForPoints;
        uint256 ethNeededPerNFT = depositPerNFT + feeAmount;

        if (depositPerNFT / 1 gwei < minDepositGwei) revert InvalidDeposit();
        if (msg.value != _numNFTs * ethNeededPerNFT) revert InvalidAllocation();

        uint256[] memory tokenIds = new uint256[](_numNFTs);
        for (uint256 i = 0; i < _numNFTs; i++) {
            tokenIds[i] = _wrapEth(_amount, _amountForPoints, _merkleProof);
        }
        return tokenIds;
    }

    /// @notice Increase your deposit tied to this NFT within the configured percentage limit.
    /// @dev Can only be done once per month
    /// @param _tokenId ID of NFT token
    /// @param _amount amount of ETH to earn staking rewards.
    /// @param _amountForPoints amount of ETH to boost earnings of {loyalty, tier} points
    /// @param _merkleProof array of hashes forming the merkle proof for the user
    function topUpDepositWithEth(uint256 _tokenId, uint128 _amount, uint128 _amountForPoints, bytes32[] calldata _merkleProof) public payable whenNotPaused {
        _requireTokenOwner(_tokenId);
        _topUpDeposit(_tokenId, _amount, _amountForPoints);

        uint256 upgradeFeeAmount = uint256(upgradeFee) * 0.001 ether;
        uint256 additionalDeposit = msg.value - upgradeFeeAmount;
        liquidityPool.deposit{value: additionalDeposit}(msg.sender, address(this), _merkleProof);
        _emitNftUpdateEvent(_tokenId);
    }

    error ExceededMaxWithdrawal();
    error InsufficientLiquidity();
    error RequireTokenUnlocked();

    /// @notice Unwraps membership points tokens for ETH.
    /// @dev This function allows users to unwrap their membership tokens and receive ETH in return.
    /// @param _tokenId The ID of the membership NFT to unwrap.
    /// @param _amount The amount of membership tokens to unwrap.
    function unwrapForEth(uint256 _tokenId, uint256 _amount) external whenNotPaused {
        _requireTokenOwner(_tokenId);
        if (liquidityPool.totalValueInLp() < _amount) revert InsufficientLiquidity();

        // prevent transfers for several blocks after a withdrawal to prevent frontrunning
        membershipNFT.incrementLock(_tokenId, withdrawalLockBlocks);

        claimPoints(_tokenId);
        claimStakingRewards(_tokenId);

        if (!membershipNFT.isWithdrawable(_tokenId, _amount)) revert ExceededMaxWithdrawal();

        uint256 prevAmount = tokenDeposits[_tokenId].amounts;
        _updateAllTimeHighDepositOf(_tokenId);
        _withdraw(_tokenId, _amount);
        _applyUnwrapPenalty(_tokenId, prevAmount, _amount);

        liquidityPool.withdraw(address(msg.sender), _amount);

        _emitNftUpdateEvent(_tokenId);
    }

    /// @notice withdraw the entire balance of this NFT and burn it
    /// @param _tokenId The ID of the membership NFT to unwrap
    function withdrawAndBurnForEth(uint256 _tokenId) public whenNotPaused {

        // prevent transfers for several blocks after a withdrawal to prevent frontrunning
        membershipNFT.incrementLock(_tokenId, withdrawalLockBlocks);

        uint256 feeAmount = burnFee * 0.001 ether;
        uint256 totalBalance = _withdrawAndBurn(_tokenId);
        if (totalBalance < feeAmount) revert InsufficientBalance();

        liquidityPool.withdraw(address(msg.sender), totalBalance - feeAmount);
        liquidityPool.withdraw(address(this), feeAmount);

        _emitNftUpdateEvent(_tokenId);
    }

    /// @notice Sacrifice the staking rewards and earn more points
    /// @dev This function allows users to stake their ETH to earn membership points faster.
    /// @param _tokenId The ID of the membership NFT.
    /// @param _amount The amount of ETH which sacrifices its staking rewards to earn points faster
    function stakeForPoints(uint256 _tokenId, uint256 _amount) external whenNotPaused {
        _requireTokenOwner(_tokenId);
        if(tokenDeposits[_tokenId].amounts < _amount) revert InsufficientBalance();

        claimPoints(_tokenId);
        claimStakingRewards(_tokenId);

        _stakeForPoints(_tokenId, _amount);

        _emitNftUpdateEvent(_tokenId);
    }

    /// @notice Unstakes ETH.
    /// @dev This function allows users to un-do 'stakeForPoints'
    /// @param _tokenId The ID of the membership NFT.
    /// @param _amount The amount of ETH to unstake for staking rewards.
    function unstakeForPoints(uint256 _tokenId, uint256 _amount) external whenNotPaused {
        _requireTokenOwner(_tokenId);
        if (tokenDeposits[_tokenId].amountStakedForPoints < _amount) revert InsufficientBalance();

        claimPoints(_tokenId);
        claimStakingRewards(_tokenId);

        _unstakeForPoints(_tokenId, _amount);

        _emitNftUpdateEvent(_tokenId);
    }

    /// @notice Claims the tier.
    /// @param _tokenId The ID of the membership NFT.
    /// @dev This function allows users to claim the rewards + a new tier, if eligible.
    function claimTier(uint256 _tokenId) public whenNotPaused {
        uint8 oldTier = tokenData[_tokenId].tier;
        uint8 newTier = membershipNFT.claimableTier(_tokenId);
        if (oldTier == newTier) {
            return;
        }

        claimPoints(_tokenId);
        claimStakingRewards(_tokenId);

        _claimTier(_tokenId, oldTier, newTier);

        _emitNftUpdateEvent(_tokenId);
    }

    /// @notice Claims the accrued membership {loyalty, tier} points.
    /// @param _tokenId The ID of the membership NFT.
    function claimPoints(uint256 _tokenId) public whenNotPaused {
        TokenData storage token = tokenData[_tokenId];
        token.baseLoyaltyPoints = membershipNFT.loyaltyPointsOf(_tokenId);
        token.baseTierPoints = membershipNFT.tierPointsOf(_tokenId);
        token.prevPointsAccrualTimestamp = uint32(block.timestamp);
    }

    /// @notice Claims the staking rewards for a specific membership NFT.
    /// @dev This function allows users to claim the staking rewards earned by a specific membership NFT.
    /// @param _tokenId The ID of the membership NFT.
    function claimStakingRewards(uint256 _tokenId) public whenNotPaused {
        TokenData storage token = tokenData[_tokenId];
        uint256 tier = token.tier;
        uint256 amount = (tierData[tier].rewardsGlobalIndex - token.rewardsLocalIndex) * tokenDeposits[_tokenId].amounts / 1 ether;
        _incrementTokenDeposit(_tokenId, amount, 0);
        token.rewardsLocalIndex = tierData[tier].rewardsGlobalIndex;
    }

    /// @notice Distributes staking rewards to eligible stakers.
    /// @dev This function distributes staking rewards to eligible NFTs based on their staked tokens and membership tiers.
    function distributeStakingRewards() external {
        _requireAdmin();
        (uint96[] memory globalIndex, uint128[] memory adjustedShares) = calculateGlobalIndex();
        for (uint256 i = 0; i < tierDeposits.length; i++) {
            uint256 amounts = liquidityPool.amountForShare(adjustedShares[i]);
            tierDeposits[i].shares = adjustedShares[i];
            tierDeposits[i].amounts = uint128(amounts);
            tierData[i].rewardsGlobalIndex = globalIndex[i];
        }
    }

    error TierLimitExceeded();
    function addNewTier(uint40 _requiredTierPoints, uint24 _weight) external returns (uint256) {
        _requireAdmin();
        if (tierDeposits.length >= type(uint8).max) revert TierLimitExceeded();
        tierDeposits.push(TierDeposit(0, 0));
        tierData.push(TierData(0, 0, _requiredTierPoints, _weight));
        return tierDeposits.length - 1;
    }

    /// @notice Sets the points for a given Ethereum address.
    /// @dev This function allows the contract owner to set the points for a specific Ethereum address.
    /// @param _tokenId The ID of the membership NFT.
    /// @param _loyaltyPoints The number of loyalty points to set for the specified NFT.
    /// @param _tierPoints The number of tier points to set for the specified NFT.
    function setPoints(uint256 _tokenId, uint40 _loyaltyPoints, uint40 _tierPoints) external {
        _requireAdmin();
        TokenData storage token = tokenData[_tokenId];
        token.baseLoyaltyPoints = _loyaltyPoints;
        token.baseTierPoints = _tierPoints;
        token.prevPointsAccrualTimestamp = uint32(block.timestamp);
    }

    error InvalidWithdraw();
    function withdrawFees() external {
        _requireAdmin();
        uint256 totalAccumulatedFeeAmount = address(this).balance;
        uint256 treasuryFees = totalAccumulatedFeeAmount * treasuryFeeSplitPercent / 100;
        uint256 protocolRevenueFees = totalAccumulatedFeeAmount * protocolRevenueFeeSplitPercent / 100;

        bool sent;
        if (treasuryFees > 0) {
            (sent, ) = address(treasury).call{value: treasuryFees}("");
            if (!sent) revert InvalidWithdraw();
        }
        if (protocolRevenueFees > 0) {
            (sent, ) = address(protocolRevenueManager).call{value: protocolRevenueFees}("");
            if (!sent) revert InvalidWithdraw();
        }
    }

    function updatePointsParams(uint16 _newPointsBoostFactor, uint16 _newPointsGrowthRate) external {
        _requireAdmin();
        pointsBoostFactor = _newPointsBoostFactor;
        pointsGrowthRate = _newPointsGrowthRate;
    }

    /// @dev set how many blocks a token is locked from trading for after withdrawing
    function setWithdrawalLockBlocks(uint32 _blocks) external {
        _requireAdmin();
        withdrawalLockBlocks = _blocks;
    }

    /// @notice Updates minimum valid deposit
    /// @param _value minimum deposit in wei
    function setMinDepositWei(uint56 _value) external {
        _requireAdmin();
        minDepositGwei = _value;
    }

    /// @notice Updates minimum valid deposit
    /// @param _percent integer percentage value
    function setMaxDepositTopUpPercent(uint8 _percent) external {
        _requireAdmin();
        maxDepositTopUpPercent = _percent;
    }

    /// @notice Updates the time a user must wait between top ups
    /// @param _newWaitTime the new time to wait between top ups
    function setTopUpCooltimePeriod(uint32 _newWaitTime) external {
        _requireAdmin();
        topUpCooltimePeriod = _newWaitTime;
    }

    function setFeeAmounts(uint256 _mintFeeAmount, uint256 _burnFeeAmount, uint256 _upgradeFeeAmount) external {
        _requireAdmin();
        _feeAmountSanityCheck(_mintFeeAmount);
        _feeAmountSanityCheck(_burnFeeAmount);
        _feeAmountSanityCheck(_upgradeFeeAmount);
        mintFee = uint16(_mintFeeAmount / 0.001 ether);
        burnFee = uint16(_burnFeeAmount / 0.001 ether);
        upgradeFee = uint16(_upgradeFeeAmount / 0.001 ether);
    }

    function setFeeSplits(uint8 _treasurySplitPercent, uint8 _protocolRevenueManagerSplitPercent) external {
        _requireAdmin();
        if (_treasurySplitPercent + _protocolRevenueManagerSplitPercent != 100) revert InvalidAmount();
        treasuryFeeSplitPercent = _treasurySplitPercent;
        protocolRevenueFeeSplitPercent = _protocolRevenueManagerSplitPercent;
    }

    /// @notice Updates the address of the admin
    /// @param _newAdmin the new address to set as admin
    function updateAdmin(address _newAdmin) external onlyOwner {
        admin = _newAdmin;
    }

    //Pauses the contract
    function pauseContract() external {
        _requireAdmin();
        _pause();
    }

    //Unpauses the contract
    function unPauseContract() external {
        _requireAdmin();
        _unpause();
    }

    //--------------------------------------------------------------------------------------
    //-------------------------------  INTERNAL FUNCTIONS   --------------------------------
    //--------------------------------------------------------------------------------------

    error WrongTokenMinted();

    /**
    * @dev Internal function to mint a new membership NFT.
    * @param _to The address of the recipient of the NFT.
    * @param _amount The amount of ETH to earn the staking rewards.
    * @param _amountForPoints The amount of ETH to boost the points earnings.
    * @param _loyaltyPoints The initial loyalty points for the NFT.
    * @param _tierPoints The initial tier points for the NFT.
    * @return tokenId The unique ID of the newly minted NFT.
    */
<<<<<<< HEAD
    function _mintMembershipNFT(address _to, uint256 _amount, uint256 _amountForPoints, uint40 _loyaltyPoints, uint40 _tierPoints) internal returns (uint256) {
        uint256 tokenId = membershipNFT.mint(_to, 1);
=======
    function _mintMembershipNFT(address to, uint256 _amount, uint256 _amountForPoints, uint40 _loyaltyPoints, uint40 _tierPoints) internal returns (uint256) {
        uint256 tokenId = membershipNFT.nextMintID();
>>>>>>> 4bd51a9e
        uint8 tier = tierForPoints(_tierPoints);

        TokenData storage tokenData = tokenData[tokenId];
        tokenData.baseLoyaltyPoints = _loyaltyPoints;
        tokenData.baseTierPoints = _tierPoints;

        tokenData.prevPointsAccrualTimestamp = uint32(block.timestamp);
        tokenData.tier = tier;
        tokenData.rewardsLocalIndex = tierData[tier].rewardsGlobalIndex;

        _deposit(tokenId, _amount, _amountForPoints);

        // Finally, we mint the token!
        if (tokenId != membershipNFT.mint(to, 1)) revert WrongTokenMinted();

        return tokenId;
    }

    function _deposit(uint256 _tokenId, uint256 _amount, uint256 _amountForPoints) internal {

        uint256 share = liquidityPool.sharesForAmount(_amount + _amountForPoints);
        uint256 tier = tokenData[_tokenId].tier;
        _incrementTokenDeposit(_tokenId, _amount, _amountForPoints);
        _incrementTierDeposit(tier, _amount + _amountForPoints, share);
        tierData[tier].amountStakedForPoints += uint96(_amountForPoints);
    }

    error OncePerMonth();

    function _topUpDeposit(uint256 _tokenId, uint128 _amount, uint128 _amountForPoints) internal {

        // subtract fee from provided ether. Will revert if not enough eth provided
        uint256 upgradeFeeAmount = uint256(upgradeFee) * 0.001 ether;
        uint256 additionalDeposit = msg.value - upgradeFeeAmount;
        canTopUp(_tokenId, additionalDeposit, _amount, _amountForPoints);

        claimPoints(_tokenId);
        claimStakingRewards(_tokenId);

        TokenDeposit memory deposit = tokenDeposits[_tokenId];
        TokenData storage token = tokenData[_tokenId];
        uint256 totalDeposit = deposit.amounts + deposit.amountStakedForPoints;
        uint256 maxDepositWithoutPenalty = (totalDeposit * maxDepositTopUpPercent) / 100;

        _deposit(_tokenId, _amount, _amountForPoints);
        token.prevTopUpTimestamp = uint32(block.timestamp);

        // proportionally dilute tier points if over deposit threshold & update the tier
        if (additionalDeposit > maxDepositWithoutPenalty) {
            uint256 dilutedPoints = (totalDeposit * token.baseTierPoints) / (additionalDeposit + totalDeposit);
            token.baseTierPoints = uint40(dilutedPoints);
            _claimTier(_tokenId);
        }
    }

    function _wrapEth(uint256 _amount, uint256 _amountForPoints, bytes32[] calldata _merkleProof) internal returns (uint256) {
        liquidityPool.deposit{value: _amount + _amountForPoints}(msg.sender, address(this), _merkleProof);
        uint256 tokenId = _mintMembershipNFT(msg.sender, _amount, _amountForPoints, 0, 0);
        _emitNftUpdateEvent(tokenId);
        return tokenId;
    }

    function _withdrawAndBurn(uint256 _tokenId) internal returns (uint256) {
        _requireTokenOwner(_tokenId);

        claimStakingRewards(_tokenId);

        TokenDeposit memory deposit = tokenDeposits[_tokenId];
        uint256 totalBalance = deposit.amounts + deposit.amountStakedForPoints;
        _unstakeForPoints(_tokenId, deposit.amountStakedForPoints);
        _withdraw(_tokenId, totalBalance);
        membershipNFT.burn(msg.sender, _tokenId, 1);

        return totalBalance;
    }

    function _withdraw(uint256 _tokenId, uint256 _amount) internal {
        if (tokenDeposits[_tokenId].amounts < _amount) revert InsufficientBalance();
        uint256 share = liquidityPool.sharesForWithdrawalAmount(_amount);
        uint256 tier = tokenData[_tokenId].tier;
        _decrementTokenDeposit(_tokenId, _amount, 0);
        _decrementTierDeposit(tier, _amount, share);
    }

    function _stakeForPoints(uint256 _tokenId, uint256 _amount) internal {
        uint256 tier = tokenData[_tokenId].tier;
        tierData[tier].amountStakedForPoints += uint96(_amount);
        _incrementTokenDeposit(_tokenId, 0, _amount);
        _decrementTokenDeposit(_tokenId, _amount, 0);
    }

    function _unstakeForPoints(uint256 _tokenId, uint256 _amount) internal {
        uint256 tier = tokenData[_tokenId].tier;
        tierData[tier].amountStakedForPoints -= uint96(_amount);
        _incrementTokenDeposit(_tokenId, _amount, 0);
        _decrementTokenDeposit(_tokenId, 0, _amount);
    }

    function _incrementTokenDeposit(uint256 _tokenId, uint256 _amount, uint256 _amountStakedForPoints) internal {
        TokenDeposit memory deposit = tokenDeposits[_tokenId];
        tokenDeposits[_tokenId] = TokenDeposit(
            deposit.amounts + uint128(_amount),
            deposit.amountStakedForPoints + uint128(_amountStakedForPoints)
        );
    }

    function _decrementTokenDeposit(uint256 _tokenId, uint256 _amount, uint256 _amountStakedForPoints) internal {
        TokenDeposit memory deposit = tokenDeposits[_tokenId];
        tokenDeposits[_tokenId] = TokenDeposit(
            deposit.amounts - uint128(_amount),
            deposit.amountStakedForPoints - uint128(_amountStakedForPoints)
        );
    }

    function _incrementTierDeposit(uint256 _tier, uint256 _amount, uint256 _shares) internal {
        TierDeposit memory deposit = tierDeposits[_tier];
        tierDeposits[_tier] = TierDeposit(
            deposit.shares + uint128(_shares),
            deposit.amounts + uint128(_amount)
        );
    }

    function _decrementTierDeposit(uint256 _tier, uint256 _amount, uint256 _shares) internal {
        TierDeposit memory deposit = tierDeposits[_tier];
        tierDeposits[_tier] = TierDeposit(
            deposit.shares - uint128(_shares),
            deposit.amounts - uint128(_amount)
        );
    }

    function _claimTier(uint256 _tokenId) internal {
        uint8 oldTier = tokenData[_tokenId].tier;
        uint8 newTier = membershipNFT.claimableTier(_tokenId);
        _claimTier(_tokenId, oldTier, newTier);
    }

    error UnexpectedTier();

    function _claimTier(uint256 _tokenId, uint8 _curTier, uint8 _newTier) internal {
        if (tokenData[_tokenId].tier != _curTier) revert UnexpectedTier();
        if (_curTier == _newTier) {
            return;
        }

        uint256 amount = _min(tokenDeposits[_tokenId].amounts, tierDeposits[_curTier].amounts);
        uint256 share = liquidityPool.sharesForAmount(amount);
        uint256 amountStakedForPoints = tokenDeposits[_tokenId].amountStakedForPoints;

        tierData[_curTier].amountStakedForPoints -= uint96(amountStakedForPoints);
        _decrementTierDeposit(_curTier, amount, share);

        tierData[_newTier].amountStakedForPoints += uint96(amountStakedForPoints);
        _incrementTierDeposit(_newTier, amount, share);

        tokenData[_tokenId].rewardsLocalIndex = tierData[_newTier].rewardsGlobalIndex;
        tokenData[_tokenId].tier = _newTier;
    }

    function _updateAllTimeHighDepositOf(uint256 _tokenId) internal {
        allTimeHighDepositAmount[_tokenId] = membershipNFT.allTimeHighDepositOf(_tokenId);
    }

    error OnlyTokenOwner();
    function _requireTokenOwner(uint256 _tokenId) internal {
        if (membershipNFT.balanceOfUser(msg.sender, _tokenId) != 1) revert OnlyTokenOwner();
    }

    error OnlyAdmin();
    function _requireAdmin() internal {
        if (msg.sender != admin) revert OnlyAdmin();
    }

    function _feeAmountSanityCheck(uint256 _feeAmount) internal {
        if (_feeAmount % 0.001 ether != 0 || _feeAmount / 0.001 ether > type(uint16).max) revert InvalidAmount();
    }

    error IntegerOverflow();

    /**
    * @dev This function calculates the global index and adjusted shares for each tier used for reward distribution.
    *
    * The function performs the following steps:
    * 1. Iterates over each tier, computing rebased amounts, tier rewards, weighted tier rewards.
    * 2. Sums all the tier rewards and the weighted tier rewards.
    * 3. If there are any weighted tier rewards, it iterates over each tier to perform the following actions:
    *    a. Computes the amounts eligible for rewards.
    *    b. If there are amounts eligible for rewards, 
    *       it calculates rescaled tier rewards and updates the global index and adjusted shares for the tier.
    *
    * The rescaling of tier rewards is done based on the weight of each tier. 
    *
    * @notice This function essentially pools all the staking rewards across tiers and redistributes them propoertional to the tier weights
    * @return globalIndex A uint96 array containing the updated global index for each tier.
    * @return adjustedShares A uint128 array containing the updated shares for each tier reflecting the amount of staked ETH in the liquidity pool.
    */
    function calculateGlobalIndex() public view returns (uint96[] memory, uint128[] memory) {
        uint96[] memory globalIndex = new uint96[](tierDeposits.length);
        uint128[] memory adjustedShares = new uint128[](tierDeposits.length);
        uint256[] memory weightedTierRewards = new uint256[](tierDeposits.length);
        uint256[] memory tierRewards = new uint256[](tierDeposits.length);
        uint256 sumTierRewards = 0;
        uint256 sumWeightedTierRewards = 0;
        
        for (uint256 i = 0; i < weightedTierRewards.length; i++) {                        
            TierDeposit memory deposit = tierDeposits[i];
            uint256 rebasedAmounts = liquidityPool.amountForShare(deposit.shares);
            if (rebasedAmounts >= deposit.amounts) {
                tierRewards[i] = rebasedAmounts - deposit.amounts;
                weightedTierRewards[i] = tierData[i].weight * tierRewards[i];
            }
            globalIndex[i] = tierData[i].rewardsGlobalIndex;
            adjustedShares[i] = tierDeposits[i].shares;

            sumTierRewards += tierRewards[i];
            sumWeightedTierRewards += weightedTierRewards[i];
        }

        if (sumWeightedTierRewards > 0) {
            for (uint256 i = 0; i < weightedTierRewards.length; i++) {
                uint256 amountsEligibleForRewards = tierDeposits[i].amounts - tierData[i].amountStakedForPoints;
                if (amountsEligibleForRewards > 0) {
                    uint256 rescaledTierRewards = weightedTierRewards[i] * sumTierRewards / sumWeightedTierRewards;
                    uint256 delta = 1 ether * rescaledTierRewards / amountsEligibleForRewards;
                    if (uint256(globalIndex[i]) + uint256(delta) > type(uint96).max) revert IntegerOverflow();
                    globalIndex[i] += uint96(delta);
                    if (tierRewards[i] > rescaledTierRewards) {
                        adjustedShares[i] -= uint128(liquidityPool.sharesForAmount(tierRewards[i] - rescaledTierRewards));
                    } else {
                        adjustedShares[i] += uint128(liquidityPool.sharesForAmount(rescaledTierRewards - tierRewards[i]));
                    }
                }
            }
        }

        return (globalIndex, adjustedShares);
    }

    function _min(uint256 _a, uint256 _b) internal pure returns (uint256) {
        return (_a > _b) ? _b : _a;
    }

    function _max(uint256 _a, uint256 _b) internal pure returns (uint256) {
        return (_a > _b) ? _a : _b;
    }

    /// @notice Applies the unwrap penalty.
    /// @dev Always lose at least a tier, possibly more depending on percentage of deposit withdrawn
    /// @param _tokenId The ID of the membership NFT.
    /// @param _prevAmount The amount of ETH that the NFT was holding
    /// @param _withdrawalAmount The amount of ETH that is being withdrawn
    function _applyUnwrapPenalty(uint256 _tokenId, uint256 _prevAmount, uint256 _withdrawalAmount) internal {
        TokenData storage token = tokenData[_tokenId];
        uint8 prevTier = token.tier > 0 ? token.tier - 1 : 0;
        uint40 curTierPoints = token.baseTierPoints;

        // point deduction if we kick back to start of previous tier
        uint40 degradeTierPenalty = curTierPoints - tierData[prevTier].requiredTierPoints;

        // point deduction if scaled proportional to withdrawal amount
        uint256 ratio = (10000 * _withdrawalAmount) / _prevAmount;
        uint40 scaledTierPointsPenalty = uint40((ratio * curTierPoints) / 10000);

        uint40 penalty = uint40(_max(degradeTierPenalty, scaledTierPointsPenalty));

        token.baseTierPoints -= penalty;
        _claimTier(_tokenId);
    }

    function _emitNftUpdateEvent(uint256 _tokenId) internal {
        TokenDeposit memory deposit = tokenDeposits[_tokenId];
        TokenData memory token = tokenData[_tokenId];
        emit NftUpdated(_tokenId, deposit.amounts, deposit.amountStakedForPoints,
                        token.baseLoyaltyPoints, token.baseTierPoints, token.tier,
                        token.prevTopUpTimestamp, token.rewardsLocalIndex);
    }

    // Finds the corresponding for the tier points
    function tierForPoints(uint40 _tierPoints) public view returns (uint8) {
        uint8 tierId = 0;

        while (tierId < tierData.length && _tierPoints >= tierData[tierId].requiredTierPoints) {
            tierId++;
        }

        return tierId - 1;
    }

    function canTopUp(uint256 _tokenId, uint256 _totalAmount, uint128 _amount, uint128 _amountForPoints) public view returns (bool) {
        uint32 prevTopUpTimestamp = tokenData[_tokenId].prevTopUpTimestamp;
        if (block.timestamp - uint256(prevTopUpTimestamp) < topUpCooltimePeriod) revert OncePerMonth();
        if (_totalAmount != _amount + _amountForPoints) revert InvalidAllocation();
        return true;
    }

    function _authorizeUpgrade(address newImplementation) internal override onlyOwner {}

    //--------------------------------------------------------------------------------------
    //--------------------------------------  GETTER  --------------------------------------
    //--------------------------------------------------------------------------------------

    // returns (mintFeeAmount, burnFeeAmount, upgradeFeeAmount)
    function getFees() external view returns (uint256, uint256, uint256) {
        return (uint256(mintFee) * 0.001 ether, uint256(burnFee) * 0.001 ether, uint256(upgradeFee) * 0.001 ether);
    }

    function getImplementation() external view returns (address) {
        return _getImplementation();
    }

    //--------------------------------------------------------------------------------------
    //------------------------------------  MODIFIER  --------------------------------------
    //--------------------------------------------------------------------------------------

}<|MERGE_RESOLUTION|>--- conflicted
+++ resolved
@@ -427,13 +427,8 @@
     * @param _tierPoints The initial tier points for the NFT.
     * @return tokenId The unique ID of the newly minted NFT.
     */
-<<<<<<< HEAD
     function _mintMembershipNFT(address _to, uint256 _amount, uint256 _amountForPoints, uint40 _loyaltyPoints, uint40 _tierPoints) internal returns (uint256) {
-        uint256 tokenId = membershipNFT.mint(_to, 1);
-=======
-    function _mintMembershipNFT(address to, uint256 _amount, uint256 _amountForPoints, uint40 _loyaltyPoints, uint40 _tierPoints) internal returns (uint256) {
         uint256 tokenId = membershipNFT.nextMintID();
->>>>>>> 4bd51a9e
         uint8 tier = tierForPoints(_tierPoints);
 
         TokenData storage tokenData = tokenData[tokenId];
@@ -447,7 +442,7 @@
         _deposit(tokenId, _amount, _amountForPoints);
 
         // Finally, we mint the token!
-        if (tokenId != membershipNFT.mint(to, 1)) revert WrongTokenMinted();
+        if (tokenId != membershipNFT.mint(_to, 1)) revert WrongTokenMinted();
 
         return tokenId;
     }
