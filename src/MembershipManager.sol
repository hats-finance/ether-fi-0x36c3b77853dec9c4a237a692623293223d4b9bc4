// SPDX-License-Identifier: MIT
pragma solidity 0.8.13;

import "@openzeppelin-upgradeable/contracts/access/OwnableUpgradeable.sol";
import "@openzeppelin-upgradeable/contracts/proxy/utils/Initializable.sol";
import "@openzeppelin-upgradeable/contracts/proxy/utils/UUPSUpgradeable.sol";
import "@openzeppelin/contracts/utils/cryptography/MerkleProof.sol";

import "./interfaces/IeETH.sol";
import "./interfaces/IMembershipManager.sol";
import "./interfaces/IMembershipNFT.sol";
import "./interfaces/ILiquidityPool.sol";

contract MembershipManager is Initializable, OwnableUpgradeable, UUPSUpgradeable, IMembershipManager {

    //--------------------------------------------------------------------------------------
    //---------------------------------  STATE-VARIABLES  ----------------------------------
    //--------------------------------------------------------------------------------------

    IeETH public eETH;
    ILiquidityPool public liquidityPool;
    IMembershipNFT public membershipNFT;

    mapping (uint256 => TokenDeposit) public tokenDeposits;
    mapping (uint256 => TokenData) public tokenData;
    TierDeposit[] public tierDeposits;
    TierData[] public tierData;

    mapping (uint256 => uint256) public allTimeHighDepositAmount;

    mapping (address => bool) public eapDepositProcessed;
    bytes32 public eapMerkleRoot;
    uint64[] public requiredEapPointsPerEapDeposit;

    uint16 public pointsBoostFactor; // + (X / 10000) more points if staking rewards are sacrificed
    uint16 public pointsGrowthRate; // + (X / 10000) kwei points earnigs per 1 membership token per day
    uint56 public minDepositGwei;
    uint8  public maxDepositTopUpPercent;

    uint16 private mintFee; // fee = 0.001 ETH * 'mintFee'
    uint16 private burnFee; // fee = 0.001 ETH * 'burnFee'
    uint16 private upgradeFee; // fee = 0.001 ETH * 'upgradeFee'
    uint8 public treasuryFeeSplitPercent;
    uint8 public protocolRevenueFeeSplitPercent;

    uint32 public topUpCooltimePeriod;

    address public treasury;
    address public protocolRevenueManager;

    uint256[23] __gap;
    address public admin;


    //--------------------------------------------------------------------------------------
    //-------------------------------------  EVENTS  ---------------------------------------
    //--------------------------------------------------------------------------------------

    event FundsMigrated(address indexed user, uint256 _tokenId, uint256 _amount, uint256 _eapPoints, uint40 _loyaltyPoints, uint40 _tierPoints);
    event MerkleUpdated(bytes32, bytes32);
    event NftUpdated(uint256 _tokenId, uint128 _amount, uint128 _amountSacrificedForBoostingPoints, uint40 _loyaltyPoints, uint40 _tierPoints, uint8 _tier, uint32 _prevTopUpTimestamp, uint96 _rewardsLocalIndex);

    /// @custom:oz-upgrades-unsafe-allow constructor
    constructor() {
        _disableInitializers();
    }

    receive() external payable {}

    //--------------------------------------------------------------------------------------
    //----------------------------  STATE-CHANGING FUNCTIONS  ------------------------------
    //--------------------------------------------------------------------------------------

    error DissallowZeroAddress();

    function initialize(address _eEthAddress, address _liquidityPoolAddress, address _membershipNft, address _treasury, address _protocolRevenueManager) external initializer {
        if (_eEthAddress == address(0)) revert DissallowZeroAddress();
        if (_liquidityPoolAddress == address(0)) revert DissallowZeroAddress();
        if (_treasury == address(0)) revert DissallowZeroAddress();
        if (_protocolRevenueManager == address(0)) revert DissallowZeroAddress();
        if (_membershipNft == address(0)) revert DissallowZeroAddress();

        __Ownable_init();
        __UUPSUpgradeable_init();

        eETH = IeETH(_eEthAddress);
        liquidityPool = ILiquidityPool(_liquidityPoolAddress);
        membershipNFT = IMembershipNFT(_membershipNft);
        treasury = _treasury;
        protocolRevenueManager = _protocolRevenueManager;

        pointsBoostFactor = 10000;
        pointsGrowthRate = 10000;
        minDepositGwei = (0.1 ether / 1 gwei);
        maxDepositTopUpPercent = 20;

        setFeeSplits(0, 100);
    }

    error InvalidEAPRollover();

    /// @notice EarlyAdopterPool users can re-deposit and mint a membership NFT claiming their points & tiers
    /// @dev The deposit amount must be greater than or equal to what they deposited into the EAP
    /// @param _amount amount of ETH to earn staking rewards.
    /// @param _amountForPoints amount of ETH to boost earnings of {loyalty, tier} points
    /// @param _snapshotEthAmount exact balance that the user has in the merkle snapshot
    /// @param _points EAP points that the user has in the merkle snapshot
    /// @param _merkleProof array of hashes forming the merkle proof for the user
    function wrapEthForEap(
        uint256 _amount,
        uint256 _amountForPoints,
        uint256 _snapshotEthAmount,
        uint256 _points,
        bytes32[] calldata _merkleProof
    ) external payable returns (uint256) {
        if (_points == 0) revert InvalidEAPRollover();
        if (msg.value < _snapshotEthAmount) revert InvalidEAPRollover();
        if (msg.value > _snapshotEthAmount * 2) revert InvalidEAPRollover();
        if (msg.value != _amount + _amountForPoints) revert InvalidEAPRollover();
        if (eapDepositProcessed[msg.sender] == true) revert InvalidEAPRollover();

        bytes32 leaf = keccak256(abi.encodePacked(msg.sender, _snapshotEthAmount, _points));
        if (!MerkleProof.verify(_merkleProof, eapMerkleRoot, leaf)) revert InvalidEAPRollover(); 

        bytes32[] memory zeroProof;
        eapDepositProcessed[msg.sender] = true;
        liquidityPool.deposit{value: msg.value}(msg.sender, address(this), zeroProof);

        (uint40 loyaltyPoints, uint40 tierPoints) = convertEapPoints(_points, _snapshotEthAmount);
        uint256 tokenId = _mintMembershipNFT(msg.sender, msg.value - _amountForPoints, _amountForPoints, loyaltyPoints, tierPoints);

        _emitNftUpdateEvent(tokenId);
        emit FundsMigrated(msg.sender, tokenId, msg.value, _points, loyaltyPoints, tierPoints);
        return tokenId;
    }

    error InvalidDeposit();
    error InvalidAllocation();
    error InvalidAmount();
    error InsufficientBalance();

    /// @notice Wraps ETH into a membership NFT.
    /// @dev This function allows users to wrap their ETH into membership NFT.
    /// @param _amount amount of ETH to earn staking rewards.
    /// @param _amountForPoints amount of ETH to boost earnings of {loyalty, tier} points
    /// @param _merkleProof Array of hashes forming the merkle proof for the user.
    /// @return tokenId The ID of the minted membership NFT.
    function wrapEth(uint256 _amount, uint256 _amountForPoints, bytes32[] calldata _merkleProof) public payable returns (uint256) {
        uint256 feeAmount = mintFee * 0.001 ether;
        if (msg.value / 1 gwei < minDepositGwei) revert InvalidDeposit();
        if (msg.value != _amount + _amountForPoints + feeAmount) revert InvalidAllocation();
        uint256 amountAfterFee = msg.value - feeAmount;
        
        liquidityPool.deposit{value: amountAfterFee}(msg.sender, address(this), _merkleProof);
        uint256 tokenId = _mintMembershipNFT(msg.sender, amountAfterFee - _amountForPoints, _amountForPoints, 0, 0);

        _emitNftUpdateEvent(tokenId);
        return tokenId;
    }

    /// @notice Increase your deposit tied to this NFT within the configured percentage limit.
    /// @dev Can only be done once per month
    /// @param _tokenId ID of NFT token
    /// @param _amount amount of ETH to earn staking rewards.
    /// @param _amountForPoints amount of ETH to boost earnings of {loyalty, tier} points
    /// @param _merkleProof array of hashes forming the merkle proof for the user
    function topUpDepositWithEth(uint256 _tokenId, uint128 _amount, uint128 _amountForPoints, bytes32[] calldata _merkleProof) public payable {
        _requireTokenOwner(_tokenId);
        _topUpDeposit(_tokenId, _amount, _amountForPoints);
<<<<<<< HEAD

        uint256 upgradeFeeAmount = uint256(upgradeFee) * 0.001 ether;
        uint256 additionalDeposit = msg.value - upgradeFeeAmount;
        liquidityPool.deposit{value: additionalDeposit}(msg.sender, address(this), _merkleProof);
=======
        liquidityPool.deposit{value: msg.value}(msg.sender, address(this), _merkleProof);
        _emitNftUpdateEvent(_tokenId);
>>>>>>> f7bf3703
    }

    error ExceededMaxWithdrawal();
    error InsufficientLiquidity();
    error RequireTokenUnlocked();

    /// @notice Unwraps membership points tokens for ETH.
    /// @dev This function allows users to unwrap their membership tokens and receive ETH in return.
    /// @param _tokenId The ID of the membership NFT to unwrap.
    /// @param _amount The amount of membership tokens to unwrap.
    function unwrapForEth(uint256 _tokenId, uint256 _amount) external {
        _requireTokenOwner(_tokenId);
        if (liquidityPool.totalValueInLp() < _amount) revert InsufficientLiquidity();
        if (block.number < membershipNFT.tokenLocks(_tokenId)) revert RequireTokenUnlocked();

        claimPoints(_tokenId);
        claimStakingRewards(_tokenId);

        if (!membershipNFT.isWithdrawable(_tokenId, _amount)) revert ExceededMaxWithdrawal();

        uint256 prevAmount = tokenDeposits[_tokenId].amounts;
        _updateAllTimeHighDepositOf(_tokenId);
        _withdraw(_tokenId, _amount);
        _applyUnwrapPenalty(_tokenId, prevAmount, _amount);

        liquidityPool.withdraw(address(msg.sender), _amount);

        _emitNftUpdateEvent(_tokenId);
    }

    /// @notice withdraw the entire balance of this NFT and burn it
    /// @param _tokenId The ID of the membership NFT to unwrap
    function withdrawAndBurnForEth(uint256 _tokenId) public {
        // this check must come before burn because burning updates the locks
        if (block.number < membershipNFT.tokenLocks(_tokenId)) revert RequireTokenUnlocked(); 

        uint256 feeAmount = burnFee * 0.001 ether;
        uint256 totalBalance = _withdrawAndBurn(_tokenId);
        if (totalBalance < feeAmount) revert InsufficientBalance();

        liquidityPool.withdraw(address(msg.sender), totalBalance - feeAmount);
        liquidityPool.withdraw(address(this), feeAmount);

        _emitNftUpdateEvent(_tokenId);
    }

    /// @notice Sacrifice the staking rewards and earn more points
    /// @dev This function allows users to stake their ETH to earn membership points faster.
    /// @param _tokenId The ID of the membership NFT.
    /// @param _amount The amount of ETH which sacrifices its staking rewards to earn points faster
    function stakeForPoints(uint256 _tokenId, uint256 _amount) external {
        _requireTokenOwner(_tokenId);
        if(tokenDeposits[_tokenId].amounts < _amount) revert InsufficientBalance();

        claimPoints(_tokenId);
        claimStakingRewards(_tokenId);

        _stakeForPoints(_tokenId, _amount);

        _emitNftUpdateEvent(_tokenId);
    }

    /// @notice Unstakes ETH.
    /// @dev This function allows users to un-do 'stakeForPoints'
    /// @param _tokenId The ID of the membership NFT.
    /// @param _amount The amount of ETH to unstake for staking rewards.
    function unstakeForPoints(uint256 _tokenId, uint256 _amount) external {
        _requireTokenOwner(_tokenId);
        if (tokenDeposits[_tokenId].amountStakedForPoints < _amount) revert InsufficientBalance();

        claimPoints(_tokenId);
        claimStakingRewards(_tokenId);

        _unstakeForPoints(_tokenId, _amount);

        _emitNftUpdateEvent(_tokenId);
    }

    /// @notice Claims the tier.
    /// @param _tokenId The ID of the membership NFT.
    /// @dev This function allows users to claim the rewards + a new tier, if eligible.
    function claimTier(uint256 _tokenId) public {
        uint8 oldTier = tokenData[_tokenId].tier;
        uint8 newTier = membershipNFT.claimableTier(_tokenId);
        if (oldTier == newTier) {
            return;
        }

        claimPoints(_tokenId);
        claimStakingRewards(_tokenId);

        _claimTier(_tokenId, oldTier, newTier);

        _emitNftUpdateEvent(_tokenId);
    }

    /// @notice Claims the accrued membership {loyalty, tier} points.
    /// @param _tokenId The ID of the membership NFT.
    function claimPoints(uint256 _tokenId) public {
        TokenData storage token = tokenData[_tokenId];
        token.baseLoyaltyPoints = membershipNFT.loyaltyPointsOf(_tokenId);
        token.baseTierPoints = membershipNFT.tierPointsOf(_tokenId);
        token.prevPointsAccrualTimestamp = uint32(block.timestamp);
    }

    /// @notice Claims the staking rewards for a specific membership NFT.
    /// @dev This function allows users to claim the staking rewards earned by a specific membership NFT.
    /// @param _tokenId The ID of the membership NFT.
    function claimStakingRewards(uint256 _tokenId) public {
        TokenData storage token = tokenData[_tokenId];
        uint256 tier = token.tier;
        uint256 amount = (tierData[tier].rewardsGlobalIndex - token.rewardsLocalIndex) * tokenDeposits[_tokenId].amounts / 1 ether;
        _incrementTokenDeposit(_tokenId, amount, 0);
        token.rewardsLocalIndex = tierData[tier].rewardsGlobalIndex;
    }

    /// @notice Converts meTokens points to EAP tokens.
    /// @dev This function allows users to convert their EAP points to membership {loyalty, tier} tokens.
    /// @param _eapPoints The amount of EAP points
    /// @param _ethAmount The amount of ETH deposit in the EAP (or converted amounts for ERC20s)
    function convertEapPoints(uint256 _eapPoints, uint256 _ethAmount) public view returns (uint40, uint40) {
        uint256 loyaltyPoints = _min(1e5 * _eapPoints / 1 days , type(uint40).max);        
        uint256 eapPointsPerDeposit = _eapPoints / (_ethAmount / 0.001 ether);
        uint8 tierId = 0;
        while (tierId < requiredEapPointsPerEapDeposit.length 
                && eapPointsPerDeposit >= requiredEapPointsPerEapDeposit[tierId]) {
            tierId++;
        }
        tierId -= 1;
        uint256 tierPoints = tierData[tierId].requiredTierPoints;
        return (uint40(loyaltyPoints), uint40(tierPoints));
    }

    function updatePointsBoostFactor(uint16 _newPointsBoostFactor) public onlyOwner {
        pointsBoostFactor = _newPointsBoostFactor;
    }

    function updatePointsGrowthRate(uint16 _newPointsGrowthRate) public onlyOwner {
        pointsGrowthRate = _newPointsGrowthRate;
    }

    /// @notice Distributes staking rewards to eligible stakers.
    /// @dev This function distributes staking rewards to eligible NFTs based on their staked tokens and membership tiers.
    function distributeStakingRewards() external onlyOwner {
        (uint96[] memory globalIndex, uint128[] memory adjustedShares) = calculateGlobalIndex();
        for (uint256 i = 0; i < tierDeposits.length; i++) {
            uint256 amounts = liquidityPool.amountForShare(adjustedShares[i]);
            tierDeposits[i].shares = adjustedShares[i];
            tierDeposits[i].amounts = uint128(amounts);
            tierData[i].rewardsGlobalIndex = globalIndex[i];
        }
    }

    error TierLimitExceeded();
    function addNewTier(uint40 _requiredTierPoints, uint24 _weight) external onlyOwner returns (uint256) {
        if (tierDeposits.length >= type(uint8).max) revert TierLimitExceeded();
        tierDeposits.push(TierDeposit(0, 0));
        tierData.push(TierData(0, 0, _requiredTierPoints, _weight));
        return tierDeposits.length - 1;
    }

    /// @notice Sets the points for a given Ethereum address.
    /// @dev This function allows the contract owner to set the points for a specific Ethereum address.
    /// @param _tokenId The ID of the membership NFT.
    /// @param _loyaltyPoints The number of loyalty points to set for the specified NFT.
    /// @param _tierPoints The number of tier points to set for the specified NFT.
    function setPoints(uint256 _tokenId, uint40 _loyaltyPoints, uint40 _tierPoints) external onlyOwner {
        TokenData storage token = tokenData[_tokenId];
        token.baseLoyaltyPoints = _loyaltyPoints;
        token.baseTierPoints = _tierPoints;
        token.prevPointsAccrualTimestamp = uint32(block.timestamp);
    }

    /// @notice Set up for EAP migration; Updates the merkle root, Set the required loyalty points per tier
    /// @param _newMerkleRoot new merkle root used to verify the EAP user data (deposits, points)
    /// @param _requiredEapPointsPerEapDeposit required EAP points per deposit for each tier
    function setUpForEap(bytes32 _newMerkleRoot, uint64[] calldata _requiredEapPointsPerEapDeposit) external onlyOwner {
        bytes32 oldMerkleRoot = eapMerkleRoot;
        eapMerkleRoot = _newMerkleRoot;
        requiredEapPointsPerEapDeposit = _requiredEapPointsPerEapDeposit;
        emit MerkleUpdated(oldMerkleRoot, _newMerkleRoot);
    }

    /// @notice Updates minimum valid deposit
    /// @param _value minimum deposit in wei
    function setMinDepositWei(uint56 _value) external onlyOwner {
        minDepositGwei = _value;
    }

    /// @notice Updates minimum valid deposit
    /// @param _percent integer percentage value
    function setMaxDepositTopUpPercent(uint8 _percent) external onlyOwner {
        maxDepositTopUpPercent = _percent;
    }

    function setFeeAmounts(uint256 _mintFeeAmount, uint256 _burnFeeAmount, uint256 _upgradeFeeAmount) external onlyOwner {
        if (_mintFeeAmount % 0.001 ether != 0 || _mintFeeAmount / 0.001 ether > type(uint16).max) revert InvalidAmount();
        if (_burnFeeAmount % 0.001 ether != 0 || _burnFeeAmount / 0.001 ether > type(uint16).max) revert InvalidAmount();
        if (_upgradeFeeAmount % 0.001 ether != 0 || _upgradeFeeAmount / 0.001 ether > type(uint16).max) revert InvalidAmount();
        mintFee = uint16(_mintFeeAmount / 0.001 ether);
        burnFee = uint16(_burnFeeAmount / 0.001 ether);
        upgradeFee = uint16(_upgradeFeeAmount / 0.001 ether);
    }

    function setFeeSplits(uint8 _treasurySplitPercent, uint8 _protocolRevenueManagerSplitPercent) public onlyOwner {
        if (_treasurySplitPercent + _protocolRevenueManagerSplitPercent != 100) revert InvalidAmount();
        treasuryFeeSplitPercent = _treasurySplitPercent;
        protocolRevenueFeeSplitPercent = _protocolRevenueManagerSplitPercent;
    }

    error InvalidWithdraw();
    function withdrawFees() external onlyOwner {
        uint256 totalAccumulatedFeeAmount = address(this).balance;
        uint256 treasuryFees = totalAccumulatedFeeAmount * treasuryFeeSplitPercent / 100;
        uint256 protocolRevenueFees = totalAccumulatedFeeAmount * protocolRevenueFeeSplitPercent / 100;

        bool sent;
        if (treasuryFees > 0) {
            (sent, ) = address(treasury).call{value: treasuryFees}("");
            if (!sent) revert InvalidWithdraw();
        }
        if (protocolRevenueFees > 0) {
            (sent, ) = address(protocolRevenueManager).call{value: protocolRevenueFees}("");
            if (!sent) revert InvalidWithdraw();
        }
    }

    /// @notice Updates the eETH address
    /// @param _eEthAddress address of the new eETH instance
    function setEETHInstance(address _eEthAddress) external onlyOwner {
        eETH = IeETH(_eEthAddress);
    }

    /// @notice Updates the liquidity pool address
    /// @param _liquidityPoolAddress address of the new LP instance
    function setLPInstance(address _liquidityPoolAddress) external onlyOwner {
        liquidityPool = ILiquidityPool(_liquidityPoolAddress);
    }

    /// @notice Updates the time a user must wait between top ups
    /// @param _newWaitTime the new time to wait between top ups
    function setTopUpCooltimePeriod(uint32 _newWaitTime) external onlyAdmin {
        topUpCooltimePeriod = _newWaitTime;
    }

    /// @notice Updates the address of the admin
    /// @param _newAdmin the new address to set as admin
    function updateAdmin(address _newAdmin) external onlyOwner {
        require(_newAdmin != address(0), "Cannot be address zero");
        admin = _newAdmin;
    }

    //--------------------------------------------------------------------------------------
    //-------------------------------  INTERNAL FUNCTIONS   --------------------------------
    //--------------------------------------------------------------------------------------

    /**
    * @dev Internal function to mint a new membership NFT.
    * @param to The address of the recipient of the NFT.
    * @param _amount The amount of ETH to earn the staking rewards.
    * @param _amountForPoints The amount of ETH to boost the points earnings.
    * @param _loyaltyPoints The initial loyalty points for the NFT.
    * @param _tierPoints The initial tier points for the NFT.
    * @return tokenId The unique ID of the newly minted NFT.
    */
    function _mintMembershipNFT(address to, uint256 _amount, uint256 _amountForPoints, uint40 _loyaltyPoints, uint40 _tierPoints) internal returns (uint256) {
        uint256 tokenId = membershipNFT.mint(to, 1);

        uint8 tier = tierForPoints(_tierPoints);
        TokenData storage tokenData = tokenData[tokenId];
        tokenData.baseLoyaltyPoints = _loyaltyPoints;
        tokenData.baseTierPoints = _tierPoints;
        tokenData.prevPointsAccrualTimestamp = uint32(block.timestamp);
        tokenData.tier = tier;
        tokenData.rewardsLocalIndex = tierData[tier].rewardsGlobalIndex;

        _deposit(tokenId, _amount, _amountForPoints);
        return tokenId;
    }

    function _deposit(uint256 _tokenId, uint256 _amount, uint256 _amountForPoints) internal {
        uint256 share = liquidityPool.sharesForAmount(_amount + _amountForPoints);
        uint256 tier = tokenData[_tokenId].tier;
        _incrementTokenDeposit(_tokenId, _amount, _amountForPoints);
        _incrementTierDeposit(tier, _amount + _amountForPoints, share);
        tierData[tier].amountStakedForPoints += uint96(_amountForPoints);
    }

    error OncePerMonth();

    function _topUpDeposit(uint256 _tokenId, uint128 _amount, uint128 _amountForPoints) internal {

        // subtract fee from provided ether. Will revert if not enough eth provided
        uint256 upgradeFeeAmount = uint256(upgradeFee) * 0.001 ether;
        uint256 additionalDeposit = msg.value - upgradeFeeAmount;
        canTopUp(_tokenId, additionalDeposit, _amount, _amountForPoints);

        claimPoints(_tokenId);
        claimStakingRewards(_tokenId);

        TokenDeposit memory deposit = tokenDeposits[_tokenId];
        TokenData storage token = tokenData[_tokenId];
        uint256 totalDeposit = deposit.amounts + deposit.amountStakedForPoints;
        uint256 maxDepositWithoutPenalty = (totalDeposit * maxDepositTopUpPercent) / 100;

        _deposit(_tokenId, _amount, _amountForPoints);
        token.prevTopUpTimestamp = uint32(block.timestamp);

        // proportionally dilute tier points if over deposit threshold & update the tier
        if (additionalDeposit > maxDepositWithoutPenalty) {
            uint256 dilutedPoints = (totalDeposit * token.baseTierPoints) / (additionalDeposit + totalDeposit);
            token.baseTierPoints = uint40(dilutedPoints);
            _claimTier(_tokenId);
        }
    }

    function _withdrawAndBurn(uint256 _tokenId) internal returns (uint256) {
        _requireTokenOwner(_tokenId);

        claimStakingRewards(_tokenId);

        TokenDeposit memory deposit = tokenDeposits[_tokenId];
        uint256 totalBalance = deposit.amounts + deposit.amountStakedForPoints;
        _unstakeForPoints(_tokenId, deposit.amountStakedForPoints);
        _withdraw(_tokenId, totalBalance);
        membershipNFT.burn(msg.sender, _tokenId, 1);

        return totalBalance;
    }

    function _withdraw(uint256 _tokenId, uint256 _amount) internal {
        if (tokenDeposits[_tokenId].amounts < _amount) revert InsufficientBalance();
        uint256 share = liquidityPool.sharesForWithdrawalAmount(_amount);
        uint256 tier = tokenData[_tokenId].tier;
        _decrementTokenDeposit(_tokenId, _amount, 0);
        _decrementTierDeposit(tier, _amount, share);
    }

    function _stakeForPoints(uint256 _tokenId, uint256 _amount) internal {
        uint256 tier = tokenData[_tokenId].tier;
        tierData[tier].amountStakedForPoints += uint96(_amount);
        _incrementTokenDeposit(_tokenId, 0, _amount);
        _decrementTokenDeposit(_tokenId, _amount, 0);
    }

    function _unstakeForPoints(uint256 _tokenId, uint256 _amount) internal {
        uint256 tier = tokenData[_tokenId].tier;
        tierData[tier].amountStakedForPoints -= uint96(_amount);
        _incrementTokenDeposit(_tokenId, _amount, 0);
        _decrementTokenDeposit(_tokenId, 0, _amount);
    }

    function _incrementTokenDeposit(uint256 _tokenId, uint256 _amount, uint256 _amountStakedForPoints) internal {
        TokenDeposit memory deposit = tokenDeposits[_tokenId];
        tokenDeposits[_tokenId] = TokenDeposit(
            deposit.amounts + uint128(_amount),
            deposit.amountStakedForPoints + uint128(_amountStakedForPoints)
        );
    }

    function _decrementTokenDeposit(uint256 _tokenId, uint256 _amount, uint256 _amountStakedForPoints) internal {
        TokenDeposit memory deposit = tokenDeposits[_tokenId];
        tokenDeposits[_tokenId] = TokenDeposit(
            deposit.amounts - uint128(_amount),
            deposit.amountStakedForPoints - uint128(_amountStakedForPoints)
        );
    }

    function _incrementTierDeposit(uint256 _tier, uint256 _amount, uint256 _shares) internal {
        TierDeposit memory deposit = tierDeposits[_tier];
        tierDeposits[_tier] = TierDeposit(
            deposit.shares + uint128(_shares),
            deposit.amounts + uint128(_amount)
        );
    }

    function _decrementTierDeposit(uint256 _tier, uint256 _amount, uint256 _shares) internal {
        TierDeposit memory deposit = tierDeposits[_tier];
        tierDeposits[_tier] = TierDeposit(
            deposit.shares - uint128(_shares),
            deposit.amounts - uint128(_amount)
        );
    }

    function _claimTier(uint256 _tokenId) internal {
        uint8 oldTier = tokenData[_tokenId].tier;
        uint8 newTier = membershipNFT.claimableTier(_tokenId);
        _claimTier(_tokenId, oldTier, newTier);
    }

    error UnexpectedTier();

    function _claimTier(uint256 _tokenId, uint8 _curTier, uint8 _newTier) internal {
        if (tokenData[_tokenId].tier != _curTier) revert UnexpectedTier();
        if (_curTier == _newTier) {
            return;
        }

        uint256 amount = _min(tokenDeposits[_tokenId].amounts, tierDeposits[_curTier].amounts);
        uint256 share = liquidityPool.sharesForAmount(amount);
        uint256 amountStakedForPoints = tokenDeposits[_tokenId].amountStakedForPoints;

        tierData[_curTier].amountStakedForPoints -= uint96(amountStakedForPoints);
        _decrementTierDeposit(_curTier, amount, share);

        tierData[_newTier].amountStakedForPoints += uint96(amountStakedForPoints);
        _incrementTierDeposit(_newTier, amount, share);

        tokenData[_tokenId].rewardsLocalIndex = tierData[_newTier].rewardsGlobalIndex;
        tokenData[_tokenId].tier = _newTier;
    }

    function _updateAllTimeHighDepositOf(uint256 _tokenId) internal {
        allTimeHighDepositAmount[_tokenId] = membershipNFT.allTimeHighDepositOf(_tokenId);
    }

    error OnlyTokenOwner();
    function _requireTokenOwner(uint256 _tokenId) internal {
        if (membershipNFT.balanceOfUser(msg.sender, _tokenId) != 1) revert OnlyTokenOwner();
    }

    // Compute the points earnings of a user between [since, until) 
    // Assuming the user's balance didn't change in between [since, until)
    function membershipPointsEarning(uint256 _tokenId, uint256 _since, uint256 _until) public view returns (uint40) {
        TokenDeposit memory tokenDeposit = tokenDeposits[_tokenId];
        if (tokenDeposit.amounts == 0 && tokenDeposit.amountStakedForPoints == 0) {
            return 0;
        }

        uint256 elapsed = _until - _since;
        uint256 effectiveBalanceForEarningPoints = tokenDeposit.amounts + ((10000 + pointsBoostFactor) * tokenDeposit.amountStakedForPoints) / 10000;
        uint256 earning = effectiveBalanceForEarningPoints * elapsed * pointsGrowthRate / 10000;

        // 0.001 ether   membership points earns 1     wei   points per day
        // == 1  ether   membership points earns 1     kwei  points per day
        // == 1  Million membership points earns 1     gwei  points per day
        // type(uint40).max == 2^40 - 1 ~= 4 * (10 ** 12) == 1000 gwei
        // - A user with 1 Million membership points can earn points for 1000 days
        earning = _min((earning / 1 days) / 0.001 ether, type(uint40).max);
        return uint40(earning);
    }

    error IntegerOverflow();

    /**
    * @dev This function calculates the global index and adjusted shares for each tier used for reward distribution.
    *
    * The function performs the following steps:
    * 1. Iterates over each tier, computing rebased amounts, tier rewards, weighted tier rewards.
    * 2. Sums all the tier rewards and the weighted tier rewards.
    * 3. If there are any weighted tier rewards, it iterates over each tier to perform the following actions:
    *    a. Computes the amounts eligible for rewards.
    *    b. If there are amounts eligible for rewards, 
    *       it calculates rescaled tier rewards and updates the global index and adjusted shares for the tier.
    *
    * The rescaling of tier rewards is done based on the weight of each tier. 
    *
    * @notice This function essentially pools all the staking rewards across tiers and redistributes them propoertional to the tier weights
    * @return globalIndex A uint96 array containing the updated global index for each tier.
    * @return adjustedShares A uint128 array containing the updated shares for each tier reflecting the amount of staked ETH in the liquidity pool.
    */
    function calculateGlobalIndex() public view returns (uint96[] memory, uint128[] memory) {
        uint96[] memory globalIndex = new uint96[](tierDeposits.length);
        uint128[] memory adjustedShares = new uint128[](tierDeposits.length);
        uint256[] memory weightedTierRewards = new uint256[](tierDeposits.length);
        uint256[] memory tierRewards = new uint256[](tierDeposits.length);
        uint256 sumTierRewards = 0;
        uint256 sumWeightedTierRewards = 0;
        
        for (uint256 i = 0; i < weightedTierRewards.length; i++) {                        
            TierDeposit memory deposit = tierDeposits[i];
            uint256 rebasedAmounts = liquidityPool.amountForShare(deposit.shares);
            if (rebasedAmounts >= deposit.amounts) {
                tierRewards[i] = rebasedAmounts - deposit.amounts;
                weightedTierRewards[i] = tierData[i].weight * tierRewards[i];
            }
            globalIndex[i] = tierData[i].rewardsGlobalIndex;
            adjustedShares[i] = tierDeposits[i].shares;

            sumTierRewards += tierRewards[i];
            sumWeightedTierRewards += weightedTierRewards[i];
        }

        if (sumWeightedTierRewards > 0) {
            for (uint256 i = 0; i < weightedTierRewards.length; i++) {
                uint256 amountsEligibleForRewards = tierDeposits[i].amounts - tierData[i].amountStakedForPoints;
                if (amountsEligibleForRewards > 0) {
                    uint256 rescaledTierRewards = weightedTierRewards[i] * sumTierRewards / sumWeightedTierRewards;
                    uint256 delta = 1 ether * rescaledTierRewards / amountsEligibleForRewards;
                    if (uint256(globalIndex[i]) + uint256(delta) > type(uint96).max) revert IntegerOverflow();
                    globalIndex[i] += uint96(delta);
                    if (tierRewards[i] > rescaledTierRewards) {
                        adjustedShares[i] -= uint128(liquidityPool.sharesForAmount(tierRewards[i] - rescaledTierRewards));
                    } else {
                        adjustedShares[i] += uint128(liquidityPool.sharesForAmount(rescaledTierRewards - tierRewards[i]));
                    }
                }
            }
        }

        return (globalIndex, adjustedShares);
    }

    function _min(uint256 _a, uint256 _b) internal pure returns (uint256) {
        return (_a > _b) ? _b : _a;
    }

    function _max(uint256 _a, uint256 _b) internal pure returns (uint256) {
        return (_a > _b) ? _a : _b;
    }

    /// @notice Applies the unwrap penalty.
    /// @dev Always lose at least a tier, possibly more depending on percentage of deposit withdrawn
    /// @param _tokenId The ID of the membership NFT.
    /// @param _prevAmount The amount of ETH that the NFT was holding
    /// @param _withdrawalAmount The amount of ETH that is being withdrawn
    function _applyUnwrapPenalty(uint256 _tokenId, uint256 _prevAmount, uint256 _withdrawalAmount) internal {
        TokenData storage token = tokenData[_tokenId];
        uint8 prevTier = token.tier > 0 ? token.tier - 1 : 0;
        uint40 curTierPoints = token.baseTierPoints;

        // point deduction if we kick back to start of previous tier
        uint40 degradeTierPenalty = curTierPoints - tierData[prevTier].requiredTierPoints;

        // point deduction if scaled proportional to withdrawal amount
        uint256 ratio = (10000 * _withdrawalAmount) / _prevAmount;
        uint40 scaledTierPointsPenalty = uint40((ratio * curTierPoints) / 10000);

        uint40 penalty = uint40(_max(degradeTierPenalty, scaledTierPointsPenalty));

        token.baseTierPoints -= penalty;
        _claimTier(_tokenId);
    }

    function _emitNftUpdateEvent(uint256 _tokenId) internal {
        TokenDeposit memory deposit = tokenDeposits[_tokenId];
        TokenData memory token = tokenData[_tokenId];
        emit NftUpdated(_tokenId, deposit.amounts, deposit.amountStakedForPoints,
                        token.baseLoyaltyPoints, token.baseTierPoints, token.tier,
                        token.prevTopUpTimestamp, token.rewardsLocalIndex);
    }

    // Finds the corresponding for the tier points
    function tierForPoints(uint40 _tierPoints) public view returns (uint8) {
        uint8 tierId = 0;
        while (tierId < tierData.length && _tierPoints >= tierData[tierId].requiredTierPoints) {
            tierId++;
        }
        return tierId - 1;
    }

    function canTopUp(uint256 _tokenId, uint256 _totalAmount, uint128 _amount, uint128 _amountForPoints) public view returns (bool) {
        uint32 prevTopUpTimestamp = tokenData[_tokenId].prevTopUpTimestamp;
        if (block.timestamp - uint256(prevTopUpTimestamp) < topUpCooltimePeriod) revert OncePerMonth();
        if (_totalAmount != _amount + _amountForPoints) revert InvalidAllocation();
        return true;
    }

    function _authorizeUpgrade(address newImplementation) internal override onlyOwner {}

    //--------------------------------------------------------------------------------------
    //--------------------------------------  GETTER  --------------------------------------
    //--------------------------------------------------------------------------------------

    // returns (mintFeeAmount, burnFeeAmount, upgradeFeeAmount)
    function getFees() external view returns (uint256, uint256, uint256) {
        return (uint256(mintFee) * 0.001 ether, uint256(burnFee) * 0.001 ether, uint256(upgradeFee) * 0.001 ether);
    }

    function getImplementation() external view returns (address) {
        return _getImplementation();
    }

    //--------------------------------------------------------------------------------------
    //------------------------------------  MODIFIER  --------------------------------------
    //--------------------------------------------------------------------------------------

    modifier onlyAdmin() {
        require(msg.sender == admin, "Only admin function");
        _;
    }

}<|MERGE_RESOLUTION|>--- conflicted
+++ resolved
@@ -167,15 +167,11 @@
     function topUpDepositWithEth(uint256 _tokenId, uint128 _amount, uint128 _amountForPoints, bytes32[] calldata _merkleProof) public payable {
         _requireTokenOwner(_tokenId);
         _topUpDeposit(_tokenId, _amount, _amountForPoints);
-<<<<<<< HEAD
 
         uint256 upgradeFeeAmount = uint256(upgradeFee) * 0.001 ether;
         uint256 additionalDeposit = msg.value - upgradeFeeAmount;
         liquidityPool.deposit{value: additionalDeposit}(msg.sender, address(this), _merkleProof);
-=======
-        liquidityPool.deposit{value: msg.value}(msg.sender, address(this), _merkleProof);
         _emitNftUpdateEvent(_tokenId);
->>>>>>> f7bf3703
     }
 
     error ExceededMaxWithdrawal();
