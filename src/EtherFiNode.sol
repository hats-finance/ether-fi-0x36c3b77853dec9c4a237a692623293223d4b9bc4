--- conflicted
+++ resolved
@@ -21,13 +21,9 @@
     uint256 public localRevenueIndex;
     uint256 public vestedAuctionRewards; 
     string public ipfsHashForEncryptedValidatorKey;
-<<<<<<< HEAD
     uint32 public exitRequestTimestamp;
     uint32 public exitTimestamp;
-=======
     uint32 public stakingStartTimestamp;
-    uint32 public exitRequestTimestamp;
->>>>>>> cc7ae920
     VALIDATOR_PHASE public phase;
 
     //--------------------------------------------------------------------------------------
@@ -75,15 +71,14 @@
         exitRequestTimestamp = uint32(block.timestamp);
     }
 
-<<<<<<< HEAD
     function markExited() external onlyEtherFiNodeManagerContract {
         require(phase == VALIDATOR_PHASE.LIVE && exitTimestamp == 0, "Already marked as exited");
         phase = VALIDATOR_PHASE.EXITED;
         exitTimestamp = uint32(block.timestamp);
-=======
+    }
+    
     function receiveVestedRewardsForStakers() external payable onlyProtocolRevenueManagerContract {
         vestedAuctionRewards = msg.value;
->>>>>>> cc7ae920
     }
 
     function withdrawFunds(
