// SPDX-License-Identifier: MIT
pragma solidity 0.8.13;

import "@openzeppelin/contracts/utils/math/Math.sol";

import "./interfaces/ITNFT.sol";
import "./interfaces/IBNFT.sol";
import "./interfaces/IAuctionManager.sol";
import "./interfaces/ITreasury.sol";
import "./interfaces/IEtherFiNode.sol";
import "./interfaces/IEtherFiNodesManager.sol";
import "./interfaces/IStakingManager.sol";
import "./interfaces/IProtocolRevenueManager.sol";
import "./TNFT.sol";
import "./BNFT.sol";
import "lib/forge-std/src/console.sol";

contract EtherFiNode is IEtherFiNode {
    address etherfiNodesManager;
    address protocolRevenueManagerAddress;

    uint256 public localRevenueIndex;
    uint256 public vestedAuctionRewards;
    string public ipfsHashForEncryptedValidatorKey;
    uint32 public exitRequestTimestamp;
    uint32 public exitTimestamp;
    uint32 public stakingStartTimestamp;
    VALIDATOR_PHASE public phase;

    //--------------------------------------------------------------------------------------
    //----------------------------------  CONSTRUCTOR   ------------------------------------
    //--------------------------------------------------------------------------------------

    function initialize() public {
        require(etherfiNodesManager == address(0), "already initialised");
        etherfiNodesManager = msg.sender;
        stakingStartTimestamp = uint32(block.timestamp);
    }

    //--------------------------------------------------------------------------------------
    //----------------------------  STATE-CHANGING FUNCTIONS  ------------------------------
    //--------------------------------------------------------------------------------------

    //Allows ether to be sent to this contract
    receive() external payable {}

    /// @notice Set the validator phase
    /// @param _phase the new phase
    function setPhase(
        VALIDATOR_PHASE _phase
    ) external onlyEtherFiNodeManagerContract {
        phase = _phase;
    }

    /// @notice Set the deposit data
    /// @param _ipfsHash the deposit data
    function setIpfsHashForEncryptedValidatorKey(
        string calldata _ipfsHash
    ) external onlyEtherFiNodeManagerContract {
        ipfsHashForEncryptedValidatorKey = _ipfsHash;
    }

    function setLocalRevenueIndex(
        uint256 _localRevenueIndex
    ) external onlyProtocolRevenueManagerContract {
        localRevenueIndex = _localRevenueIndex;
    }

    function setExitRequestTimestamp() external onlyEtherFiNodeManagerContract {
        require(exitRequestTimestamp == 0, "Exit request was already sent.");
        exitRequestTimestamp = uint32(block.timestamp);
    }

    function markExited() external onlyEtherFiNodeManagerContract {
        require(
            phase == VALIDATOR_PHASE.LIVE && exitTimestamp == 0,
            "Already marked as exited"
        );
        phase = VALIDATOR_PHASE.EXITED;
        exitTimestamp = uint32(block.timestamp);
    }

    function receiveVestedRewardsForStakers()
        external
        payable
        onlyProtocolRevenueManagerContract
    {
        vestedAuctionRewards = msg.value;
    }

    function withdrawFunds(
        address _treasury,
        uint256 _treasuryAmount,
        address _operator,
        uint256 _operatorAmount,
        address _tnftHolder,
        uint256 _tnftAmount,
        address _bnftHolder,
        uint256 _bnftAmount
    ) external onlyEtherFiNodeManagerContract {
        (bool sent, ) = _treasury.call{value: _treasuryAmount}("");
        require(sent, "Failed to send Ether");
        (sent, ) = payable(_operator).call{value: _operatorAmount}("");
        require(sent, "Failed to send Ether");
        (sent, ) = payable(_tnftHolder).call{value: _tnftAmount}("");
        require(sent, "Failed to send Ether");
        (sent, ) = payable(_bnftHolder).call{value: _bnftAmount}("");
        require(sent, "Failed to send Ether");
    }

    function receiveProtocolRevenue(
        uint256 _globalRevenueIndex
    ) external payable onlyProtocolRevenueManagerContract {
        localRevenueIndex = _globalRevenueIndex;
    }

    function getRewards(IEtherFiNodesManager.StakingRewardsSplit memory _splits, uint256 _scale) public view onlyEtherFiNodeManagerContract returns (uint256, uint256, uint256, uint256) {
        uint256 rewards = getWithdrawableBalance();
        return _getRewards(rewards, _splits, _scale);
    }

    function getWithdrawableBalance() public view returns (uint256) {
        return address(this).balance - vestedAuctionRewards + _getClaimableVestedRewards();
    }

<<<<<<< HEAD
    function _getClaimableVestedRewards() internal returns (uint256) {
        uint256 vestingPeriodInDays = IProtocolRevenueManager(
            protocolRevenueManagerAddress
        ).auctionFeeVestingPeriodForStakersInDays();
        uint256 timeElapsed = uint32(block.timestamp) - stakingStartTimestamp;
        uint256 SECONDS_PER_DAY = 24 * 3600;
        uint256 daysElapsed = vestingPeriodInDays * SECONDS_PER_DAY;
        if (timeElapsed >= vestingPeriodInDays * SECONDS_PER_DAY) {
=======
    function getNonExitPenaltyAmount(uint256 _principal, uint256 _dailyPenalty, uint32 _endTimestamp) public view onlyEtherFiNodeManagerContract returns (uint256) {
        uint256 daysElapsed = _getDaysPassedSince(exitRequestTimestamp, _endTimestamp);
        uint256 daysPerWeek = 7;
        uint256 weeksElapsed = daysElapsed / daysPerWeek;

        uint256 remaining = _principal;
        if (daysElapsed > 365) {
            remaining = 0;
        } else {
            for (uint64 i = 0; i < weeksElapsed; i++) {
                remaining = (remaining * (100 - _dailyPenalty) ** daysPerWeek) / (100 ** daysPerWeek);
            }

            daysElapsed -= weeksElapsed * daysPerWeek;
            for (uint64 i = 0; i < daysElapsed; i++) {
                remaining = (remaining * (100 - _dailyPenalty)) / 100;
            }
        }

        uint256 penaltyAmount = _principal - remaining;
        require(
            penaltyAmount <= _principal && penaltyAmount >= 0,
            "Incorrect penalty amount"
        );

        return penaltyAmount;
    }

    /// @notice Given the current balance of the ether fi node after its EXIT,
    /// compute the payouts to {node operator, treasury, t-nft holder, b-nft holder}
    /// https://docs.google.com/spreadsheets/d/1LXOjdRxItjdeZXHQ0C07M7OfddML0x9ER75mB-F1GwQ/edit#gid=1664462266
    function getFullWithdrawalPayouts(IEtherFiNodesManager.StakingRewardsSplit memory _splits, uint256 _scale, uint256 _principal, uint256 _dailyPenalty) external view returns (uint256, uint256, uint256, uint256) {
        uint256 balance = address(this).balance - vestedAuctionRewards;
        require (balance >= 16 ether, "not enough balance for full withdrawal");
        require (phase == VALIDATOR_PHASE.EXITED, "validator node is not exited");

        uint256[] memory payouts = new uint256[](4);

        uint256 toBnftPrincipal;
        uint256 toTnftPrincipal;
        uint256 bnftNonExitPenalty = getNonExitPenaltyAmount(_principal, _dailyPenalty, exitTimestamp);

        if (balance > 32 ether) {
            uint256 stakingRewards = balance - 32 ether;
            // (toNodeOperator, toTnft, toBnft, toTreasury) = ...
            (payouts[0], payouts[1], payouts[2], payouts[3]) = _getRewards(stakingRewards, _splits, _scale);
            balance = 32 ether;
        }

        if (balance > 31.5 ether) {
            // 31.5 ether < balance <= 32 ether
            toBnftPrincipal = balance - 30 ether;
        } else if (balance > 26 ether) {
            // 26 ether < balance <= 31.5 ether
            toBnftPrincipal = 1.5 ether;
        } else if (balance > 25.5 ether) {
            // 25.5 ether < balance <= 26 ether
            toBnftPrincipal = 1.5 ether - (26 ether - balance);
        } else {
            // balance <= 25.5 ether
            toBnftPrincipal = 1 ether;
        }
        toTnftPrincipal = balance - toBnftPrincipal;
        
        payouts[1] += toTnftPrincipal;
        payouts[2] += toBnftPrincipal;

        payouts[2] -= bnftNonExitPenalty;

        if (bnftNonExitPenalty > 0.5 ether) {
            payouts[0] += 0.5 ether;
            payouts[3] += (bnftNonExitPenalty - 0.5 ether);
        } else {
            payouts[0] += bnftNonExitPenalty;
        }

        require(payouts[0] + payouts[1] + payouts[2] + payouts[3] == address(this).balance - vestedAuctionRewards, "Incorrect Amount");
        
        // (toNodeOperator, toTreasury, toTnft, toBnft)
        return (payouts[0], payouts[3], payouts[1], payouts[2]);
    }

    function _getClaimableVestedRewards() internal view returns (uint256) {
        uint256 vestingPeriodInDays = 6 * 7 * 4; // ProtocolRevenueManager's 'auctionFeeVestingPeriodForStakersInDays'
        uint256 daysPassed = _getDaysPassedSince(stakingStartTimestamp, uint32(block.timestamp));
        if (daysPassed >= vestingPeriodInDays) {
>>>>>>> b5acf74a
            uint256 _vestedAuctionRewards = vestedAuctionRewards;
            // vestedAuctionRewards = 0;
            return _vestedAuctionRewards;
        } else {
            return 0;
        }
    }

    function _getDaysPassedSince(uint32 _startTimestamp, uint32 _endTimestamp) internal view returns (uint256) {
        uint256 timeElapsed = _endTimestamp - _startTimestamp;
        return uint256(timeElapsed / (24 * 3600));
    }

    function _getRewards(uint256 _totalAmount, IEtherFiNodesManager.StakingRewardsSplit memory _splits, uint256 _scale) public view onlyEtherFiNodeManagerContract returns (uint256, uint256, uint256, uint256) {
        uint256 rewards = _totalAmount;

        uint256 operator = (rewards * _splits.nodeOperator) / _scale;
        uint256 tnft = (rewards * _splits.tnft) / _scale;
        uint256 bnft = (rewards * _splits.bnft) / _scale;
        uint256 treasury = rewards - (bnft + tnft + operator);

        uint256 daysPassedSinceExitRequest = _getDaysPassedSince(exitRequestTimestamp, uint32(block.timestamp));
        if (daysPassedSinceExitRequest >= 14) {
            treasury += operator;
            operator = 0;
        }

        return (operator, tnft, bnft, treasury);
    }

    //--------------------------------------------------------------------------------------
    //-----------------------------------  MODIFIERS  --------------------------------------
    //--------------------------------------------------------------------------------------

    modifier onlyEtherFiNodeManagerContract() {
        require(
            msg.sender == etherfiNodesManager,
            "Only EtherFiNodeManager Contract"
        );
        _;
    }

    // TODO
    modifier onlyProtocolRevenueManagerContract() {
        // require(
        //     msg.sender == protocolRevenueContract,
        //     "Only protocol revenue manager contract function"
        // );
        _;
    }
}<|MERGE_RESOLUTION|>--- conflicted
+++ resolved
@@ -123,16 +123,6 @@
         return address(this).balance - vestedAuctionRewards + _getClaimableVestedRewards();
     }
 
-<<<<<<< HEAD
-    function _getClaimableVestedRewards() internal returns (uint256) {
-        uint256 vestingPeriodInDays = IProtocolRevenueManager(
-            protocolRevenueManagerAddress
-        ).auctionFeeVestingPeriodForStakersInDays();
-        uint256 timeElapsed = uint32(block.timestamp) - stakingStartTimestamp;
-        uint256 SECONDS_PER_DAY = 24 * 3600;
-        uint256 daysElapsed = vestingPeriodInDays * SECONDS_PER_DAY;
-        if (timeElapsed >= vestingPeriodInDays * SECONDS_PER_DAY) {
-=======
     function getNonExitPenaltyAmount(uint256 _principal, uint256 _dailyPenalty, uint32 _endTimestamp) public view onlyEtherFiNodeManagerContract returns (uint256) {
         uint256 daysElapsed = _getDaysPassedSince(exitRequestTimestamp, _endTimestamp);
         uint256 daysPerWeek = 7;
@@ -219,7 +209,6 @@
         uint256 vestingPeriodInDays = 6 * 7 * 4; // ProtocolRevenueManager's 'auctionFeeVestingPeriodForStakersInDays'
         uint256 daysPassed = _getDaysPassedSince(stakingStartTimestamp, uint32(block.timestamp));
         if (daysPassed >= vestingPeriodInDays) {
->>>>>>> b5acf74a
             uint256 _vestedAuctionRewards = vestedAuctionRewards;
             // vestedAuctionRewards = 0;
             return _vestedAuctionRewards;
