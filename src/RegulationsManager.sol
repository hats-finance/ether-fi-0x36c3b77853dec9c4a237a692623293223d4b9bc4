--- conflicted
+++ resolved
@@ -78,11 +78,7 @@
 
     /// @notice resets the whitelist by incrementing the iteration
     /// @dev happens when there is an update to the blacklisted country list
-<<<<<<< HEAD
     function initializeNewWhitelist(bytes32 _versionHash) external onlyOwner {
-=======
-    function resetWhitelist(bytes32 _newVersionHash) external onlyOwner {
->>>>>>> 136766f4
         whitelistVersion++;
 
         correctVersionHash[whitelistVersion] = _newVersionHash;
