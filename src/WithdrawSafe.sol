// SPDX-License-Identifier: MIT
pragma solidity 0.8.13;

import "./interfaces/ITNFT.sol";
import "./interfaces/IBNFT.sol";
import "./interfaces/IAuction.sol";
import "./interfaces/ITreasury.sol";
import "./interfaces/IWithdrawSafe.sol";
import "./TNFT.sol";
import "./BNFT.sol";

contract WithdrawSafe is IWithdrawSafe {
    //--------------------------------------------------------------------------------------
    //---------------------------------  STATE-VARIABLES  ----------------------------------
    //--------------------------------------------------------------------------------------

    uint256 public constant SCALE = 100;

    address public owner;
<<<<<<< HEAD
    address public auctionContract;
=======
    address public treasuryContract;
    address public auctionContract;
    address public depositContract;

    //validatorId => recipient type => amount
    mapping(uint256 => mapping(ValidatorRecipientType => uint256)) public claimableBalance;
    mapping(uint256 => mapping(ValidatorRecipientType => uint256)) public totalFundsDistributed;

    //Mapping to store the fund recipients for each validator
    mapping(uint256 => ValidatorFundRecipients) public recipientsPerValidator;

    //Holds the data for the revenue splits depending on where the funds are received from
    AuctionContractRevenueSplit public auctionContractRevenueSplit;
    ValidatorExitRevenueSplit public validatorExitRevenueSplit;
>>>>>>> 2d9c0061

    //--------------------------------------------------------------------------------------
    //-------------------------------------  EVENTS  ---------------------------------------
    //--------------------------------------------------------------------------------------
    event Received(address indexed sender, uint256 value);
    event BidRefunded(uint256 indexed _bidId, uint256 indexed _amount);

    event ValidatorSetUp(
        uint256 validatorId, 
        address treasuryAddress, 
        address indexed operatorAddress, 
        address indexed tnftHolder, 
        address indexed bnftHolder
    );
    event AuctionFundsReceived(uint256 indexed validatorId, uint256 indexed amount);

    //--------------------------------------------------------------------------------------
    //----------------------------------  CONSTRUCTOR   ------------------------------------
    //--------------------------------------------------------------------------------------

<<<<<<< HEAD
    constructor(address _owner, address _auctionContract) {
        owner = _owner;
        auctionContract = _auctionContract;
=======
    /// @notice Constructor to set variables on deployment
    /// @dev Sets the revenue splits on deployment
    /// @dev Auction, treasury and deposit contracts must be deployed first
    /// @param _treasuryContract the address of the treasury contract for interaction
    /// @param _auctionContract the address of the auction contract for interaction
    /// @param _depositContract the address of the deposit contract for interaction
    constructor(address _treasuryContract, address _auctionContract, address _depositContract) {
        owner = msg.sender;  
        treasuryContract = _treasuryContract;
        auctionContract = _auctionContract;    
        depositContract = _depositContract;
        
        auctionContractRevenueSplit = AuctionContractRevenueSplit({
            treasurySplit: 5,
            nodeOperatorSplit: 5,
            tnftHolderSplit: 81,
            bnftHolderSplit: 9
        });     

        validatorExitRevenueSplit = ValidatorExitRevenueSplit({
            treasurySplit: 5,
            nodeOperatorSplit: 5,
            tnftHolderSplit: 81,
            bnftHolderSplit: 9
        });      
>>>>>>> 2d9c0061
    }

    //--------------------------------------------------------------------------------------
    //----------------------------  STATE-CHANGING FUNCTIONS  ------------------------------
    //--------------------------------------------------------------------------------------

<<<<<<< HEAD
    /// @notice Refunds a winning bid of a deposit which has been cancelled
    /// @dev Must only be called by the auction contract
    /// @param _amount the amount of the bid to refund
    /// @param _bidId the id of the bid to refund
    function refundBid(uint256 _amount, uint256 _bidId)
        external
        onlyAuctionContract
    {
        (bool sent, ) = auctionContract.call{value: _amount}("");
        require(sent, "refund failed");

        emit BidRefunded(_bidId, _amount);
    }

    //Allows ether to be sent to this contract
    receive() external payable {
        emit Received(msg.sender, msg.value);
=======
    /// @notice Updates the total amount of funds receivable for recipients of the specified validator
    /// @dev Takes in a certain value of funds from only the set auction contract
    /// @param _validatorId id of the validatopr to store the funds for
    function receiveAuctionFunds(uint256 _validatorId) external payable onlyAuctionContract {
        claimableBalance[_validatorId][ValidatorRecipientType.TREASURY] = msg.value * auctionContractRevenueSplit.treasurySplit / SCALE;
        claimableBalance[_validatorId][ValidatorRecipientType.OPERATOR] = msg.value * auctionContractRevenueSplit.nodeOperatorSplit / SCALE;
        claimableBalance[_validatorId][ValidatorRecipientType.TNFTHOLDER] = msg.value * auctionContractRevenueSplit.tnftHolderSplit / SCALE;
        claimableBalance[_validatorId][ValidatorRecipientType.BNFTHOLDER] = msg.value * auctionContractRevenueSplit.bnftHolderSplit / SCALE;

        emit AuctionFundsReceived(_validatorId, msg.value);
    }

    /// @notice Allows the contract to set up a new validator object for receiving funds
    /// @dev Staker address in paramter will always be both the T and BNFT holder on creation
    /// @param _validatorId id of the validatopr to set up
    /// @param _staker the current address of the b and tnft holder for the validator specified
    /// @param _operator the address of the node operator for the validator specified
    function setUpValidatorData(
        uint256 _validatorId, 
        address _staker, 
        address _operator
    ) external onlyDepositContract {
        recipientsPerValidator[_validatorId] = ValidatorFundRecipients({
            tnftHolder: _staker,
            bnftHolder: _staker,
            operator: _operator
        });

        emit ValidatorSetUp(_validatorId, treasuryContract, _operator, _staker, _staker);
>>>>>>> 2d9c0061
    }

    //--------------------------------------------------------------------------------------
    //-------------------------------------  SETTER   --------------------------------------
    //--------------------------------------------------------------------------------------

    //--------------------------------------------------------------------------------------
    //-----------------------------------  MODIFIERS  --------------------------------------
    //--------------------------------------------------------------------------------------
<<<<<<< HEAD
    modifier onlyAuctionContract() {
        require(
            msg.sender == auctionContract,
            "Only auction contract function"
        );
=======

    modifier onlyAuctionContract() {
        require(msg.sender == auctionContract, "Only auction contract function");
        _;
    }

    modifier onlyDepositContract() {
        require(msg.sender == depositContract, "Only deposit contract function");
>>>>>>> 2d9c0061
        _;
    }
}<|MERGE_RESOLUTION|>--- conflicted
+++ resolved
@@ -17,16 +17,15 @@
     uint256 public constant SCALE = 100;
 
     address public owner;
-<<<<<<< HEAD
-    address public auctionContract;
-=======
     address public treasuryContract;
     address public auctionContract;
     address public depositContract;
 
     //validatorId => recipient type => amount
-    mapping(uint256 => mapping(ValidatorRecipientType => uint256)) public claimableBalance;
-    mapping(uint256 => mapping(ValidatorRecipientType => uint256)) public totalFundsDistributed;
+    mapping(uint256 => mapping(ValidatorRecipientType => uint256))
+        public claimableBalance;
+    mapping(uint256 => mapping(ValidatorRecipientType => uint256))
+        public totalFundsDistributed;
 
     //Mapping to store the fund recipients for each validator
     mapping(uint256 => ValidatorFundRecipients) public recipientsPerValidator;
@@ -34,7 +33,6 @@
     //Holds the data for the revenue splits depending on where the funds are received from
     AuctionContractRevenueSplit public auctionContractRevenueSplit;
     ValidatorExitRevenueSplit public validatorExitRevenueSplit;
->>>>>>> 2d9c0061
 
     //--------------------------------------------------------------------------------------
     //-------------------------------------  EVENTS  ---------------------------------------
@@ -43,56 +41,56 @@
     event BidRefunded(uint256 indexed _bidId, uint256 indexed _amount);
 
     event ValidatorSetUp(
-        uint256 validatorId, 
-        address treasuryAddress, 
-        address indexed operatorAddress, 
-        address indexed tnftHolder, 
+        uint256 validatorId,
+        address treasuryAddress,
+        address indexed operatorAddress,
+        address indexed tnftHolder,
         address indexed bnftHolder
     );
-    event AuctionFundsReceived(uint256 indexed validatorId, uint256 indexed amount);
+    event AuctionFundsReceived(
+        uint256 indexed validatorId,
+        uint256 indexed amount
+    );
 
     //--------------------------------------------------------------------------------------
     //----------------------------------  CONSTRUCTOR   ------------------------------------
     //--------------------------------------------------------------------------------------
 
-<<<<<<< HEAD
-    constructor(address _owner, address _auctionContract) {
-        owner = _owner;
-        auctionContract = _auctionContract;
-=======
     /// @notice Constructor to set variables on deployment
     /// @dev Sets the revenue splits on deployment
     /// @dev Auction, treasury and deposit contracts must be deployed first
     /// @param _treasuryContract the address of the treasury contract for interaction
     /// @param _auctionContract the address of the auction contract for interaction
     /// @param _depositContract the address of the deposit contract for interaction
-    constructor(address _treasuryContract, address _auctionContract, address _depositContract) {
-        owner = msg.sender;  
+    constructor(
+        address _treasuryContract,
+        address _auctionContract,
+        address _depositContract
+    ) {
+        owner = msg.sender;
         treasuryContract = _treasuryContract;
-        auctionContract = _auctionContract;    
+        auctionContract = _auctionContract;
         depositContract = _depositContract;
-        
+
         auctionContractRevenueSplit = AuctionContractRevenueSplit({
             treasurySplit: 5,
             nodeOperatorSplit: 5,
             tnftHolderSplit: 81,
             bnftHolderSplit: 9
-        });     
+        });
 
         validatorExitRevenueSplit = ValidatorExitRevenueSplit({
             treasurySplit: 5,
             nodeOperatorSplit: 5,
             tnftHolderSplit: 81,
             bnftHolderSplit: 9
-        });      
->>>>>>> 2d9c0061
+        });
     }
 
     //--------------------------------------------------------------------------------------
     //----------------------------  STATE-CHANGING FUNCTIONS  ------------------------------
     //--------------------------------------------------------------------------------------
 
-<<<<<<< HEAD
     /// @notice Refunds a winning bid of a deposit which has been cancelled
     /// @dev Must only be called by the auction contract
     /// @param _amount the amount of the bid to refund
@@ -110,15 +108,28 @@
     //Allows ether to be sent to this contract
     receive() external payable {
         emit Received(msg.sender, msg.value);
-=======
+    }
+
     /// @notice Updates the total amount of funds receivable for recipients of the specified validator
     /// @dev Takes in a certain value of funds from only the set auction contract
     /// @param _validatorId id of the validatopr to store the funds for
-    function receiveAuctionFunds(uint256 _validatorId) external payable onlyAuctionContract {
-        claimableBalance[_validatorId][ValidatorRecipientType.TREASURY] = msg.value * auctionContractRevenueSplit.treasurySplit / SCALE;
-        claimableBalance[_validatorId][ValidatorRecipientType.OPERATOR] = msg.value * auctionContractRevenueSplit.nodeOperatorSplit / SCALE;
-        claimableBalance[_validatorId][ValidatorRecipientType.TNFTHOLDER] = msg.value * auctionContractRevenueSplit.tnftHolderSplit / SCALE;
-        claimableBalance[_validatorId][ValidatorRecipientType.BNFTHOLDER] = msg.value * auctionContractRevenueSplit.bnftHolderSplit / SCALE;
+    function receiveAuctionFunds(uint256 _validatorId)
+        external
+        payable
+        onlyAuctionContract
+    {
+        claimableBalance[_validatorId][ValidatorRecipientType.TREASURY] =
+            (msg.value * auctionContractRevenueSplit.treasurySplit) /
+            SCALE;
+        claimableBalance[_validatorId][ValidatorRecipientType.OPERATOR] =
+            (msg.value * auctionContractRevenueSplit.nodeOperatorSplit) /
+            SCALE;
+        claimableBalance[_validatorId][ValidatorRecipientType.TNFTHOLDER] =
+            (msg.value * auctionContractRevenueSplit.tnftHolderSplit) /
+            SCALE;
+        claimableBalance[_validatorId][ValidatorRecipientType.BNFTHOLDER] =
+            (msg.value * auctionContractRevenueSplit.bnftHolderSplit) /
+            SCALE;
 
         emit AuctionFundsReceived(_validatorId, msg.value);
     }
@@ -129,8 +140,8 @@
     /// @param _staker the current address of the b and tnft holder for the validator specified
     /// @param _operator the address of the node operator for the validator specified
     function setUpValidatorData(
-        uint256 _validatorId, 
-        address _staker, 
+        uint256 _validatorId,
+        address _staker,
         address _operator
     ) external onlyDepositContract {
         recipientsPerValidator[_validatorId] = ValidatorFundRecipients({
@@ -139,8 +150,13 @@
             operator: _operator
         });
 
-        emit ValidatorSetUp(_validatorId, treasuryContract, _operator, _staker, _staker);
->>>>>>> 2d9c0061
+        emit ValidatorSetUp(
+            _validatorId,
+            treasuryContract,
+            _operator,
+            _staker,
+            _staker
+        );
     }
 
     //--------------------------------------------------------------------------------------
@@ -150,22 +166,20 @@
     //--------------------------------------------------------------------------------------
     //-----------------------------------  MODIFIERS  --------------------------------------
     //--------------------------------------------------------------------------------------
-<<<<<<< HEAD
+
     modifier onlyAuctionContract() {
         require(
             msg.sender == auctionContract,
             "Only auction contract function"
         );
-=======
-
-    modifier onlyAuctionContract() {
-        require(msg.sender == auctionContract, "Only auction contract function");
         _;
     }
 
     modifier onlyDepositContract() {
-        require(msg.sender == depositContract, "Only deposit contract function");
->>>>>>> 2d9c0061
+        require(
+            msg.sender == depositContract,
+            "Only deposit contract function"
+        );
         _;
     }
 }