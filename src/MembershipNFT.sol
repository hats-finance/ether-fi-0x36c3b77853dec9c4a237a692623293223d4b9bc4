--- conflicted
+++ resolved
@@ -22,13 +22,8 @@
     mapping(uint256 => uint256) public tokenLocks;
     event TokenLocked(uint256 indexed _tokenId, uint256 until);
 
-<<<<<<< HEAD
     address public admin;
 
-    uint256[8] public gap;
-
-=======
->>>>>>> 71c31c6e
     /// @custom:oz-upgrades-unsafe-allow constructor
     constructor() {
         _disableInitializers();
