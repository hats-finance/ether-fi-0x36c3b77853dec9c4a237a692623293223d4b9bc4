// SPDX-License-Identifier: MIT
pragma solidity 0.8.13;

import "./IStakingManager.sol";

interface ILiquidityPool {

    struct PermitInput {
        uint256 value;
        uint256 deadline;
        uint8 v;
        bytes32 r;
        bytes32 s;
    } 

    enum SourceOfFunds {
        UNDEFINED,
        EETH,
        ETHER_FAN
    }

    struct FundStatistics {
        uint32 numberOfValidators;
        uint32 targetWeight;
    }

    // Necessary to preserve "statelessness" of dutyForWeek().
    // Handles case where new users join/leave holder list during an active slot
    struct HoldersUpdate {
        uint32 timestamp;
        uint32 startOfSlotNumOwners;
    }

    struct BnftHolder {
        address holder;
        uint32 timestamp;
    }

    function numPendingDeposits() external view returns (uint32);
    function totalValueOutOfLp() external view returns (uint128);
    function totalValueInLp() external view returns (uint128);
    function getTotalEtherClaimOf(address _user) external view returns (uint256);
    function getTotalPooledEther() external view returns (uint256);
    function sharesForAmount(uint256 _amount) external view returns (uint256);
    function sharesForWithdrawalAmount(uint256 _amount) external view returns (uint256);
    function amountForShare(uint256 _share) external view returns (uint256);
    function eEthliquidStakingOpened() external view returns (bool);

    function deposit(address _user, bytes32[] calldata _merkleProof) external payable;
    function deposit(address _user, address _recipient, bytes32[] calldata _merkleProof) external payable;
    function withdraw(address _recipient, uint256 _amount) external returns (uint256);
    function requestWithdraw(address recipient, uint256 amount) external returns (uint256);
    function requestWithdrawWithPermit(address _owner, uint256 _amount, PermitInput calldata _permit) external returns (uint256);
    function requestMembershipNFTWithdraw(address recipient, uint256 amount) external returns (uint256);

    function batchDepositAsBnftHolder(uint256[] calldata _candidateBidIds, bytes32[] calldata _merkleProof, uint256 _index) external payable returns (uint256[] memory);
    function batchRegisterAsBnftHolder(bytes32 _depositRoot, uint256[] calldata _validatorIds, IStakingManager.DepositData[] calldata _registerValidatorDepositData, bytes32[] calldata _depositDataRootApproval, bytes[] calldata _signaturesForApprovalDeposit) external;
    function batchCancelDeposit(uint256[] calldata _validatorIds) external;
    function sendExitRequests(uint256[] calldata _validatorIds) external;

    function openEEthLiquidStaking() external;
    function closeEEthLiquidStaking() external;

    function rebase(uint256 _tvl, uint256 _balanceInLp) external;
    function setTokenAddress(address _eETH) external;
    function setStakingManager(address _address) external;
    function setEtherFiNodesManager(address _nodeManager) external;
    function setMembershipManager(address _address) external;
    function setTnft(address _address) external;
    function setWithdrawRequestNFT(address _address) external; 
    
<<<<<<< HEAD
    function updateAdmin(address _newAdmin) external;
=======
    function updateAdmin(address _newAdmin, bool _isAdmin) external;
    function updateBNftTreasury(address _newTreasury) external;
>>>>>>> 58d67c68
}<|MERGE_RESOLUTION|>--- conflicted
+++ resolved
@@ -68,11 +68,5 @@
     function setMembershipManager(address _address) external;
     function setTnft(address _address) external;
     function setWithdrawRequestNFT(address _address) external; 
-    
-<<<<<<< HEAD
-    function updateAdmin(address _newAdmin) external;
-=======
     function updateAdmin(address _newAdmin, bool _isAdmin) external;
-    function updateBNftTreasury(address _newTreasury) external;
->>>>>>> 58d67c68
 }