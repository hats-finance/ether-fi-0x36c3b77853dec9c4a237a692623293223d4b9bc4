--- conflicted
+++ resolved
@@ -69,11 +69,6 @@
     function setTnft(address _address) external;
     function setWithdrawRequestNFT(address _address) external; 
     
-<<<<<<< HEAD
     function updateAdmin(address _newAdmin, bool _isAdmin) external;
     function updateBNftTreasury(address _newTreasury) external;
-=======
-    function updateAdmin(address _newAdmin) external;
-    function updateBNftTreasury(address _newTreasury) external; 
->>>>>>> aae2a215
 }