--- conflicted
+++ resolved
@@ -24,11 +24,6 @@
     }
 
     function receiveAuctionFunds() external payable;
-<<<<<<< HEAD
     function setOperatorAddress(address _operatorAddress) external;
     function withdrawFunds() external;
-=======
->>>>>>> 11f3ba9c
-
-    function setOperatorAddress(address _operatorAddress) external;
 }