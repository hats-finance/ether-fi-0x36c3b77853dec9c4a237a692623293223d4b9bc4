--- conflicted
+++ resolved
@@ -2,9 +2,7 @@
 pragma solidity 0.8.13;
 
 interface IWithdrawSafe {
-<<<<<<< HEAD
     function refundBid(uint256 _amount, uint256 _bidId) external;
-=======
 
     enum ValidatorRecipientType {
         TNFTHOLDER,
@@ -36,5 +34,4 @@
     function setUpValidatorData(uint256 _validatorId, address _staker, address _operator) external;
     function receiveAuctionFunds(uint256 _validatorId) external payable;
 
->>>>>>> 2d9c0061
 }