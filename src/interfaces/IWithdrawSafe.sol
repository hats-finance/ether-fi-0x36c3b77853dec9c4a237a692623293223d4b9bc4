// SPDX-License-Identifier: MIT
pragma solidity 0.8.13;

interface IWithdrawSafe {
    function refundBid(uint256 _amount, uint256 _bidId) external;

    enum ValidatorRecipientType {
        TNFTHOLDER,
        BNFTHOLDER,
        TREASURY,
        OPERATOR
    }

    struct AuctionContractRevenueSplit {
        uint256 treasurySplit;
        uint256 nodeOperatorSplit;
        uint256 tnftHolderSplit;
        uint256 bnftHolderSplit;
    }

    struct ValidatorExitRevenueSplit {
        uint256 treasurySplit;
        uint256 nodeOperatorSplit;
        uint256 tnftHolderSplit;
        uint256 bnftHolderSplit;
    }

<<<<<<< HEAD
    struct ValidatorFundRecipients {
        address tnftHolder;
        address bnftHolder;
        address operator;
    }

    function setUpValidatorData(
        uint256 _validatorId,
        address _staker,
        address _operator
    ) external;
=======
    function receiveAuctionFunds() external payable;
    function setOperatorAddress(address _operatorAddress) external;
>>>>>>> 9a253158

    function receiveAuctionFunds(uint256 _validatorId) external payable;
}<|MERGE_RESOLUTION|>--- conflicted
+++ resolved
@@ -2,8 +2,6 @@
 pragma solidity 0.8.13;
 
 interface IWithdrawSafe {
-    function refundBid(uint256 _amount, uint256 _bidId) external;
-
     enum ValidatorRecipientType {
         TNFTHOLDER,
         BNFTHOLDER,
@@ -25,22 +23,7 @@
         uint256 bnftHolderSplit;
     }
 
-<<<<<<< HEAD
-    struct ValidatorFundRecipients {
-        address tnftHolder;
-        address bnftHolder;
-        address operator;
-    }
+    function receiveAuctionFunds() external payable;
 
-    function setUpValidatorData(
-        uint256 _validatorId,
-        address _staker,
-        address _operator
-    ) external;
-=======
-    function receiveAuctionFunds() external payable;
     function setOperatorAddress(address _operatorAddress) external;
->>>>>>> 9a253158
-
-    function receiveAuctionFunds(uint256 _validatorId) external payable;
 }