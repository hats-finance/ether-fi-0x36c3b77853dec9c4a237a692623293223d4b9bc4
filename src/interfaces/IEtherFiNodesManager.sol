--- conflicted
+++ resolved
@@ -55,17 +55,11 @@
     ) external view returns (bytes memory);
 
     function getNumberOfValidators() external view returns (uint256);
-<<<<<<< HEAD
 
-    function getNonExitPenaltyAmount(
-        uint256 _validatorId
-    ) external view returns (uint256);
-=======
     function getNonExitPenaltyAmount(uint256 _validatorId) external view returns (uint256);
     function getNonExitPenaltyAmount(uint256 _validatorId, uint32 _endTimestamp) external view returns (uint256);
     function getRewards(uint256 _validatorId) external view returns (uint256, uint256, uint256, uint256);
     function getFullWithdrawalPayouts(uint256 _validatorId) external view returns (uint256, uint256, uint256, uint256);
->>>>>>> b5acf74a
 
     function incrementNumberOfValidators(uint256 _count) external;
 
