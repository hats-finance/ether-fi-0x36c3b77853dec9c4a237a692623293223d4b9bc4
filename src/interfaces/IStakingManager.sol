--- conflicted
+++ resolved
@@ -9,17 +9,7 @@
         string ipfsHashForEncryptedValidatorKey;
     }
 
-<<<<<<< HEAD
     function initialize(address _auctionAddress) external;
-=======
-    function initialize(
-        address _auctionAddress,
-        address _tnftAddress,
-        address _bnftAddress
-    ) external;
-
-    function stakeAmount() external view returns (uint128);
->>>>>>> 1a1f0692
 
     function bidIdToStaker(uint256 id) external view returns (address);
 
