--- conflicted
+++ resolved
@@ -10,13 +10,9 @@
         string ipfsHashForEncryptedValidatorKey;
     }
 
-<<<<<<< HEAD
-    function deposit(uint256 _bidId) external payable returns (uint256);
-=======
     function depositForAuction() external payable;
     
     function depositWithBidId(uint256 _bidId) external payable;
->>>>>>> 46afe5ff
 
     function cancelDeposit(uint256 _validatorId) external;
 
