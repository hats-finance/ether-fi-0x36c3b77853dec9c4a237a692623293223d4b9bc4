--- conflicted
+++ resolved
@@ -12,17 +12,12 @@
     }
 
     function bidIdToStaker(uint256 id) external view returns (address);
-    
+
     function initialize(address _auctionAddress) external;
     function setEtherFiNodesManagerAddress(address _managerAddress) external;
     function setLiquidityPoolAddress(address _liquidityPoolAddress) external;
-<<<<<<< HEAD
-    function batchDepositWithBidIds(uint256[] calldata _candidateBidIds, bytes32[] calldata _merkleProof, address _staker, ILiquidityPool.SourceOfFunds source, bool _enableRestaking) external payable returns (uint256[] memory);
-    function batchDepositWithBidIds(uint256[] calldata _candidateBidIds, bytes32[] calldata _merkleProof, bool _enableRestaking) external payable returns (uint256[] memory);
-=======
-    function batchDepositWithBidIds(uint256[] calldata _candidateBidIds, address _staker, ILiquidityPool.SourceOfFunds source) external payable returns (uint256[] memory);
-    function batchDepositWithBidIds(uint256[] calldata _candidateBidIds) external payable returns (uint256[] memory);
->>>>>>> 84a7ba0d
+    function batchDepositWithBidIds(uint256[] calldata _candidateBidIds, address _staker, ILiquidityPool.SourceOfFunds source, bool _enableRestaking) external payable returns (uint256[] memory);
+    function batchDepositWithBidIds(uint256[] calldata _candidateBidIds, bool _enableRestaking) external payable returns (uint256[] memory);
 
     function batchRegisterValidators(bytes32 _depositRoot, uint256[] calldata _validatorId, DepositData[] calldata _depositData) external;
 
