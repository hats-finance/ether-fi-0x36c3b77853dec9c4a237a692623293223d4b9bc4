// SPDX-License-Identifier: UNLICENSED
pragma solidity ^0.8.13;

import "forge-std/Script.sol";
import "../src/Treasury.sol";
import "../src/NodeOperatorManager.sol";
import "../src/EtherFiNodesManager.sol";
import "../src/EtherFiNode.sol";
import "../src/ProtocolRevenueManager.sol";
import "../src/StakingManager.sol";
import "../src/AuctionManager.sol";
import "../src/LiquidityPool.sol";
import "../src/ClaimReceiverPool.sol";
import "../src/EETH.sol";
import "../src/weEth.sol";
import "../src/RegulationsManager.sol";
import "../src/UUPSProxy.sol";
import "@openzeppelin/contracts/utils/Strings.sol";

import "../test/TestERC20.sol";

contract DeployEtherFiSuiteScript is Script {
    using Strings for string;

    /*---- Storage variables ----*/

    TestERC20 public rETH;
    TestERC20 public wstETH;
    TestERC20 public sfrxEth;
    TestERC20 public cbEth;

    UUPSProxy public auctionManagerProxy;
    UUPSProxy public stakingManagerProxy;
    UUPSProxy public etherFiNodeManagerProxy;
    UUPSProxy public protocolRevenueManagerProxy;
    UUPSProxy public TNFTProxy;
    UUPSProxy public BNFTProxy;
    UUPSProxy public liquidityPoolProxy;
    UUPSProxy public eETHProxy;
    UUPSProxy public claimReceiverPoolProxy;
    UUPSProxy public regulationsManagerProxy;
    UUPSProxy public weETHProxy;

    BNFT public BNFTImplementation;
    BNFT public BNFTInstance;

    TNFT public TNFTImplementation;
    TNFT public TNFTInstance;

    weEth public weEthImplementation;
    weEth public weEthInstance;

    AuctionManager public auctionManagerImplementation;
    AuctionManager public auctionManager;

    StakingManager public stakingManagerImplementation;
    StakingManager public stakingManager;

    ProtocolRevenueManager public protocolRevenueManagerImplementation;
    ProtocolRevenueManager public protocolRevenueManager;

    EtherFiNodesManager public etherFiNodesManagerImplementation;
    EtherFiNodesManager public etherFiNodesManager;

    LiquidityPool public liquidityPoolImplementation;
    LiquidityPool public liquidityPool;

    EETH public eETHImplementation;
    EETH public eETH;

    RegulationsManager public regulationsManagerInstance;
    RegulationsManager public regulationsManagerImplementation;

    ClaimReceiverPool public claimReceiverPoolImplementation;
    ClaimReceiverPool public claimReceiverPool;

    struct suiteAddresses {
        address treasury;
        address nodeOperatorManager;
        address auctionManager;
        address stakingManager;
        address TNFT;
        address BNFT;
        address etherFiNodesManager;
        address protocolRevenueManager;
        address etherFiNode;
        address regulationsManager;
        address claimReceiverPool;
        address liquidityPool;
        address eETH;
        address weEth;
    }

    suiteAddresses suiteAddressesStruct;

    function run() external {
        uint256 deployerPrivateKey = vm.envUint("PRIVATE_KEY");
        vm.startBroadcast(deployerPrivateKey);

        // Deploy contracts
        Treasury treasury = new Treasury();
        NodeOperatorManager nodeOperatorManager = new NodeOperatorManager();

        auctionManagerImplementation = new AuctionManager();
        auctionManagerProxy = new UUPSProxy(address(auctionManagerImplementation),"");
        auctionManager = AuctionManager(address(auctionManagerProxy));
        auctionManager.initialize(address(nodeOperatorManager));

        stakingManagerImplementation = new StakingManager();
        stakingManagerProxy = new UUPSProxy(address(stakingManagerImplementation),"");
        stakingManager = StakingManager(address(stakingManagerProxy));
        stakingManager.initialize(address(auctionManager));

        BNFTImplementation = new BNFT();
        BNFTProxy = new UUPSProxy(address(BNFTImplementation),"");
        BNFTInstance = BNFT(address(BNFTProxy));
        BNFTInstance.initialize(address(stakingManager));

        TNFTImplementation = new TNFT();
        TNFTProxy = new UUPSProxy(address(TNFTImplementation),"");
        TNFTInstance = TNFT(address(TNFTProxy));
        TNFTInstance.initialize(address(stakingManager));

        protocolRevenueManagerImplementation = new ProtocolRevenueManager();
        protocolRevenueManagerProxy = new UUPSProxy(address(protocolRevenueManagerImplementation),"");
        protocolRevenueManager = ProtocolRevenueManager(payable(address(protocolRevenueManagerProxy)));
        protocolRevenueManager.initialize();

        etherFiNodesManagerImplementation = new EtherFiNodesManager();
        etherFiNodeManagerProxy = new UUPSProxy(address(etherFiNodesManagerImplementation),"");
        etherFiNodesManager = EtherFiNodesManager(payable(address(etherFiNodeManagerProxy)));
        etherFiNodesManager.initialize(
            address(treasury),
            address(auctionManager),
            address(stakingManager),
            address(TNFTInstance),
            address(BNFTInstance),
            address(protocolRevenueManager)
        );

        regulationsManagerImplementation = new RegulationsManager();
        regulationsManagerProxy = new UUPSProxy(address(regulationsManagerImplementation), "");
        regulationsManagerInstance = RegulationsManager(address(regulationsManagerProxy));
        regulationsManagerInstance.initialize();

        EtherFiNode etherFiNode = new EtherFiNode();

        // Mainnet Addresses
        // address private immutable rETH = 0xae78736Cd615f374D3085123A210448E74Fc6393;
        // address private immutable wstETH = 0x7f39C581F595B53c5cb19bD0b3f8dA6c935E2Ca0;
        // address private immutable sfrxETH = 0xac3E018457B222d93114458476f3E3416Abbe38F;
        // address private immutable cbETH = 0xBe9895146f7AF43049ca1c1AE358B0541Ea49704;
        rETH = new TestERC20("Rocket Pool ETH", "rETH");
        cbEth = new TestERC20("Staked ETH", "wstETH");
        wstETH = new TestERC20("Coinbase ETH", "cbEth");
        sfrxEth = new TestERC20("Frax ETH", "sfrxEth");

        claimReceiverPoolImplementation = new ClaimReceiverPool();
        claimReceiverPoolProxy = new UUPSProxy(
            address(claimReceiverPoolImplementation),
            ""
        );
        claimReceiverPool = ClaimReceiverPool(
            payable(address(claimReceiverPoolProxy))
        );
        claimReceiverPool.initialize(
            address(rETH),
            address(wstETH),
            address(sfrxEth),
            address(cbEth),
            address(regulationsManagerInstance),
            0xC02aaA39b223FE8D0A0e5C4F27eAD9083C756Cc2, // wrapped eth token
            0xE592427A0AEce92De3Edee1F18E0157C05861564 // uniswap router
        );

        liquidityPoolImplementation = new LiquidityPool();
        liquidityPoolProxy = new UUPSProxy(
            address(liquidityPoolImplementation),
            ""
        );
        liquidityPool = LiquidityPool(
            payable(address(liquidityPoolProxy))
        );
        liquidityPool.initialize(address(regulationsManagerInstance));

        eETHImplementation = new EETH();
        eETHProxy = new UUPSProxy(address(eETHImplementation), "");
        eETH = EETH(address(eETHProxy));
        eETH.initialize(payable(address(liquidityPool)));
        
        // Setup dependencies
        nodeOperatorManager.setAuctionContractAddress(address(auctionManager));

        auctionManager.setStakingManagerContractAddress(address(stakingManager));
        auctionManager.setProtocolRevenueManager(address(protocolRevenueManager));

        protocolRevenueManager.setAuctionManagerAddress(address(auctionManager));
        protocolRevenueManager.setEtherFiNodesManagerAddress(address(etherFiNodesManager));

        stakingManager.setEtherFiNodesManagerAddress(address(etherFiNodesManager));
        stakingManager.setLiquidityPoolAddress(address(liquidityPool));
        stakingManager.registerEtherFiNodeImplementationContract(address(etherFiNode));
        stakingManager.registerTNFTContract(address(TNFTInstance));
        stakingManager.registerBNFTContract(address(BNFTInstance));

        claimReceiverPool.setLiquidityPool(address(liquidityPool));

        liquidityPool.setTokenAddress(address(eETH));
        liquidityPool.setStakingManager(address(stakingManager));
        liquidityPool.setEtherFiNodesManager(address(etherFiNodesManager));

        weEthImplementation = new weEth();
        weETHProxy = new UUPSProxy(address(weEthImplementation), "");
        weEthInstance = weEth(address(weETHProxy));
        weEthInstance.initialize(payable(address(liquidityPool)), address(eETH));

<<<<<<< HEAD
        scoreManager.setCallerStatus(address(liquidityPool), true);
        regulationsManagerInstance.initializeNewWhitelist(initialHash);
        
=======
>>>>>>> 559a15a6
        vm.stopBroadcast();

        suiteAddressesStruct = suiteAddresses({
            treasury: address(treasury),
            nodeOperatorManager: address(nodeOperatorManager),
            auctionManager: address(auctionManager),
            stakingManager: address(stakingManager),
            TNFT: address(TNFTInstance),
            BNFT: address(BNFTInstance),
            etherFiNodesManager: address(etherFiNodesManager),
            protocolRevenueManager: address(protocolRevenueManager),
            etherFiNode: address(etherFiNode),
            regulationsManager: address(regulationsManagerInstance),
            claimReceiverPool: address(claimReceiverPool),
            liquidityPool: address(liquidityPool),
            eETH: address(eETH),
            weEth: address(weEthInstance)
        });

        writeSuiteVersionFile();
        writeLpVersionFile();
    }

    function _stringToUint(
        string memory numString
    ) internal pure returns (uint256) {
        uint256 val = 0;
        bytes memory stringBytes = bytes(numString);
        for (uint256 i = 0; i < stringBytes.length; i++) {
            uint256 exp = stringBytes.length - i;
            bytes1 ival = stringBytes[i];
            uint8 uval = uint8(ival);
            uint256 jval = uval - uint256(0x30);

            val += (uint256(jval) * (10 ** (exp - 1)));
        }
        return val;
    }

    function writeSuiteVersionFile() internal {
        // Read Current version
        string memory versionString = vm.readLine("release/logs/EtherFiSuite/version.txt");

        // Cast string to uint256
        uint256 version = _stringToUint(versionString);

        version++;

        // Overwrites the version.txt file with incremented version
        vm.writeFile(
            "release/logs/EtherFiSuite/version.txt",
            string(abi.encodePacked(Strings.toString(version)))
        );

        // Writes the data to .release file
        vm.writeFile(
            string(
                abi.encodePacked(
                    "release/logs/EtherFiSuite/",
                    Strings.toString(version),
                    ".release"
                )
            ),
            string(
                abi.encodePacked(
                    Strings.toString(version),
                    "\nTreasury: ",
                    Strings.toHexString(suiteAddressesStruct.treasury),
                    "\nNode Operator Key Manager: ",
                    Strings.toHexString(suiteAddressesStruct.nodeOperatorManager),
                    "\nAuctionManager: ",
                    Strings.toHexString(suiteAddressesStruct.auctionManager),
                    "\nStakingManager: ",
                    Strings.toHexString(suiteAddressesStruct.stakingManager),
                    "\nEtherFi Node Manager: ",
                    Strings.toHexString(suiteAddressesStruct.etherFiNodesManager),
                    "\nProtocol Revenue Manager: ",
                    Strings.toHexString(suiteAddressesStruct.protocolRevenueManager),
                    "\nTNFT: ",
                    Strings.toHexString(suiteAddressesStruct.TNFT),
                    "\nBNFT: ",
                    Strings.toHexString(suiteAddressesStruct.BNFT)
                )
            )
        );
    }

    function writeLpVersionFile() internal {
        // Read Current version
        string memory versionString = vm.readLine("release/logs/LiquidityPool/version.txt");

        // Cast string to uint256
        uint256 version = _stringToUint(versionString);

        version++;

        // Overwrites the version.txt file with incremented version
        vm.writeFile(
            "release/logs/LiquidityPool/version.txt",
            string(abi.encodePacked(Strings.toString(version)))
        );

        // Writes the data to .release file
        vm.writeFile(
            string(
                abi.encodePacked(
                    "release/logs/LiquidityPool/",
                    Strings.toString(version),
                    ".release"
                )
            ),
            string(
                abi.encodePacked(
                    Strings.toString(version),
                    "\nRegulations Manager: ",
                    Strings.toHexString(suiteAddressesStruct.regulationsManager),
                    "\nClaim Receiver Pool: ",
                    Strings.toHexString(suiteAddressesStruct.claimReceiverPool),
                    "\nLiquidity Pool: ",
                    Strings.toHexString(suiteAddressesStruct.liquidityPool),
                    "\neETH: ",
                    Strings.toHexString(suiteAddressesStruct.eETH),
                    "\nweETH: ",
                    Strings.toHexString(suiteAddressesStruct.weEth)
                )
            )
        );
    }
}<|MERGE_RESOLUTION|>--- conflicted
+++ resolved
@@ -214,12 +214,8 @@
         weEthInstance = weEth(address(weETHProxy));
         weEthInstance.initialize(payable(address(liquidityPool)), address(eETH));
 
-<<<<<<< HEAD
-        scoreManager.setCallerStatus(address(liquidityPool), true);
         regulationsManagerInstance.initializeNewWhitelist(initialHash);
         
-=======
->>>>>>> 559a15a6
         vm.stopBroadcast();
 
         suiteAddressesStruct = suiteAddresses({
