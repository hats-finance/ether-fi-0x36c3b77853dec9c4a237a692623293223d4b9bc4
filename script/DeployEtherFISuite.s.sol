--- conflicted
+++ resolved
@@ -51,8 +51,6 @@
         StakingManager stakingManager = new StakingManager(
             address(auctionManager)
         );
-<<<<<<< HEAD
-=======
 
         vm.broadcast(deployerPrivateKey);
 
@@ -62,7 +60,6 @@
 
         vm.broadcast(deployerPrivateKey);
 
->>>>>>> 177264a5
         address TNFTAddress = stakingManager.tnftContractAddress();
         address BNFTAddress = stakingManager.bnftContractAddress();
         ProtocolRevenueManager protocolRevenueManagerInstance = new ProtocolRevenueManager();
@@ -78,7 +75,6 @@
             address(protocolRevenueManagerInstance)
         );
 
-<<<<<<< HEAD
         nodeOperatorKeyManager.setAuctionContractAddress(
             address(auctionManager)
         );
@@ -94,10 +90,6 @@
         protocolRevenueManagerInstance.setAuctionManagerAddress(
             address(auctionManager)
         );
-=======
-        vm.broadcast(deployerPrivateKey);
-
->>>>>>> 177264a5
         stakingManager.setEtherFiNodesManagerAddress(
             address(etherFiNodesManager)
         );
