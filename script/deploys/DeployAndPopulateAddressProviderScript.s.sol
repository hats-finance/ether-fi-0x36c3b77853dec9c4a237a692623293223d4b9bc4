// SPDX-License-Identifier: UNLICENSED
pragma solidity ^0.8.13;

import "forge-std/Script.sol";
import "../../src/helpers/AddressProvider.sol";

contract DeployAndPopulateAddressProvider is Script {

    /*---- Storage variables ----*/

    struct ContractProxyAddresses {
        address auctionManagerProxyAddress;
        address stakingManagerProxyAddress;
        address etherFiNodesManagerProxyAddress;
        address protocolRevenueManagerProxy;
        address tnftProxy;
        address bnftProxy;
    }

    struct ContractImplementationAddresses {
        address auctionManagerImplementationAddress;
        address stakingManagerImplementationAddress;
        address etherFiNodesManagerImplementationAddress;
        address treasury;
        address protocolRevenueManagerImplementation;
        address nodeOperatorManagerImplementation;
        address tnftImplementation;
        address bnftImplementation;
        address etherFiNode;
        address earlyAdopterPool;
    }

    AddressProvider public addressProvider;
    ContractProxyAddresses public contractProxyAddresses;
    ContractImplementationAddresses public contractImplementationAddresses;

    function run() external {
        uint256 deployerPrivateKey = vm.envUint("PRIVATE_KEY");
        address owner = vm.envAddress("DEPLOYER");
        vm.startBroadcast(deployerPrivateKey);

<<<<<<< HEAD
        addressProvider = new AddressProvider{salt: 0x0}(owner);
=======
        addressProvider = new AddressProvider(owner);
>>>>>>> 82b7d305
        console.log(address(addressProvider));

        /*---- Populate Registry ----*/

        contractProxyAddresses.auctionManagerProxyAddress = vm.envAddress("AUCTION_MANAGER_PROXY_ADDRESS");
        contractProxyAddresses.stakingManagerProxyAddress = vm.envAddress("STAKING_MANAGER_PROXY_ADDRESS");
        contractProxyAddresses.etherFiNodesManagerProxyAddress = vm.envAddress("ETHERFI_NODES_MANAGER_PROXY_ADDRESS");
        contractProxyAddresses.protocolRevenueManagerProxy = vm.envAddress("PROTOCOL_REVENUE_MANAGER_PROXY_ADDRESS");
        contractProxyAddresses.tnftProxy = vm.envAddress("TNFT_PROXY_ADDRESS");
        contractProxyAddresses.bnftProxy = vm.envAddress("BNFT_PROXY_ADDRESS");

        contractImplementationAddresses.auctionManagerImplementationAddress = vm.envAddress("AUCTION_MANAGER_IMPLEMENTATION_ADDRESS");
        contractImplementationAddresses.stakingManagerImplementationAddress = vm.envAddress("STAKING_MANAGER_IMPLEMENTATION_ADDRESS");
        contractImplementationAddresses.etherFiNodesManagerImplementationAddress = vm.envAddress("ETHERFI_NODES_MANAGER_IMPLEMENTATION_ADDRESS");
        contractImplementationAddresses.treasury = vm.envAddress("TREASURY_ADDRESS");
        contractImplementationAddresses.protocolRevenueManagerImplementation = vm.envAddress("PROTOCOL_REVENUE_MANAGER_IMPLEMENTATION_ADDRESS");
        contractImplementationAddresses.nodeOperatorManagerImplementation = vm.envAddress("NODE_OPERATOR_MANAGER_ADDRESS");
        contractImplementationAddresses.tnftImplementation = vm.envAddress("TNFT_IMPLEMENTATION_ADDRESS");
        contractImplementationAddresses.bnftImplementation = vm.envAddress("BNFT_IMPLEMENTATION_ADDRESS");
        contractImplementationAddresses.etherFiNode = vm.envAddress("ETHERFI_NODE");
        contractImplementationAddresses.earlyAdopterPool = vm.envAddress("EARLY_ADOPTER_POOL");

        addressProvider.addContract(contractProxyAddresses.auctionManagerProxyAddress, contractImplementationAddresses.auctionManagerImplementationAddress, "AuctionManager");
        addressProvider.addContract(contractProxyAddresses.stakingManagerProxyAddress, contractImplementationAddresses.stakingManagerImplementationAddress, "StakingManager");
        addressProvider.addContract(contractProxyAddresses.etherFiNodesManagerProxyAddress, contractImplementationAddresses.etherFiNodesManagerImplementationAddress, "EtherFiNodesManager");
        addressProvider.addContract(contractProxyAddresses.protocolRevenueManagerProxy, contractImplementationAddresses.protocolRevenueManagerImplementation, "ProtocolRevenueManager");
        addressProvider.addContract(contractProxyAddresses.tnftProxy, contractImplementationAddresses.tnftImplementation, "TNFT");
        addressProvider.addContract(contractProxyAddresses.bnftProxy, contractImplementationAddresses.bnftImplementation, "BNFT");
        addressProvider.addContract(address(0), contractImplementationAddresses.treasury, "Treasury");
        addressProvider.addContract(address(0), contractImplementationAddresses.nodeOperatorManagerImplementation, "NodeOperatorManager");
        addressProvider.addContract(address(0), contractImplementationAddresses.etherFiNode, "EtherFiNode");
        addressProvider.addContract(address(0), contractImplementationAddresses.earlyAdopterPool, "EarlyAdopterPool");

        vm.stopBroadcast();
    }
}<|MERGE_RESOLUTION|>--- conflicted
+++ resolved
@@ -39,11 +39,7 @@
         address owner = vm.envAddress("DEPLOYER");
         vm.startBroadcast(deployerPrivateKey);
 
-<<<<<<< HEAD
-        addressProvider = new AddressProvider{salt: 0x0}(owner);
-=======
         addressProvider = new AddressProvider(owner);
->>>>>>> 82b7d305
         console.log(address(addressProvider));
 
         /*---- Populate Registry ----*/
